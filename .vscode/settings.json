{
    "workbench.colorCustomizations": {
        "activityBar.activeBackground": "#454f5d",
        "activityBar.background": "#454f5d",
        "activityBar.foreground": "#e7e7e7",
        "activityBar.inactiveForeground": "#e7e7e799",
        "activityBarBadge.background": "#c75886",
        "activityBarBadge.foreground": "#e7e7e7",
        "sash.hoverBorder": "#454f5d",
        "statusBar.background": "#2f3640",
        "statusBar.foreground": "#e7e7e7",
        "statusBarItem.hoverBackground": "#454f5d",
        "statusBarItem.remoteBackground": "#2f3640",
        "statusBarItem.remoteForeground": "#e7e7e7",
        "tab.activeBorder": "#454f5d"
    },
    "peacock.color": "#557c9b",
    "git.ignoreLimitWarning": true,
    "peacock.remoteColor": "#2f3640",
    "cSpell.words": [
        "allowpaymentrequest",
        "clsx",
        "contenteditable",
        "controlslist",
        "crossorigin",
<<<<<<< HEAD
        "disableremoteplayback",
=======
        "datetime",
        "disableremoteplayback",
        "fetchprority",
>>>>>>> 13753c79
        "Fontsource",
        "Icones",
        "Iconify",
        "nodownload",
        "nofullscreen",
        "noremoteplayback",
        "playsinline",
        "Preact",
<<<<<<< HEAD
        "referrerpolicy"
    ],
    "todo-tree.tree.scanMode": "workspace"
=======
        "referrerpolicy",
        "refferpolicy"
    ],
    "todo-tree.tree.scanMode": "workspace only",
    "testing.automaticallyOpenPeekView": "never"
>>>>>>> 13753c79
}<|MERGE_RESOLUTION|>--- conflicted
+++ resolved
@@ -1,52 +1,42 @@
-{
-    "workbench.colorCustomizations": {
-        "activityBar.activeBackground": "#454f5d",
-        "activityBar.background": "#454f5d",
-        "activityBar.foreground": "#e7e7e7",
-        "activityBar.inactiveForeground": "#e7e7e799",
-        "activityBarBadge.background": "#c75886",
-        "activityBarBadge.foreground": "#e7e7e7",
-        "sash.hoverBorder": "#454f5d",
-        "statusBar.background": "#2f3640",
-        "statusBar.foreground": "#e7e7e7",
-        "statusBarItem.hoverBackground": "#454f5d",
-        "statusBarItem.remoteBackground": "#2f3640",
-        "statusBarItem.remoteForeground": "#e7e7e7",
-        "tab.activeBorder": "#454f5d"
-    },
-    "peacock.color": "#557c9b",
-    "git.ignoreLimitWarning": true,
-    "peacock.remoteColor": "#2f3640",
-    "cSpell.words": [
-        "allowpaymentrequest",
-        "clsx",
-        "contenteditable",
-        "controlslist",
-        "crossorigin",
-<<<<<<< HEAD
-        "disableremoteplayback",
-=======
-        "datetime",
-        "disableremoteplayback",
-        "fetchprority",
->>>>>>> 13753c79
-        "Fontsource",
-        "Icones",
-        "Iconify",
-        "nodownload",
-        "nofullscreen",
-        "noremoteplayback",
-        "playsinline",
-        "Preact",
-<<<<<<< HEAD
-        "referrerpolicy"
-    ],
-    "todo-tree.tree.scanMode": "workspace"
-=======
-        "referrerpolicy",
-        "refferpolicy"
-    ],
-    "todo-tree.tree.scanMode": "workspace only",
-    "testing.automaticallyOpenPeekView": "never"
->>>>>>> 13753c79
+{
+        "workbench.colorCustomizations": {
+                "activityBar.activeBackground": "#454f5d",
+                "activityBar.background": "#454f5d",
+                "activityBar.foreground": "#e7e7e7",
+                "activityBar.inactiveForeground": "#e7e7e799",
+                "activityBarBadge.background": "#c75886",
+                "activityBarBadge.foreground": "#e7e7e7",
+                "sash.hoverBorder": "#454f5d",
+                "statusBar.background": "#2f3640",
+                "statusBar.foreground": "#e7e7e7",
+                "statusBarItem.hoverBackground": "#454f5d",
+                "statusBarItem.remoteBackground": "#2f3640",
+                "statusBarItem.remoteForeground": "#e7e7e7",
+                "tab.activeBorder": "#454f5d"
+        },
+        "peacock.color": "#557c9b",
+        "git.ignoreLimitWarning": true,
+        "peacock.remoteColor": "#2f3640",
+        "cSpell.words": [
+                "allowpaymentrequest",
+                "clsx",
+                "contenteditable",
+                "controlslist",
+                "crossorigin",
+                "datetime",
+                "disableremoteplayback",
+                "fetchprority",
+                "Fontsource",
+                "Icones",
+                "Iconify",
+                "nodownload",
+                "nofullscreen",
+                "noremoteplayback",
+                "playsinline",
+                "Preact",
+                "referrerpolicy",
+                "refferpolicy"
+        ],
+        "todo-tree.tree.scanMode": "workspace only",
+        "testing.automaticallyOpenPeekView": "never"
 }