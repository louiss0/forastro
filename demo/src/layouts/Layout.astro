--- conflicted
+++ resolved
@@ -1,4 +1,13 @@
 ---
+import "@fontsource/raleway/700.css";
+import "@fontsource/raleway/900.css";
+import "@fontsource/palanquin";
+import "@fontsource/palanquin/300.css";
+import "@fontsource/palanquin/200.css";
+import "@fontsource/palanquin/100.css";
+import Navbar from "../components/Navbar.astro";
+
+interface Props {
 import "@fontsource/raleway/700.css";
 import "@fontsource/raleway/900.css";
 import "@fontsource/palanquin";
@@ -10,17 +19,16 @@
 interface Props {
   title: string;
   description: string;
+  description: string;
 }
 
 const { title, description } = Astro.props;
-<<<<<<< HEAD
 
 const siteName = "ForAstro";
-=======
->>>>>>> 09998f31
 ---
 
 <!DOCTYPE html>
+<html lang="en" class="scroll-smooth">
 <html lang="en" class="scroll-smooth">
   <head>
     <meta charset="UTF-8" />
@@ -28,11 +36,7 @@
     <link rel="icon" type="image/svg+xml" href="/favicon.svg" />
     <meta name="generator" content={Astro.generator} />
 
-<<<<<<< HEAD
     <title>{`${siteName} | ${title}`}</title>
-=======
-    <title>{title}</title>
->>>>>>> 09998f31
     <meta name="description" content={description} />
 
     <style lang="postcss" is:global>
@@ -102,6 +106,8 @@
 
   <body class="antialiased text-gray-900 bg-gray-50 grid-cols-[auto,1fr,auto]">
     <Navbar />
+  <body class="antialiased text-gray-900 bg-gray-50 grid-cols-[auto,1fr,auto]">
+    <Navbar />
     <slot />
   </body>
 </html>