{
  "name": "@forastro/monorepo",
  "version": "0.0.0",
  "license": "MIT",
  "scripts": {
    "postinstall": "node ./tools/scripts/patch-nx-cli.js"
  },
  "private": true,
  "devDependencies": {
<<<<<<< HEAD
    "@astrojs/tailwind": "^3.1.1",
    "@changesets/cli": "^2.26.1",
    "@nrwl/eslint-plugin-nx": "16.0.1",
    "@nrwl/js": "16.0.1",
    "@nrwl/linter": "16.0.1",
    "@nrwl/nx-cloud": "16.0.5",
    "@nrwl/vite": "15.9.2",
    "@nrwl/workspace": "16.0.1",
    "@nxtensions/astro": "^3.5.0",
    "@typescript-eslint/eslint-plugin": "^5.59.1",
    "@typescript-eslint/parser": "^5.59.1",
    "@vitest/coverage-c8": "~0.30.1",
    "@vitest/ui": "^0.30.1",
    "astro": "^2.3.2",
    "eslint": "~8.39.0",
    "eslint-config-prettier": "8.8.0",
    "jsdom": "~21.1.1",
    "nx": "16.0.1",
    "prettier": "^2.8.8",
    "remark-directive": "^2.0.1",
    "remark-html-directives": "^1.0.5",
    "tailwindcss": "^3.3.2",
=======
    "@astrojs/tailwind":   "^3.1.0",
    "@changesets/cli": "^2.26.0",
    "@nrwl/eslint-plugin-nx": "15.8.5",
    "@nrwl/js": "15.8.5",
    "@nrwl/linter": "15.8.5",
    "@nrwl/nx-cloud": "^15.2.1",
    "@nrwl/vite": "15.8.5",
    "@nrwl/workspace": "15.8.5",
    "@nxtensions/astro": "^3.3.1",
    "@typescript-eslint/eslint-plugin": "^5.54.1",
    "@typescript-eslint/parser": "^5.54.1",
    "@vitest/coverage-c8": "~0.29.2",
    "@vitest/ui": "^0.29.2",
    "astro": "^2.1.2",
    "eslint": "~8.35.0",
    "eslint-config-prettier": "8.7.0",
    "jsdom": "~21.1.0",
    "nx": "15.8.5",
    "prettier": "^2.8.4",
    "tailwindcss": "^3.2.7",
>>>>>>> 09998f31
    "tslib": "^2.5.0",
    "typescript": "~5.0.4",
    "vite": "^4.3.3",
    "vite-plugin-dts": "~2.3.0",
    "vite-plugin-eslint": "^1.8.1",
<<<<<<< HEAD
    "vite-tsconfig-paths": "^4.2.0",
    "vitest": "^0.30.1"
  },
  "dependencies": {
    "@astrojs/mdx": "^0.19.0",
=======
    "vite-tsconfig-paths": "^4.0.5",
    "vitest": "^0.29.2"
  },
  "dependencies": {
>>>>>>> 09998f31
    "@fontsource/palanquin": "^4.5.10",
    "@fontsource/raleway": "^4.5.12",
    "astro-icon": "^0.8.0"
  }
}<|MERGE_RESOLUTION|>--- conflicted
+++ resolved
@@ -7,7 +7,6 @@
   },
   "private": true,
   "devDependencies": {
-<<<<<<< HEAD
     "@astrojs/tailwind": "^3.1.1",
     "@changesets/cli": "^2.26.1",
     "@nrwl/eslint-plugin-nx": "16.0.1",
@@ -30,45 +29,16 @@
     "remark-directive": "^2.0.1",
     "remark-html-directives": "^1.0.5",
     "tailwindcss": "^3.3.2",
-=======
-    "@astrojs/tailwind":   "^3.1.0",
-    "@changesets/cli": "^2.26.0",
-    "@nrwl/eslint-plugin-nx": "15.8.5",
-    "@nrwl/js": "15.8.5",
-    "@nrwl/linter": "15.8.5",
-    "@nrwl/nx-cloud": "^15.2.1",
-    "@nrwl/vite": "15.8.5",
-    "@nrwl/workspace": "15.8.5",
-    "@nxtensions/astro": "^3.3.1",
-    "@typescript-eslint/eslint-plugin": "^5.54.1",
-    "@typescript-eslint/parser": "^5.54.1",
-    "@vitest/coverage-c8": "~0.29.2",
-    "@vitest/ui": "^0.29.2",
-    "astro": "^2.1.2",
-    "eslint": "~8.35.0",
-    "eslint-config-prettier": "8.7.0",
-    "jsdom": "~21.1.0",
-    "nx": "15.8.5",
-    "prettier": "^2.8.4",
-    "tailwindcss": "^3.2.7",
->>>>>>> 09998f31
     "tslib": "^2.5.0",
     "typescript": "~5.0.4",
     "vite": "^4.3.3",
     "vite-plugin-dts": "~2.3.0",
     "vite-plugin-eslint": "^1.8.1",
-<<<<<<< HEAD
     "vite-tsconfig-paths": "^4.2.0",
     "vitest": "^0.30.1"
   },
   "dependencies": {
     "@astrojs/mdx": "^0.19.0",
-=======
-    "vite-tsconfig-paths": "^4.0.5",
-    "vitest": "^0.29.2"
-  },
-  "dependencies": {
->>>>>>> 09998f31
     "@fontsource/palanquin": "^4.5.10",
     "@fontsource/raleway": "^4.5.12",
     "astro-icon": "^0.8.0"
