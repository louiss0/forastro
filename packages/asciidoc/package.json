--- conflicted
+++ resolved
@@ -2,11 +2,7 @@
   "name": "@forastro/asciidoc",
   "version": "0.0.2",
   "peerDependencies": {
-<<<<<<< HEAD
-    "astro": ">4.16.0"
-=======
     "astro": ">5.0.0"
->>>>>>> 082d56b3
   },
   "publishConfig": {
     "access": "public"
@@ -37,12 +33,8 @@
     "astro",
     "astro-loader",
     "asciidoc",
-<<<<<<< HEAD
-    "utils"
-=======
     "unocss",
     "tailwindcss"
->>>>>>> 082d56b3
   ],
   "devDependencies": {
     "@types/prismjs": "^1.26.5"
