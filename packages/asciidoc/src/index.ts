export * from './lib/asciidoc';
import { z } from 'astro/zod';

const authorSchema = z
  .string()
  .regex(
    /^(?<first_name>[A-Z][a-z.]+)\s+(?<middle_names>(?:[A-Z][a-z.]+\s)*)(<last_name>[A-Z][a-z]+)$/,
    'An author should have at least a first and last name both capitalized',
  );
export const asciidocBaseSchema = z
  .object({
    doctitle: z
      .string()
      .regex(
        /[\w\s\d]+/,
        'Please make sure your title is one with words letters and spaces',
      ),
    docdate: z.string().date(),
    email: z.string().email(),
    localdate: z.string().date(),
    author: authorSchema,
    authors: authorSchema.array(),
    createdAt: z.string().date(),
    description: z
      .string()
      .min(35, "It's good for a description to at least be two sentences")
      .max(160, 'A title needs to be at least 160 characters max'),
  })
  .transform((parsedInput) => {
    const {
      doctitle,
      docdate,
<<<<<<< HEAD
      localdate,
=======
>>>>>>> b0ff148b
      ...rest
    } = parsedInput;

    return {
      title: doctitle,
      updatedAt: docdate,
      ...rest,
    };
  });

export type AsciidocBaseSchema = z.infer<typeof asciidocBaseSchema>;

export const ASCIIDOC_POST_STAGE = z.enum(['draft', 'published', 'editing']);

export type AsciidocPostStage = z.infer<typeof ASCIIDOC_POST_STAGE>;

export const asciidocDraftSchema = asciidocBaseSchema.and(
  z.object({
    stage: ASCIIDOC_POST_STAGE,
  }),
);<|MERGE_RESOLUTION|>--- conflicted
+++ resolved
@@ -30,10 +30,6 @@
     const {
       doctitle,
       docdate,
-<<<<<<< HEAD
-      localdate,
-=======
->>>>>>> b0ff148b
       ...rest
     } = parsedInput;
 
