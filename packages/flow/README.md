# For Astro Flow

This package is a package that allows you to use flow components inside of [Astro](https://astro.build) Flow components are components that emulate control flow in the form of components. These components are typed well. I did this knowing that there are sometimes where you'd have to change things into an array for the to work. But other than that there should be no problems.

> [!info] There are two kinds of components in here,
> **Conditional** -> Components that show something based on a condition
> **Iterable** -> Components that iterate through a set of items then send data through a callback function

## Installation

`npm install @forastro/flow`

## Docs

<<<<<<< HEAD
Please checkout the demo for [For Astro Flow](https://forastro.vercel.app/libraries/flow)
=======
Please checkout the demo for [For Astro Flow](https://forastro.vercel.app/flow)
>>>>>>> 09998f31
<|MERGE_RESOLUTION|>--- conflicted
+++ resolved
@@ -11,9 +11,6 @@
 `npm install @forastro/flow`
 
 ## Docs
+## Docs
 
-<<<<<<< HEAD
-Please checkout the demo for [For Astro Flow](https://forastro.vercel.app/libraries/flow)
-=======
-Please checkout the demo for [For Astro Flow](https://forastro.vercel.app/flow)
->>>>>>> 09998f31
+Please checkout the demo for [For Astro Flow](https://forastro.vercel.app/libraries/flow)