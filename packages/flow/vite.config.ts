
/// <reference types="vitest" />
import { defineConfig } from 'vite';
<<<<<<< HEAD

=======
import tsConfigPaths from 'vite-tsconfig-paths';
>>>>>>> 13753c79

export default defineConfig({
  cacheDir: '../../node_modules/.vite/flow',



  plugins: [
    tsConfigPaths({
      root: "../../",

<<<<<<< HEAD

=======
    })
>>>>>>> 13753c79
  ],


  // Uncomment this if you are using workers. 
  // worker: {
  //  plugins: [
  //    viteTsConfigPaths({
  //      root: '../../',
  //    }),
  //  ],
  // },


  test: {
    globals: true,
    cache: {
      dir: '../../node_modules/.vitest'
    },
    environment: 'jsdom',
    include: ['src/**/*.{test,spec}.{js,mjs,cjs,ts,mts,cts,jsx,tsx}'],

  },
});<|MERGE_RESOLUTION|>--- conflicted
+++ resolved
@@ -1,46 +1,38 @@
-
-/// <reference types="vitest" />
-import { defineConfig } from 'vite';
-<<<<<<< HEAD
-
-=======
-import tsConfigPaths from 'vite-tsconfig-paths';
->>>>>>> 13753c79
-
-export default defineConfig({
-  cacheDir: '../../node_modules/.vite/flow',
-
-
-
-  plugins: [
-    tsConfigPaths({
-      root: "../../",
-
-<<<<<<< HEAD
-
-=======
-    })
->>>>>>> 13753c79
-  ],
-
-
-  // Uncomment this if you are using workers. 
-  // worker: {
-  //  plugins: [
-  //    viteTsConfigPaths({
-  //      root: '../../',
-  //    }),
-  //  ],
-  // },
-
-
-  test: {
-    globals: true,
-    cache: {
-      dir: '../../node_modules/.vitest'
-    },
-    environment: 'jsdom',
-    include: ['src/**/*.{test,spec}.{js,mjs,cjs,ts,mts,cts,jsx,tsx}'],
-
-  },
+
+/// <reference types="vitest" />
+import { defineConfig } from 'vite';
+import tsConfigPaths from 'vite-tsconfig-paths';
+
+export default defineConfig({
+  cacheDir: '../../node_modules/.vite/flow',
+
+
+
+  plugins: [
+    tsConfigPaths({
+      root: "../../",
+
+    })
+  ],
+
+
+  // Uncomment this if you are using workers. 
+  // worker: {
+  //  plugins: [
+  //    viteTsConfigPaths({
+  //      root: '../../',
+  //    }),
+  //  ],
+  // },
+
+
+  test: {
+    globals: true,
+    cache: {
+      dir: '../../node_modules/.vitest'
+    },
+    environment: 'jsdom',
+    include: ['src/**/*.{test,spec}.{js,mjs,cjs,ts,mts,cts,jsx,tsx}'],
+
+  },
 });