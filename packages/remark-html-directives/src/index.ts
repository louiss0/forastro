--- conflicted
+++ resolved
@@ -1,166 +1,141 @@
-
-import { visit,Node,  } from 'unist-util-visit'
-import { h } from 'hastscript'
-<<<<<<< HEAD
-import {  HTML_DIRECTIVE_MODES, nodeDirectiveTypes } from 'src/constants'
-=======
-import { HTML_DIRECTIVE_MODES, nodeDirectiveTypes } from 'src/constants'
->>>>>>> d0bca2cf
-import { NodeDirectiveObject, RemarkHTMLDirectivesConfig } from 'src/types'
-import {
-  failFileIfANodeIsNotAViableNodeForArticles,
-  failFileIfANodeIsNotAViableNodeForPages,
-  isASupportedTag,
-  overrideNodeDirectiveAttributesWithClassesAppendedToEachOtherAndTheRestOverWritten,
-} from 'src/utils'
-
-
-
-
-
-
-
-<<<<<<< HEAD
-export default function remarkHTMLDirectives(config: RemarkHTMLDirectivesConfig = { mode: HTML_DIRECTIVE_MODES.ARTICLE}) {
-
-
-  const { mode , elements } = config
-=======
-export default function HTMLDirectives(config: Partial<RemarkHTMLDirectivesConfig>) {
-
-
-  const { mode = HTML_DIRECTIVE_MODES.ARTICLE, elements} = config
->>>>>>> d0bca2cf
-
-  return () => (tree: Node, file: {fail(message: string, node: Node):void}) => {
-
-
-
-    visit(tree, (node) => {
-
-      const nodeDirectiveObject = node as NodeDirectiveObject
-
-      const nodeTypeIsAnyOfTheseDirectives = nodeDirectiveTypes.includes(node.type as any)
-    
-
-
-      if (!nodeTypeIsAnyOfTheseDirectives) return null;
-
-
-
-      if (mode === "page") {
-  
-
-        
-        if (elements && nodeDirectiveObject.name in elements) {
-          
-          
-
-          if (isASupportedTag(nodeDirectiveObject.name)) {
-          
-<<<<<<< HEAD
-            overrideNodeDirectiveAttributesWithClassesAppendedToEachOtherAndTheRestOverWritten(
-              nodeDirectiveObject,
-              elements
-            )
-=======
-            overrideNodeDirectiveAttributesWithClassesAppendedToEachOtherAndTheRestOverWritten(nodeDirectiveObject, elements)
->>>>>>> d0bca2cf
-            
-             
-            Object.assign(
-              nodeDirectiveObject.attributes,
-              { dataForAstroRemarkHtmlDirective: true }
-            )
-
-          } 
-          
-          if (!isASupportedTag(nodeDirectiveObject.name) && nodeDirectiveObject.type === "containerDirective") {
-            
-
-            
-<<<<<<< HEAD
-            overrideNodeDirectiveAttributesWithClassesAppendedToEachOtherAndTheRestOverWritten(
-              nodeDirectiveObject,
-              elements
-            )
-=======
-            overrideNodeDirectiveAttributesWithClassesAppendedToEachOtherAndTheRestOverWritten(nodeDirectiveObject, elements)
->>>>>>> d0bca2cf
-            
-             
-            Object.assign(
-              nodeDirectiveObject.attributes,
-              { dataElement: nodeDirectiveObject.name, dataForAstroRemarkHtmlDirective: true }
-            )
-
-            nodeDirectiveObject.name = "div"
-          }
-
-
-          
-          
-        }
-
-
-        failFileIfANodeIsNotAViableNodeForPages(nodeDirectiveObject, file)
-
-      }
-
-      
-      
-      if (mode === "article") {
-        
-        failFileIfANodeIsNotAViableNodeForArticles(nodeDirectiveObject, file)
-        
-
-        
-        if (elements && nodeDirectiveObject.name in elements) {
-  
-          overrideNodeDirectiveAttributesWithClassesAppendedToEachOtherAndTheRestOverWritten(nodeDirectiveObject, elements)
-
-          
-          Object.assign(
-            nodeDirectiveObject.attributes,
-            { dataForAstroRemarkHtmlDirective: true }
-          )
-
-  
-  
-        }
-        
-      
-      }
-
-
-
-
-      const data = nodeDirectiveObject.data || (nodeDirectiveObject.data = {})
-
-
-      const hast = h(nodeDirectiveObject.name, nodeDirectiveObject.attributes,)
-
-      
-      data.hName = hast.tagName
-      
-      data.hProperties = hast.properties
-      
-      // The changes are experimental.
-
-      // data.hType = hast.type
-      
-      // data.hPosition = hast.position
-      
-
-      
-
-      return null
-
-
-
-
-
-
-    })
-  }
+
+import { visit,Node,  } from 'unist-util-visit'
+import { h } from 'hastscript'
+import { HTML_DIRECTIVE_MODES, nodeDirectiveTypes } from 'src/constants'
+import { NodeDirectiveObject, RemarkHTMLDirectivesConfig } from 'src/types'
+import {
+  failFileIfANodeIsNotAViableNodeForArticles,
+  failFileIfANodeIsNotAViableNodeForPages,
+  isASupportedTag,
+  overrideNodeDirectiveAttributesWithClassesAppendedToEachOtherAndTheRestOverWritten,
+} from 'src/utils'
+
+
+
+
+
+
+
+export default function HTMLDirectives(config: Partial<RemarkHTMLDirectivesConfig>) {
+
+
+  const { mode = HTML_DIRECTIVE_MODES.ARTICLE, elements} = config
+
+  return () => (tree: Node, file: {fail(message: string, node: Node):void}) => {
+
+
+
+    visit(tree, (node) => {
+
+      const nodeDirectiveObject = node as NodeDirectiveObject
+
+      const nodeTypeIsAnyOfTheseDirectives = nodeDirectiveTypes.includes(node.type as any)
+    
+
+
+      if (!nodeTypeIsAnyOfTheseDirectives) return null;
+
+
+
+      if (mode === "page") {
+  
+
+        
+        if (elements && nodeDirectiveObject.name in elements) {
+          
+          
+
+          if (isASupportedTag(nodeDirectiveObject.name)) {
+          
+            overrideNodeDirectiveAttributesWithClassesAppendedToEachOtherAndTheRestOverWritten(nodeDirectiveObject, elements)
+            
+             
+            Object.assign(
+              nodeDirectiveObject.attributes,
+              { dataForAstroRemarkHtmlDirective: true }
+            )
+
+          } 
+          
+          if (!isASupportedTag(nodeDirectiveObject.name) && nodeDirectiveObject.type === "containerDirective") {
+            
+
+            
+            overrideNodeDirectiveAttributesWithClassesAppendedToEachOtherAndTheRestOverWritten(nodeDirectiveObject, elements)
+            
+             
+            Object.assign(
+              nodeDirectiveObject.attributes,
+              { dataElement: nodeDirectiveObject.name, dataForAstroRemarkHtmlDirective: true }
+            )
+
+            nodeDirectiveObject.name = "div"
+          }
+
+
+          
+          
+        }
+
+
+        failFileIfANodeIsNotAViableNodeForPages(nodeDirectiveObject, file)
+
+      }
+
+      
+      
+      if (mode === "article") {
+        
+        failFileIfANodeIsNotAViableNodeForArticles(nodeDirectiveObject, file)
+        
+
+        
+        if (elements && nodeDirectiveObject.name in elements) {
+  
+          overrideNodeDirectiveAttributesWithClassesAppendedToEachOtherAndTheRestOverWritten(nodeDirectiveObject, elements)
+
+          
+          Object.assign(
+            nodeDirectiveObject.attributes,
+            { dataForAstroRemarkHtmlDirective: true }
+          )
+
+  
+  
+        }
+        
+      
+      }
+
+
+
+
+      const data = nodeDirectiveObject.data || (nodeDirectiveObject.data = {})
+
+
+      const hast = h(nodeDirectiveObject.name, nodeDirectiveObject.attributes,)
+
+      
+      data.hName = hast.tagName
+      
+      data.hProperties = hast.properties
+      
+      // The changes are experimental.
+
+      // data.hType = hast.type
+      
+      // data.hPosition = hast.position
+      
+
+      
+
+      return null
+
+
+
+
+
+
+    })
+  }
 }