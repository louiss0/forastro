<<<<<<< HEAD
import {
  supportedBlockLevelTags,
  nodeDirectiveTypes,
  supportedInlineLevelTags,
  supportedTableTags,
  HTML_DIRECTIVE_MODES,
  supportedTextBasedTags

} from "src/constants";

import { Visitor } from "unist-util-visit";

import { HTMLAttributes } from "astro/types"

export type {
  RemarkHTMLDirectivesConfig,
  NodeDirectiveTypes,
  BlockElementNames,
  InlineElementNames,
  NodeDirectiveObject
};

type RemarkHTMLDirectivesConfig = {
  mode: keyof typeof HTML_DIRECTIVE_MODES
  elements: Record<string, HTMLAttributes<"div">>
}
=======
import { supportedBlockLevelTags, nodeDirectiveTypes, supportedInlineLevelTags, supportedTableTags, supportedTextBasedTags } from "src/utils";
import { Child, } from 'hastscript';
import { Visitor } from "unist-util-visit";
>>>>>>> 32a1596e

export type { Node, NodeDirectiveTypes, BlockElementNames, InlineElementNames, NodeDirectiveObject };

<<<<<<< HEAD
type Node = Parameters<Visitor>[0]

=======
type NodeDirectiveTypes = typeof nodeDirectiveTypes[number];
type Node = Parameters<Visitor>[0]
>>>>>>> 32a1596e
type BlockElementNames = typeof supportedBlockLevelTags[number];

type InlineElementNames = typeof supportedInlineLevelTags[number];

type TableTagNames = typeof supportedTableTags[number];

type TextTags = typeof supportedTextBasedTags[number]

type RareNodeTypes = "root" | "paragraph" | "listItem" | "thematicBreak" | "text"

type NodeDirectiveObject = Node & {
  type: NodeDirectiveTypes | RareNodeTypes
  children: Array<Node>
  name: BlockElementNames | InlineElementNames | TableTagNames | TextTags
  attributes: Record<string, string>
}



<|MERGE_RESOLUTION|>--- conflicted
+++ resolved
@@ -1,61 +1,51 @@
-<<<<<<< HEAD
-import {
-  supportedBlockLevelTags,
-  nodeDirectiveTypes,
-  supportedInlineLevelTags,
-  supportedTableTags,
-  HTML_DIRECTIVE_MODES,
-  supportedTextBasedTags
-
-} from "src/constants";
-
-import { Visitor } from "unist-util-visit";
-
-import { HTMLAttributes } from "astro/types"
-
-export type {
-  RemarkHTMLDirectivesConfig,
-  NodeDirectiveTypes,
-  BlockElementNames,
-  InlineElementNames,
-  NodeDirectiveObject
-};
-
-type RemarkHTMLDirectivesConfig = {
-  mode: keyof typeof HTML_DIRECTIVE_MODES
-  elements: Record<string, HTMLAttributes<"div">>
-}
-=======
-import { supportedBlockLevelTags, nodeDirectiveTypes, supportedInlineLevelTags, supportedTableTags, supportedTextBasedTags } from "src/utils";
-import { Child, } from 'hastscript';
-import { Visitor } from "unist-util-visit";
->>>>>>> 32a1596e
-
-export type { Node, NodeDirectiveTypes, BlockElementNames, InlineElementNames, NodeDirectiveObject };
-
-<<<<<<< HEAD
-type Node = Parameters<Visitor>[0]
-
-=======
-type NodeDirectiveTypes = typeof nodeDirectiveTypes[number];
-type Node = Parameters<Visitor>[0]
->>>>>>> 32a1596e
-type BlockElementNames = typeof supportedBlockLevelTags[number];
-
-type InlineElementNames = typeof supportedInlineLevelTags[number];
-
-type TableTagNames = typeof supportedTableTags[number];
-
-type TextTags = typeof supportedTextBasedTags[number]
-
-type RareNodeTypes = "root" | "paragraph" | "listItem" | "thematicBreak" | "text"
-
-type NodeDirectiveObject = Node & {
-  type: NodeDirectiveTypes | RareNodeTypes
-  children: Array<Node>
-  name: BlockElementNames | InlineElementNames | TableTagNames | TextTags
-  attributes: Record<string, string>
-}
-
-
-
+import {
+  supportedBlockLevelTags,
+  nodeDirectiveTypes,
+  supportedInlineLevelTags,
+  supportedTableTags,
+  HTML_DIRECTIVE_MODES,
+  supportedTextBasedTags
+
+} from "src/constants";
+
+import { Visitor } from "unist-util-visit";
+
+import { HTMLAttributes } from "astro/types"
+
+export type {
+  RemarkHTMLDirectivesConfig,
+  NodeDirectiveTypes,
+  BlockElementNames,
+  InlineElementNames,
+  NodeDirectiveObject
+};
+
+type RemarkHTMLDirectivesConfig = {
+  mode: keyof typeof HTML_DIRECTIVE_MODES
+  elements: Record<string, HTMLAttributes<"div">>
+}
+
+type NodeDirectiveTypes = typeof nodeDirectiveTypes[number];
+
+type Node = Parameters<Visitor>[0]
+
+type BlockElementNames = typeof supportedBlockLevelTags[number];
+
+type InlineElementNames = typeof supportedInlineLevelTags[number];
+
+type TableTagNames = typeof supportedTableTags[number];
+
+type TextTags = typeof supportedTextBasedTags[number]
+
+type RareNodeTypes = "root" | "paragraph" | "listItem" | "thematicBreak" | "text"
+
+type NodeDirectiveObject = Node & {
+type NodeDirectiveObject = Node & {
+  type: NodeDirectiveTypes | RareNodeTypes
+  children: Array<Node>
+  name: BlockElementNames | InlineElementNames | TableTagNames | TextTags
+  attributes: Record<string, string>
+}
+
+
+