# @forastro/utilities

## [Unreleased]

<<<<<<< HEAD
=======
## [3.1.2] - 2023-10-02

### Fixed

- Add a homepage to the package.json file that links to the homepage for this project.

### Fixed

- Add a homepage to the package.json file that links to the homepage for this project.

## [3.1.1] - 2023-10-02

>>>>>>> 8ccbebc4
### Added

- Function for markdoc that instantly creates markdoc transform objects.

### Fixed

- Throw functions were created but not available now they are.

## [3.1.0]

### Added

- Utility functions for throwing errors
- A new function for if and else conditions
- A new function that returns the result of a promise and an error.

## [3.0.2] - 2023-08-31

### Fixed

The default slot will not error if it's not passed without the expectation
of it and the define template context.

### Added

Created a new type called slot function to represent a slot in astro.

## [3.0.1] 2023-08-29

### Fixed

- Made sure that the types account for all allowed scenarios for `DefineTemplate` and `Projector`.

### Added

- Error messages will now be thrown when using not sending the right data
to `DefineTemplate` and `Projector`.

- The `useDefineTemplateAndProjector()`
  - now allows the user to pass in a debug name.
  - It will also keep track of every time it's called.
  - Each call number will be associated with the name of ``DefineTemplate` and `Projector`
  for an error message.

## [3.0.0] - 2023-08-27

### Added

- A new function was created called `useDefineTemplateAndProjector`.
  - It generates two components in a tuple on the left `DefineTemplate` right `Projector`
  - It also accepts types for send information from define template projector and back.

### Removed

- DefineTemplate and Projector components are now removed.

## [2.7.1] - 2023-08-17

### Fixed

- Fixed types in the pkg.json file **Astro will not recognise the types if you do**

## [2.7.0]

### Fixed

- Removed tsup from repo and files are no longer bundled.

### Changed

- Range is now a function that uses an option param as third param.
  - It's a object that allows you to pass in a step or inclusive.
  - Negative numbers are not allowed to be used.

### Added

## [2.6.0] - 2023-06-25

### Removed

- There is no CJS support only ESM.
  
### Changed

- Components are exported in `@forastro/utilities/components` instead of in main.

## [2.5.1] - 2023-05-24

This release is a readme fix release.
From nom on this read Me will contain all important info about this library.

## [2.5.0]

With this release the Sync Iterate function is added to the library.
This function is a `function` that takes in an iterable that needs a `forEach()`
It uses that iterable to loop through all keys and values just like iterate.

> [Warning] This function is meant to be used in Non Astro Components.

### Added

The function `syncIterate()` was added.

## [2.4.0]

### Minor Changes

- Removed: Island Mirror this component does not work due to how web components works.
  Changed: The types for define template functions are clear

## 2.3.0

### Minor Changes

- Added Define template.
- Changed projector templateId is no longer the only argument that you can pass.
- Added context to the template It's a set of arguments that are passed

## 2.2.4

### Patch Changes

- Fixed: Peer dependency is now greater than 1.0.0 instead of just ^1.0.0

## 2.2.3

### Patch Changes

- iterate function makes sure that the key that is passed is a number when an array is passed.
- The hide component works as intended

## 2.2.2

### Patch Changes

- Changed arguments for the iterate function and its internal logic.
- The `<For/>` component has changed as well.

## 2.2.1

### Patch Changes

- I have made it so that the Gap component and the PageLink work properly.

## 2.2.0

### Minor Changes

- Added two functions executeIf and executeUnless.
  Both take in a condition and a function.
  `executeIf()` will call the function only when the condition is true
  `executeUnless()` will call the function only when the condition is false

## 2.1.0

### Minor Changes

- I have a new component called IslandsMirror  data-attribute of data-islands-key

  - First have it's attributes grabbed
  - The attributes will be set on the parent
  - The children of that element will be taken from it.
  - The parent will inherit those children

  I have also changed the strategy for range.

  Range works like a normal one

  - It will add when start is less stop and the number is positive
  - It will do the opposite when start and stop's roles are reversed and the number is negative.

## 1.0.3

### Patch Changes

- Fixed the files folder for both.

## 1.0.2

### Patch Changes

- Changed where the main file is from src/index to just index types should be from the main package

## 1.0.1

### Patch Changes

- I added a ReadME file that contains all you need to know about @forastro/utilities

## 1.0.0

### Major Changes

- This package is ready for the masses and has all the components necessary for production

  To update please install pnpm up @forastro/utilities --latest

- This is the first version of this package.
  All of the necessary utlitities are created.

  - Created range, iterateRange, iterate, helpers
  - Created the Gap Component and Projector Component
  - Created all necessary types for authors to consume

## [0.0.0]

Unreleased version release.
<|MERGE_RESOLUTION|>--- conflicted
+++ resolved
@@ -1,226 +1,223 @@
-# @forastro/utilities
-
-## [Unreleased]
-
-<<<<<<< HEAD
-=======
-## [3.1.2] - 2023-10-02
-
-### Fixed
-
-- Add a homepage to the package.json file that links to the homepage for this project.
-
-### Fixed
-
-- Add a homepage to the package.json file that links to the homepage for this project.
-
-## [3.1.1] - 2023-10-02
-
->>>>>>> 8ccbebc4
-### Added
-
-- Function for markdoc that instantly creates markdoc transform objects.
-
-### Fixed
-
-- Throw functions were created but not available now they are.
-
-## [3.1.0]
-
-### Added
-
-- Utility functions for throwing errors
-- A new function for if and else conditions
-- A new function that returns the result of a promise and an error.
-
-## [3.0.2] - 2023-08-31
-
-### Fixed
-
-The default slot will not error if it's not passed without the expectation
-of it and the define template context.
-
-### Added
-
-Created a new type called slot function to represent a slot in astro.
-
-## [3.0.1] 2023-08-29
-
-### Fixed
-
-- Made sure that the types account for all allowed scenarios for `DefineTemplate` and `Projector`.
-
-### Added
-
-- Error messages will now be thrown when using not sending the right data
-to `DefineTemplate` and `Projector`.
-
-- The `useDefineTemplateAndProjector()`
-  - now allows the user to pass in a debug name.
-  - It will also keep track of every time it's called.
-  - Each call number will be associated with the name of ``DefineTemplate` and `Projector`
-  for an error message.
-
-## [3.0.0] - 2023-08-27
-
-### Added
-
-- A new function was created called `useDefineTemplateAndProjector`.
-  - It generates two components in a tuple on the left `DefineTemplate` right `Projector`
-  - It also accepts types for send information from define template projector and back.
-
-### Removed
-
-- DefineTemplate and Projector components are now removed.
-
-## [2.7.1] - 2023-08-17
-
-### Fixed
-
-- Fixed types in the pkg.json file **Astro will not recognise the types if you do**
-
-## [2.7.0]
-
-### Fixed
-
-- Removed tsup from repo and files are no longer bundled.
-
-### Changed
-
-- Range is now a function that uses an option param as third param.
-  - It's a object that allows you to pass in a step or inclusive.
-  - Negative numbers are not allowed to be used.
-
-### Added
-
-## [2.6.0] - 2023-06-25
-
-### Removed
-
-- There is no CJS support only ESM.
-  
-### Changed
-
-- Components are exported in `@forastro/utilities/components` instead of in main.
-
-## [2.5.1] - 2023-05-24
-
-This release is a readme fix release.
-From nom on this read Me will contain all important info about this library.
-
-## [2.5.0]
-
-With this release the Sync Iterate function is added to the library.
-This function is a `function` that takes in an iterable that needs a `forEach()`
-It uses that iterable to loop through all keys and values just like iterate.
-
-> [Warning] This function is meant to be used in Non Astro Components.
-
-### Added
-
-The function `syncIterate()` was added.
-
-## [2.4.0]
-
-### Minor Changes
-
-- Removed: Island Mirror this component does not work due to how web components works.
-  Changed: The types for define template functions are clear
-
-## 2.3.0
-
-### Minor Changes
-
-- Added Define template.
-- Changed projector templateId is no longer the only argument that you can pass.
-- Added context to the template It's a set of arguments that are passed
-
-## 2.2.4
-
-### Patch Changes
-
-- Fixed: Peer dependency is now greater than 1.0.0 instead of just ^1.0.0
-
-## 2.2.3
-
-### Patch Changes
-
-- iterate function makes sure that the key that is passed is a number when an array is passed.
-- The hide component works as intended
-
-## 2.2.2
-
-### Patch Changes
-
-- Changed arguments for the iterate function and its internal logic.
-- The `<For/>` component has changed as well.
-
-## 2.2.1
-
-### Patch Changes
-
-- I have made it so that the Gap component and the PageLink work properly.
-
-## 2.2.0
-
-### Minor Changes
-
-- Added two functions executeIf and executeUnless.
-  Both take in a condition and a function.
-  `executeIf()` will call the function only when the condition is true
-  `executeUnless()` will call the function only when the condition is false
-
-## 2.1.0
-
-### Minor Changes
-
-- I have a new component called IslandsMirror  data-attribute of data-islands-key
-
-  - First have it's attributes grabbed
-  - The attributes will be set on the parent
-  - The children of that element will be taken from it.
-  - The parent will inherit those children
-
-  I have also changed the strategy for range.
-
-  Range works like a normal one
-
-  - It will add when start is less stop and the number is positive
-  - It will do the opposite when start and stop's roles are reversed and the number is negative.
-
-## 1.0.3
-
-### Patch Changes
-
-- Fixed the files folder for both.
-
-## 1.0.2
-
-### Patch Changes
-
-- Changed where the main file is from src/index to just index types should be from the main package
-
-## 1.0.1
-
-### Patch Changes
-
-- I added a ReadME file that contains all you need to know about @forastro/utilities
-
-## 1.0.0
-
-### Major Changes
-
-- This package is ready for the masses and has all the components necessary for production
-
-  To update please install pnpm up @forastro/utilities --latest
-
-- This is the first version of this package.
-  All of the necessary utlitities are created.
-
-  - Created range, iterateRange, iterate, helpers
-  - Created the Gap Component and Projector Component
-  - Created all necessary types for authors to consume
-
-## [0.0.0]
-
-Unreleased version release.
+# @forastro/utilities
+
+## [Unreleased]
+
+## [3.1.2] - 2023-10-02
+
+### Fixed
+
+- Add a homepage to the package.json file that links to the homepage for this project.
+
+### Fixed
+
+- Add a homepage to the package.json file that links to the homepage for this project.
+
+## [3.1.1] - 2023-10-02
+
+### Added
+
+- Function for markdoc that instantly creates markdoc transform objects.
+
+### Fixed
+
+- Throw functions were created but not available now they are.
+
+## [3.1.0]
+
+### Added
+
+- Utility functions for throwing errors
+- A new function for if and else conditions
+- A new function that returns the result of a promise and an error.
+
+## [3.0.2] - 2023-08-31
+
+### Fixed
+
+The default slot will not error if it's not passed without the expectation
+of it and the define template context.
+
+### Added
+
+Created a new type called slot function to represent a slot in astro.
+
+## [3.0.1] 2023-08-29
+
+### Fixed
+
+- Made sure that the types account for all allowed scenarios for `DefineTemplate` and `Projector`.
+
+### Added
+
+- Error messages will now be thrown when using not sending the right data
+to `DefineTemplate` and `Projector`.
+
+- The `useDefineTemplateAndProjector()`
+  - now allows the user to pass in a debug name.
+  - It will also keep track of every time it's called.
+  - Each call number will be associated with the name of ``DefineTemplate` and `Projector`
+  for an error message.
+
+## [3.0.0] - 2023-08-27
+
+### Added
+
+- A new function was created called `useDefineTemplateAndProjector`.
+  - It generates two components in a tuple on the left `DefineTemplate` right `Projector`
+  - It also accepts types for send information from define template projector and back.
+
+### Removed
+
+- DefineTemplate and Projector components are now removed.
+
+## [2.7.1] - 2023-08-17
+
+### Fixed
+
+- Fixed types in the pkg.json file **Astro will not recognise the types if you do**
+
+## [2.7.0]
+
+### Fixed
+
+- Removed tsup from repo and files are no longer bundled.
+
+### Changed
+
+- Range is now a function that uses an option param as third param.
+  - It's a object that allows you to pass in a step or inclusive.
+  - Negative numbers are not allowed to be used.
+
+### Added
+
+## [2.6.0] - 2023-06-25
+
+### Removed
+
+- There is no CJS support only ESM.
+  
+### Changed
+
+- Components are exported in `@forastro/utilities/components` instead of in main.
+
+## [2.5.1] - 2023-05-24
+
+This release is a readme fix release.
+From nom on this read Me will contain all important info about this library.
+
+## [2.5.0]
+
+With this release the Sync Iterate function is added to the library.
+This function is a `function` that takes in an iterable that needs a `forEach()`
+It uses that iterable to loop through all keys and values just like iterate.
+
+> [Warning] This function is meant to be used in Non Astro Components.
+
+### Added
+
+The function `syncIterate()` was added.
+
+## [2.4.0]
+
+### Minor Changes
+
+- Removed: Island Mirror this component does not work due to how web components works.
+  Changed: The types for define template functions are clear
+
+## 2.3.0
+
+### Minor Changes
+
+- Added Define template.
+- Changed projector templateId is no longer the only argument that you can pass.
+- Added context to the template It's a set of arguments that are passed
+
+## 2.2.4
+
+### Patch Changes
+
+- Fixed: Peer dependency is now greater than 1.0.0 instead of just ^1.0.0
+
+## 2.2.3
+
+### Patch Changes
+
+- iterate function makes sure that the key that is passed is a number when an array is passed.
+- The hide component works as intended
+
+## 2.2.2
+
+### Patch Changes
+
+- Changed arguments for the iterate function and its internal logic.
+- The `<For/>` component has changed as well.
+
+## 2.2.1
+
+### Patch Changes
+
+- I have made it so that the Gap component and the PageLink work properly.
+
+## 2.2.0
+
+### Minor Changes
+
+- Added two functions executeIf and executeUnless.
+  Both take in a condition and a function.
+  `executeIf()` will call the function only when the condition is true
+  `executeUnless()` will call the function only when the condition is false
+
+## 2.1.0
+
+### Minor Changes
+
+- I have a new component called IslandsMirror  data-attribute of data-islands-key
+
+  - First have it's attributes grabbed
+  - The attributes will be set on the parent
+  - The children of that element will be taken from it.
+  - The parent will inherit those children
+
+  I have also changed the strategy for range.
+
+  Range works like a normal one
+
+  - It will add when start is less stop and the number is positive
+  - It will do the opposite when start and stop's roles are reversed and the number is negative.
+
+## 1.0.3
+
+### Patch Changes
+
+- Fixed the files folder for both.
+
+## 1.0.2
+
+### Patch Changes
+
+- Changed where the main file is from src/index to just index types should be from the main package
+
+## 1.0.1
+
+### Patch Changes
+
+- I added a ReadME file that contains all you need to know about @forastro/utilities
+
+## 1.0.0
+
+### Major Changes
+
+- This package is ready for the masses and has all the components necessary for production
+
+  To update please install pnpm up @forastro/utilities --latest
+
+- This is the first version of this package.
+  All of the necessary utlitities are created.
+
+  - Created range, iterateRange, iterate, helpers
+  - Created the Gap Component and Projector Component
+  - Created all necessary types for authors to consume
+
+## [0.0.0]
+
+Unreleased version release.