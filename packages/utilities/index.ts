
export { default as Gap } from "./src/lib/components/Gap.astro"
export { default as DefineTemplate } from "./src/lib/components/DefineTemplate.astro"
export { default as Projector } from "./src/lib/components/Projector.astro"
export { default as PageLink } from "./src/lib/components/PageLink.astro"


export {
    iterate,
<<<<<<< HEAD
    syncIterate,
=======
>>>>>>> 5f8b8404
    range,
    iterateRange,
    executeIf,
    executeUnless
} from "./src/lib/helpers"

export type {
    HasForEachMethod,
    GetAppropriateFunctionBasedOnWhetherOrNotAGeneratorOfAnIterableWithTheForEachMethodIsPassed,
    IterationInfo,
    IterateRangeCallback,
    IterateRangeOptions
} from "./src/lib/types"

<|MERGE_RESOLUTION|>--- conflicted
+++ resolved
@@ -1,4 +1,8 @@
 
+export { default as Gap } from "./src/lib/components/Gap.astro"
+export { default as DefineTemplate } from "./src/lib/components/DefineTemplate.astro"
+export { default as Projector } from "./src/lib/components/Projector.astro"
+export { default as PageLink } from "./src/lib/components/PageLink.astro"
 export { default as Gap } from "./src/lib/components/Gap.astro"
 export { default as DefineTemplate } from "./src/lib/components/DefineTemplate.astro"
 export { default as Projector } from "./src/lib/components/Projector.astro"
@@ -7,14 +11,13 @@
 
 export {
     iterate,
-<<<<<<< HEAD
+    range,
     syncIterate,
-=======
->>>>>>> 5f8b8404
     range,
     iterateRange,
     executeIf,
     executeUnless
+} from "./src/lib/helpers"
 } from "./src/lib/helpers"
 
 export type {
@@ -23,5 +26,8 @@
     IterationInfo,
     IterateRangeCallback,
     IterateRangeOptions
+    IterationInfo,
+    IterateRangeCallback,
+    IterateRangeOptions
 } from "./src/lib/types"
 
