--- conflicted
+++ resolved
@@ -24,7 +24,6 @@
 
 
 describe("Iterate  works", () => {
-<<<<<<< HEAD
 
 
 
@@ -100,77 +99,6 @@
     const res = await generateArrayFromGenerator(iterate(["a", "b", "c"], (...args) => args))
 
     expect(res).toMatchInlineSnapshot(`
-=======
-    
-
-    
-    test('When array is passed in the value is the first param index is second and iterable is the iteration info ',  async () => { 
-        
-        for await (const [value, info, key] of iterate(["james", "mary", "john"], (...args) => args)) {
-            
-            
-            expect(value).toBeTypeOf("string")
-            expect(key).toBeTypeOf("number")
-            expect(info).toBeInstanceOf(IterationInfo)
-            
-            
-            
-        }
-        
-
-     })
-     
-    test('When set is passed in the value is the first param key is second and set is third ',  async () => { 
-        
-        for await (const [value, info, key] of iterate(new Set(["Mack", "Cain", "Ashton"]), (value, key, info) => [value, key,info ])) {
-            expect(value).toBeTypeOf("string")
-            expect(key).toBeTypeOf("string")
-            expect(info).toBeInstanceOf(IterationInfo)
-            
-        }
-         
-    })
-    
-    test('When map is passed in the value is the first param key is second and map is third ',  async () => { 
-        
-        for await (const [value, info, key] of iterate(new Map([[1, "mary"]]), (value, key, info) => [value, key, info])) {
-            
-            expect(value).toBeTypeOf("string")
-            expect(key).toBeTypeOf("number")
-            expect(info).toBeInstanceOf(IterationInfo)
-            
-        }
-
-         
-    })
-    
-    
-    test("IterationInfo's iteration number is plus one  the current index in an array ", async () => {
-        
-
-        for await (const [key, info] of iterate([2,3,5], (_, info, key)=> [key, info] as const)) {
-            
-            expect(key).toBeTypeOf("number")
-
-            expect(key).not.toBe(info.iteration)
-
-            expect(key + 1).toBe(info.iteration)
-
-        
-        }
-
-
-    
-
-    })
-
-    test("Array can be created nicely", async () => {
-        
-
-        const res = await generateArrayFromGenerator(iterate(["a", "b", "c"], (...args) => args))
-
-        expect(res).toMatchInlineSnapshot(`
->>>>>>> 09998f31
           [
             [
               "a",
@@ -179,6 +107,7 @@
                 "iterationNum": 0,
                 "lastIterationNum": 3,
               },
+              0,
               0,
             ],
             [
@@ -189,6 +118,7 @@
                 "lastIterationNum": 3,
               },
               1,
+              1,
             ],
             [
               "c",
@@ -198,6 +128,7 @@
                 "lastIterationNum": 3,
               },
               2,
+              2,
             ],
           ]
         `)
@@ -354,18 +285,8 @@
 describe("Test iteration info", () => {
 
 
-<<<<<<< HEAD
   test("See if the data returned from iteration info is calculated  from Parameters", () => {
 
-=======
-        expect(res.count).toBe(4)
-        expect(res.isEven).toBe(false)
-        expect(res.isFirst).toBe(false)
-        expect(res.isLast).toBe(false)
-        expect(res.iteration).toBe(4)
-        expect(res.remaining).toBe(1)
-        expect(res.isOdd).toBe(true)
->>>>>>> 09998f31
 
     const res = new IterationInfo(1, 3, 5)
 
@@ -409,13 +330,9 @@
           }
         `)
 
-<<<<<<< HEAD
     expect(iterationInfo.remaining).toBe(1)
 
   })
-=======
-        expect(iterationInfo.remaining).toBe(1)
->>>>>>> 09998f31
 
   test("IterationInfo isOdd to be true when an odd number is passed in and isEven to be opposite", () => {
 
