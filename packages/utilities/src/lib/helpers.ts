--- conflicted
+++ resolved
@@ -59,7 +59,9 @@
 
     const numIsNegative = Math.sign(step) === -1
     const numIsPositive = Math.sign(step) === 1
-
+    const numIsPositive = Math.sign(step) === 1
+
+    const startIsGreaterThanStopAndStepIsPositive = start > stop && numIsPositive
     const startIsGreaterThanStopAndStepIsPositive = start > stop && numIsPositive
 
     if (startIsGreaterThanStopAndStepIsPositive) {
@@ -155,7 +157,6 @@
 
 
     if (hasForEachMethod(iterable)) {
-<<<<<<< HEAD
 
 
         for (const { value, info, key } of generateIterationInfoForIterablesThatAreNotGenerators(iterable)) {
@@ -169,25 +170,6 @@
                     U>
             >(cb)(value, info, key)
 
-=======
-       
-        let iteration = 0
-
-        const convertedIterable = Object.entries(iterable)
-        for await (const [key, value] of  convertedIterable) {
-            
-            const numberFromParseIntOrStringKey = Number.isNaN(key)? key: parseInt(key)
-            iteration = iterable instanceof Array ?  parseInt(key) : iteration + 1  
-            
-            yield* wrapFunctionInAsyncGenerator(
-                cb as GetAppropriateFunctionBasedOnWhetherOrNotAGeneratorOfAnIterableWithTheForEachMethodIsPassed<HasForEachMethod, U>)
-                (
-                value,
-                new IterationInfo(0, iteration, convertedIterable.length),
-                numberFromParseIntOrStringKey
-                )
-            
->>>>>>> 09998f31
         }
 
 
