type HasForEachMethod = {
    forEach<T>(callbackfn: (...args: Array<any>) => T, thisArg?: typeof globalThis): void;
}


type GetParametersFromIterableWithAForEachMethod<T extends HasForEachMethod> = Parameters<Parameters<T["forEach"]>[0]>

type GetAppropriateFunctionBasedOnWhetherOrNotAGeneratorOfAnIterableWithTheForEachMethodIsPassed<T, U> =
    T extends HasForEachMethod
<<<<<<< HEAD
    ? (
        value: GetParametersFromIterableWithAForEachMethod<T>[0],
        info: IterationInfo,
        key: GetParametersFromIterableWithAForEachMethod<T>[1]
    ) => U
=======
    ? (value: GetParametersFromIterableWithAForEachMethod<T>[0], info: IterationInfo, key: GetParametersFromIterableWithAForEachMethod<T>[1]) => U
>>>>>>> 09998f31
    : T extends Generator
    ? (value: ReturnType<T["next"]>["value"]) => U
    : never

type IterateRangeOptions = {
    start: number
    stop: number
    step?: number
}

class IterationInfo {

    constructor (
        private readonly firstIterationNum: number,
        private readonly iterationNum: number,
        private readonly lastIterationNum: number,

    ) {

    }

    get count() {

        return this.lastIterationNum - this.firstIterationNum

    }

    get iteration() {

        return this.iterationNum + 1
    }

    get isFirst() {
        return this.firstIterationNum === this.iterationNum
    }

    get isLast() {
<<<<<<< HEAD
        return this.lastIterationNum === this.iteration
=======
        return this.lastIterationNum === this.iteration 
>>>>>>> 09998f31
    }

    get isEven() {
        return this.iterationNum % 2 === 0

    }

    get isOdd() {
        return this.iterationNum % 2 !== 0

    }
    get remaining() {

        return this.lastIterationNum - this.iteration

    }


}

type IterateRangeCallback<U> = (value: number, info: IterationInfo) => U

export type {
    HasForEachMethod,
    GetAppropriateFunctionBasedOnWhetherOrNotAGeneratorOfAnIterableWithTheForEachMethodIsPassed,
    IterateRangeOptions,
    IterateRangeCallback
}

export { IterationInfo }<|MERGE_RESOLUTION|>--- conflicted
+++ resolved
@@ -7,15 +7,11 @@
 
 type GetAppropriateFunctionBasedOnWhetherOrNotAGeneratorOfAnIterableWithTheForEachMethodIsPassed<T, U> =
     T extends HasForEachMethod
-<<<<<<< HEAD
     ? (
         value: GetParametersFromIterableWithAForEachMethod<T>[0],
         info: IterationInfo,
         key: GetParametersFromIterableWithAForEachMethod<T>[1]
     ) => U
-=======
-    ? (value: GetParametersFromIterableWithAForEachMethod<T>[0], info: IterationInfo, key: GetParametersFromIterableWithAForEachMethod<T>[1]) => U
->>>>>>> 09998f31
     : T extends Generator
     ? (value: ReturnType<T["next"]>["value"]) => U
     : never
@@ -53,11 +49,7 @@
     }
 
     get isLast() {
-<<<<<<< HEAD
         return this.lastIterationNum === this.iteration
-=======
-        return this.lastIterationNum === this.iteration 
->>>>>>> 09998f31
     }
 
     get isEven() {
@@ -71,6 +63,7 @@
     }
     get remaining() {
 
+        return this.lastIterationNum - this.iteration
         return this.lastIterationNum - this.iteration
 
     }
