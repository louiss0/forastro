--- conflicted
+++ resolved
@@ -1,41 +1,38 @@
-
-/// <reference types="vitest" />
-import { defineConfig } from 'vitest/config';
-
-
-
-export default defineConfig({
-  cacheDir: '../../node_modules/.vite/utilities',
-
-  plugins: [
-<<<<<<< HEAD
-    
-=======
-    viteTsConfigPaths({
-      root: "../../",
-
-    })
->>>>>>> 13753c79
-  ],
-
-
-  // Uncomment this if you are using workers. 
-  // worker: {
-  //  plugins: [
-  //    viteTsConfigPaths({
-  //      root: '../../',
-  //    }),
-  //  ],
-  // },
-
-
-  test: {
-    globals: true,
-    cache: {
-      dir: '../../node_modules/.vitest'
-    },
-    environment: 'jsdom',
-    include: ['src/**/*.{test,spec}.{js,mjs,cjs,ts,mts,cts,jsx,tsx}'],
-
-  },
+
+/// <reference types="vitest" />
+import { defineConfig } from 'vitest/config';
+
+
+
+export default defineConfig({
+  cacheDir: '../../node_modules/.vite/utilities',
+
+  plugins: [
+    viteTsConfigPaths({
+      root: "../../",
+
+    })
+
+  ],
+
+
+  // Uncomment this if you are using workers. 
+  // worker: {
+  //  plugins: [
+  //    viteTsConfigPaths({
+  //      root: '../../',
+  //    }),
+  //  ],
+  // },
+
+
+  test: {
+    globals: true,
+    cache: {
+      dir: '../../node_modules/.vitest'
+    },
+    environment: 'jsdom',
+    include: ['src/**/*.{test,spec}.{js,mjs,cjs,ts,mts,cts,jsx,tsx}'],
+
+  },
 }); 