--- conflicted
+++ resolved
@@ -466,7 +466,15 @@
     dependencies:
       '@jridgewell/gen-mapping': 0.3.3
       '@jridgewell/trace-mapping': 0.3.19
-    dev: true
+
+  /@antfu/install-pkg@0.1.1:
+    resolution: {integrity: sha512-LyB/8+bSfa0DFGC06zpCEfs89/XoWZwws5ygEa5D+Xsm3OfI+aXQ86VgVG7Acyef+rSZ5HE7J8rrxzrQeM3PjQ==}
+    dependencies:
+      execa: 5.1.1
+      find-up: 5.0.0
+
+  /@antfu/utils@0.7.6:
+    resolution: {integrity: sha512-pvFiLP2BeOKA/ZOS6jxx4XhKzdVLHDhGlFEaZ2flWWYf2xOqVniqpk38I04DFRyz+L0ASggl7SkItTc+ZLju4w==}
 
   /@antfu/install-pkg@0.1.1:
     resolution: {integrity: sha512-LyB/8+bSfa0DFGC06zpCEfs89/XoWZwws5ygEa5D+Xsm3OfI+aXQ86VgVG7Acyef+rSZ5HE7J8rrxzrQeM3PjQ==}
@@ -2047,15 +2055,12 @@
   /@bcoe/v8-coverage@0.2.3:
     resolution: {integrity: sha512-0hYQ8SB4Db5zvZB4axdMHGwEaQjkZzFjQiN9LVYvIFB2nSUHW9tYpxWriPrWDASIxiaXax83REcLxuSdnGPZtw==}
     dev: true
-<<<<<<< HEAD
-=======
 
   /@code-fixer-23/cn-efs@1.0.0:
     resolution: {integrity: sha512-9R7UlqBqX0xP/oVkEE4MPgNlSuEWs+YAMngT+toorh3RrfzkPEHOP8vxlELD2BpfOAauki8GsbDPQmeuYdwZ3A==}
     dependencies:
       clsx: 2.0.0
     dev: false
->>>>>>> 4c22c40c
 
   /@cspotcode/source-map-support@0.8.1:
     resolution: {integrity: sha512-IchNf6dN4tHoMFIn/7OE8LWZ19Y6q/67Bmf6vnGREv8RSbBVb9LPJxEcnwrcwX6ixSvaiGoomAUvu4YSxXrVgw==}
@@ -4511,23 +4516,6 @@
       diff-sequences: 29.6.3
       loupe: 2.3.6
       pretty-format: 29.7.0
-<<<<<<< HEAD
-    dev: true
-
-  /@vscode/emmet-helper@2.9.2:
-    resolution: {integrity: sha512-MaGuyW+fa13q3aYsluKqclmh62Hgp0BpKIqS66fCxfOaBcVQ1OnMQxRRgQUYnCkxFISAQlkJ0qWWPyXjro1Qrg==}
-    dependencies:
-      emmet: 2.4.5
-      jsonc-parser: 2.3.1
-      vscode-languageserver-textdocument: 1.0.8
-      vscode-languageserver-types: 3.17.3
-      vscode-uri: 2.1.2
-    dev: true
-
-  /@vscode/l10n@0.0.14:
-    resolution: {integrity: sha512-/yrv59IEnmh655z1oeDnGcvMYwnEzNzHLgeYcQCkhYX0xBvYWrAuefoiLcPBUkMpJsb46bqQ6Yv4pwTTQ4d3Qg==}
-=======
->>>>>>> 4c22c40c
     dev: true
 
   /@vue/babel-helper-vue-transform-on@1.1.5:
@@ -5132,41 +5120,6 @@
 
   /asynckit@0.4.0:
     resolution: {integrity: sha512-Oei9OH4tRh0YqU3GxhX79dM/mwVgvbZJaSNaRk+bshkj0S5cfHcgYakreBjrHwatXKbz+IoIdYLxrKim2MjW0Q==}
-<<<<<<< HEAD
-    dev: true
-
-  /autoprefixer@10.4.14(postcss@8.4.27):
-    resolution: {integrity: sha512-FQzyfOsTlwVzjHxKEqRIAdJx9niO6VCBCoEwax/VLSoQF29ggECcPuBqUMZ+u8jCZOPSy8b8/8KnuFbp0SaFZQ==}
-    engines: {node: ^10 || ^12 || >=14}
-    hasBin: true
-    peerDependencies:
-      postcss: ^8.1.0
-    dependencies:
-      browserslist: 4.21.10
-      caniuse-lite: 1.0.30001522
-      fraction.js: 4.2.0
-      normalize-range: 0.1.2
-      picocolors: 1.0.0
-      postcss: 8.4.27
-      postcss-value-parser: 4.2.0
-    dev: true
-
-  /autoprefixer@10.4.16(postcss@8.4.31):
-    resolution: {integrity: sha512-7vd3UC6xKp0HLfua5IjZlcXvGAGy7cBAXTg2lyQ/8WpNhd6SiZ8Be+xm3FyBSYJx5GKcpRCzBh7RH4/0dnY+uQ==}
-    engines: {node: ^10 || ^12 || >=14}
-    hasBin: true
-    peerDependencies:
-      postcss: ^8.1.0
-    dependencies:
-      browserslist: 4.22.1
-      caniuse-lite: 1.0.30001546
-      fraction.js: 4.3.6
-      normalize-range: 0.1.2
-      picocolors: 1.0.0
-      postcss: 8.4.31
-      postcss-value-parser: 4.2.0
-=======
->>>>>>> 4c22c40c
     dev: true
 
   /available-typed-arrays@1.0.5:
@@ -9839,12 +9792,9 @@
   /pathval@1.1.1:
     resolution: {integrity: sha512-Dp6zGqpTdETdR63lehJYPeIOqpiNBNtc7BpWSLrOje7UaIsE5aY92r/AunQA7rsXvet3lrJ3JnZX29UPTKXyKQ==}
     dev: true
-<<<<<<< HEAD
-=======
 
   /perfect-debounce@1.0.0:
     resolution: {integrity: sha512-xCy9V055GLEqoFaHoC1SoLIaLmWctgCUaBaWxDZ7/Zx4CTyX7cJQLJOok/orfjZAh9kEYpjJa4d0KcJmCbctZA==}
->>>>>>> 4c22c40c
 
   /periscopic@3.1.0:
     resolution: {integrity: sha512-vKiQ8RRtkl9P+r/+oefh25C3fhybptkHKCZSPlcXiJux2tJF55GnEj3BVn4A5gKfq9NWWXXrxkHBwVPUfH0opw==}
@@ -10127,14 +10077,6 @@
   /react-is@18.2.0:
     resolution: {integrity: sha512-xWGDIW6x921xtzPkhiULtthJHoJvBbF3q26fzloPCK0hsvxtPVelvftw3zjbHWSkR2km9Z+4uxbDDK/6Zw9B8w==}
     dev: true
-<<<<<<< HEAD
-
-  /read-cache@1.0.0:
-    resolution: {integrity: sha512-Owdv/Ft7IjOgm/i0xvNDZ1LrRANRfew4b2prF3OWMQLxLfu3bS8FVhCsrSCMK4lR56Y9ya+AThoTpDCTxCmpRA==}
-    dependencies:
-      pify: 2.3.0
-=======
->>>>>>> 4c22c40c
 
   /readable-stream@2.3.8:
     resolution: {integrity: sha512-8p0AUk4XODgIewSi0l8Epjs+EVnWiK7NoDIEGU0HhE7+ZyY8D1IMY7odu5lRrFXGg71L15KG8QrPmum45RTtdA==}
@@ -10571,15 +10513,6 @@
 
   /safer-buffer@2.1.2:
     resolution: {integrity: sha512-YZo3K82SD7Riyi0E1EQPojLz7kpepnSQI9IyPbHHg1XXXevb5dJI7tpyN2ADxGcQbHG7vcyRHk0cbwqcQriUtg==}
-<<<<<<< HEAD
-    dev: true
-
-  /sass-formatter@0.7.6:
-    resolution: {integrity: sha512-hXdxU6PCkiV3XAiSnX+XLqz2ohHoEnVUlrd8LEVMAI80uB1+OTScIkH9n6qQwImZpTye1r1WG1rbGUteHNhoHg==}
-    dependencies:
-      suf-log: 2.5.3
-=======
->>>>>>> 4c22c40c
     dev: true
 
   /sax@1.3.0:
@@ -11095,17 +11028,6 @@
 
   /symbol-tree@3.2.4:
     resolution: {integrity: sha512-9QNk5KwDF+Bvz+PyObkmSYjI5ksVUYtjW7AU22r2NKcfLJcXp96hkDWU3+XndOsUb+AQ9QhfzfCT2O+CNWT5Tw==}
-<<<<<<< HEAD
-    dev: true
-
-  /synckit@0.8.5:
-    resolution: {integrity: sha512-L1dapNV6vu2s/4Sputv8xGsCdAVlb5nRDMFU/E27D44l5U6cw1g0dGd45uLc+OXjNMmF4ntiMdCimzcjFKQI8Q==}
-    engines: {node: ^14.18.0 || >=16.0.0}
-    dependencies:
-      '@pkgr/utils': 2.4.2
-      tslib: 2.6.2
-=======
->>>>>>> 4c22c40c
     dev: true
 
   /tabbable@6.2.0:
@@ -11576,7 +11498,6 @@
 
   /undici-types@5.25.3:
     resolution: {integrity: sha512-Ga1jfYwRn7+cP9v8auvEXN1rX3sWqlayd4HP7OKk4mZWylEmu3KzXDUGrQUN6Ol7qo1gPvB2e5gX6udnyEPgdA==}
-    dev: true
 
   /unherit@3.0.1:
     resolution: {integrity: sha512-akOOQ/Yln8a2sgcLj4U0Jmx0R5jpIg2IUyRrWOzmEbjBtGzBdHtSeFKgoEcoH4KYIG/Pb8GQ/BwtYm0GCq1Sqg==}
@@ -12261,54 +12182,6 @@
       - sugarss
       - supports-color
       - terser
-<<<<<<< HEAD
-    dev: true
-
-  /vscode-css-languageservice@6.2.6:
-    resolution: {integrity: sha512-SA2WkeOecIpUiEbZnjOsP/fI5CRITZEiQGSHXKiDQDwLApfKcnLhZwMtOBbIifSzESVcQa7b/shX/nbnF4NoCg==}
-    dependencies:
-      '@vscode/l10n': 0.0.14
-      vscode-languageserver-textdocument: 1.0.8
-      vscode-languageserver-types: 3.17.3
-      vscode-uri: 3.0.7
-    dev: true
-
-  /vscode-html-languageservice@5.0.6:
-    resolution: {integrity: sha512-gCixNg6fjPO7+kwSMBAVXcwDRHdjz1WOyNfI0n5Wx0J7dfHG8ggb3zD1FI8E2daTZrwS1cooOiSoc1Xxph4qRQ==}
-    dependencies:
-      '@vscode/l10n': 0.0.14
-      vscode-languageserver-textdocument: 1.0.8
-      vscode-languageserver-types: 3.17.3
-      vscode-uri: 3.0.7
-    dev: true
-
-  /vscode-jsonrpc@8.1.0:
-    resolution: {integrity: sha512-6TDy/abTQk+zDGYazgbIPc+4JoXdwC8NHU9Pbn4UJP1fehUyZmM4RHp5IthX7A6L5KS30PRui+j+tbbMMMafdw==}
-    engines: {node: '>=14.0.0'}
-    dev: true
-
-  /vscode-languageserver-protocol@3.17.3:
-    resolution: {integrity: sha512-924/h0AqsMtA5yK22GgMtCYiMdCOtWTSGgUOkgEDX+wk2b0x4sAfLiO4NxBxqbiVtz7K7/1/RgVrVI0NClZwqA==}
-    dependencies:
-      vscode-jsonrpc: 8.1.0
-      vscode-languageserver-types: 3.17.3
-    dev: true
-
-  /vscode-languageserver-textdocument@1.0.8:
-    resolution: {integrity: sha512-1bonkGqQs5/fxGT5UchTgjGVnfysL0O8v1AYMBjqTbWQTFn721zaPGDYFkOKtfDgFiSgXM3KwaG3FMGfW4Ed9Q==}
-    dev: true
-
-  /vscode-languageserver-types@3.17.3:
-    resolution: {integrity: sha512-SYU4z1dL0PyIMd4Vj8YOqFvHu7Hz/enbWtpfnVbJHU4Nd1YNYx8u0ennumc6h48GQNeOLxmwySmnADouT/AuZA==}
-    dev: true
-
-  /vscode-languageserver@8.1.0:
-    resolution: {integrity: sha512-eUt8f1z2N2IEUDBsKaNapkz7jl5QpskN2Y0G01T/ItMxBxw1fJwvtySGB9QMecatne8jFIWJGWI61dWjyTLQsw==}
-    hasBin: true
-    dependencies:
-      vscode-languageserver-protocol: 3.17.3
-=======
->>>>>>> 4c22c40c
     dev: true
 
   /vscode-oniguruma@1.7.0:
@@ -12399,14 +12272,11 @@
     resolution: {integrity: sha512-VwddBukDzu71offAQR975unBIGqfKZpM+8ZX6ySk8nYhVoo5CYaZyzt3YBvYtRtO+aoGlqxPg/B87NGVZ/fu6g==}
     engines: {node: '>=12'}
     dev: true
-<<<<<<< HEAD
-=======
 
   /webpack-sources@3.2.3:
     resolution: {integrity: sha512-/DyMEOrDgLKKIG0fmvtz+4dUX/3Ghozwgm6iPp8KRhvn+eQf9+Q7GWxVNMk3+uCPWfdXYC4ExGBckIXdFEfH1w==}
     engines: {node: '>=10.13.0'}
     dev: true
->>>>>>> 4c22c40c
 
   /webpack-virtual-modules@0.4.6:
     resolution: {integrity: sha512-5tyDlKLqPfMqjT3Q9TAqf2YqjwmnUleZwzJi1A5qXnlBCdj2AtOJ6wAWdglTIDOPgOiOrXeBeFcsQ8+aGQ6QbA==}
