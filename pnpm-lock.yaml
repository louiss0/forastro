lockfileVersion: '6.0'

importers:

  .:
<<<<<<< HEAD
    dependencies:
      '@astrojs/mdx':
        specifier: ^0.19.0
        version: 0.19.0(astro@2.3.2)(rollup@3.21.0)
      '@fontsource/palanquin':
        specifier: ^4.5.10
        version: 4.5.10
      '@fontsource/raleway':
        specifier: ^4.5.12
        version: 4.5.12
      astro-icon:
        specifier: ^0.8.0
        version: 0.8.0
=======
    specifiers:
      '@astrojs/tailwind': ^3.1.0
      '@changesets/cli': ^2.26.0
      '@fontsource/palanquin': ^4.5.10
      '@fontsource/raleway': ^4.5.12
      '@nrwl/eslint-plugin-nx': 15.8.5
      '@nrwl/js': 15.8.5
      '@nrwl/linter': 15.8.5
      '@nrwl/nx-cloud': ^15.2.1
      '@nrwl/vite': 15.8.5
      '@nrwl/workspace': 15.8.5
      '@nxtensions/astro': ^3.3.1
      '@typescript-eslint/eslint-plugin': ^5.54.1
      '@typescript-eslint/parser': ^5.54.1
      '@vitest/coverage-c8': ~0.29.2
      '@vitest/ui': ^0.29.2
      astro: ^2.1.2
      astro-icon: ^0.8.0
      eslint: ~8.35.0
      eslint-config-prettier: 8.7.0
      jsdom: ~21.1.0
      nx: 15.8.5
      prettier: ^2.8.4
      tailwindcss: ^3.2.7
      tslib: ^2.5.0
      typescript: ~4.9.5
      vite: ^4.1.4
      vite-plugin-dts: ~2.1.0
      vite-plugin-eslint: ^1.8.1
      vite-tsconfig-paths: ^4.0.5
      vitest: ^0.29.2
    dependencies:
      '@fontsource/palanquin': 4.5.10
      '@fontsource/raleway': 4.5.12
      astro-icon: 0.8.0
>>>>>>> 09998f31
    devDependencies:
      '@astrojs/tailwind':
        specifier: ^3.1.1
        version: 3.1.1(astro@2.3.2)(tailwindcss@3.3.2)
      '@changesets/cli':
        specifier: ^2.26.1
        version: 2.26.1
      '@nrwl/eslint-plugin-nx':
        specifier: 16.0.1
        version: 16.0.1(@typescript-eslint/parser@5.59.1)(eslint-config-prettier@8.8.0)(eslint@8.39.0)(nx@16.0.1)(typescript@5.0.4)
      '@nrwl/js':
        specifier: 16.0.1
        version: 16.0.1(nx@16.0.1)(typescript@5.0.4)
      '@nrwl/linter':
        specifier: 16.0.1
        version: 16.0.1(eslint@8.39.0)(nx@16.0.1)(typescript@5.0.4)
      '@nrwl/nx-cloud':
        specifier: 16.0.5
        version: 16.0.5
      '@nrwl/vite':
        specifier: 15.9.2
        version: 15.9.2(nx@16.0.1)(typescript@5.0.4)(vite@4.3.3)(vitest@0.30.1)
      '@nrwl/workspace':
        specifier: 16.0.1
        version: 16.0.1
      '@nxtensions/astro':
        specifier: ^3.5.0
        version: 3.5.0(@nrwl/cypress@15.9.3)(@nrwl/devkit@15.9.3)(@nrwl/js@16.0.1)(@nrwl/linter@16.0.1)(@nrwl/workspace@16.0.1)(astro@2.3.2)(nx@16.0.1)(typescript@5.0.4)
      '@typescript-eslint/eslint-plugin':
        specifier: ^5.59.1
        version: 5.59.1(@typescript-eslint/parser@5.59.1)(eslint@8.39.0)(typescript@5.0.4)
      '@typescript-eslint/parser':
        specifier: ^5.59.1
        version: 5.59.1(eslint@8.39.0)(typescript@5.0.4)
      '@vitest/coverage-c8':
        specifier: ~0.30.1
        version: 0.30.1(vitest@0.30.1)
      '@vitest/ui':
        specifier: ^0.30.1
        version: 0.30.1
      astro:
        specifier: ^2.3.2
        version: 2.3.2
      eslint:
        specifier: ~8.39.0
        version: 8.39.0
      eslint-config-prettier:
        specifier: 8.8.0
        version: 8.8.0(eslint@8.39.0)
      jsdom:
        specifier: ~21.1.1
        version: 21.1.1
      nx:
        specifier: 16.0.1
        version: 16.0.1
      prettier:
        specifier: ^2.8.8
        version: 2.8.8
      remark-directive:
        specifier: ^2.0.1
        version: 2.0.1
      remark-html-directives:
        specifier: ^1.0.5
        version: 1.0.5
      tailwindcss:
        specifier: ^3.3.2
        version: 3.3.2
      tslib:
        specifier: ^2.5.0
        version: 2.5.0
      typescript:
        specifier: ~5.0.4
        version: 5.0.4
      vite:
        specifier: ^4.3.3
        version: 4.3.3(@types/node@18.16.2)
      vite-plugin-dts:
        specifier: ~2.3.0
        version: 2.3.0(rollup@3.21.0)(vite@4.3.3)
      vite-plugin-eslint:
        specifier: ^1.8.1
        version: 1.8.1(eslint@8.39.0)(vite@4.3.3)
      vite-tsconfig-paths:
        specifier: ^4.2.0
        version: 4.2.0(typescript@5.0.4)(vite@4.3.3)
      vitest:
        specifier: ^0.30.1
        version: 0.30.1(@vitest/ui@0.30.1)(jsdom@21.1.1)

  packages/flow:
<<<<<<< HEAD
=======
    specifiers:
      '@forastro/utilities': workspace:^2.2.2
>>>>>>> 09998f31
    dependencies:
      '@forastro/utilities':
        specifier: workspace:^2.4.0
        version: link:../utilities
      astro:
        specifier: '>1.0.0'
        version: 2.1.2

  packages/snippets: {}

  packages/templates/astro-minimal:
    dependencies:
      '@forastro/flow':
        specifier: '*'
        version: link:../../flow
      '@forastro/utilities':
        specifier: '*'
        version: link:../../utilities
      astro:
        specifier: '*'
        version: 2.3.0
      astro-icon:
        specifier: '*'
        version: 0.8.0
    devDependencies:
      '@astrojs/tailwind':
        specifier: '*'
        version: 3.1.1(astro@2.3.0)(tailwindcss@3.3.1)
      '@fontsource/lato':
        specifier: '*'
        version: 4.5.10
      '@fontsource/raleway':
        specifier: '*'
        version: 4.5.12
      tailwindcss:
        specifier: '*'
        version: 3.3.1(postcss@8.4.23)

  packages/templates/astro-vue-template:
    dependencies:
      '@fontsource/lato':
        specifier: '*'
        version: 4.5.10
      '@fontsource/raleway':
        specifier: '*'
        version: 4.5.12
      '@forastro/utilities':
        specifier: '*'
        version: link:../../utilities
      '@iconify/json':
        specifier: '*'
        version: 2.2.55
      '@vueuse/core':
        specifier: '*'
        version: 10.1.0(vue@3.2.47)
      astro:
        specifier: '*'
        version: 2.3.0
      unplugin-icons:
        specifier: '*'
        version: 0.16.1
      unplugin-vue-components:
        specifier: '*'
        version: 0.24.1(rollup@3.21.0)(vue@3.2.47)
    devDependencies:
      '@astrojs/tailwind':
        specifier: '*'
        version: 3.1.1(astro@2.3.0)(tailwindcss@3.3.1)
      '@astrojs/vue':
        specifier: '*'
        version: 2.1.1(@babel/core@7.21.5)(astro@2.3.0)(vite@4.3.3)(vue@3.2.47)
      astro-icon:
        specifier: '*'
        version: 0.8.0
      tailwindcss:
        specifier: '*'
        version: 3.3.1(postcss@8.4.23)
      typescript:
        specifier: '*'
        version: 5.0.4
      vue:
        specifier: '*'
        version: 3.2.47
      vue-tsc:
        specifier: '*'
        version: 1.4.4(typescript@5.0.4)

  packages/templates/preact-template:
    dependencies:
      '@astrojs/preact':
        specifier: ^2.1.0
        version: 2.1.0(preact@10.13.2)
      '@astrojs/tailwind':
        specifier: ^3.1.1
        version: 3.1.1(astro@2.3.1)(tailwindcss@3.3.1)
      '@forastro/utilities':
        specifier: workspace:^
        version: link:../../utilities
      astro:
        specifier: ^2.3.1
        version: 2.3.1
      clsx:
        specifier: ^1.2.1
        version: 1.2.1
      preact:
        specifier: ^10.6.5
        version: 10.13.2
      tailwindcss:
        specifier: ^3.0.24
        version: 3.3.1(postcss@8.4.23)

  packages/utilities:
    dependencies:
      astro:
        specifier: '>1.0.0'
        version: 2.1.2

  packages/snippets:
    specifiers: {}

  packages/utilities:
    specifiers: {}

packages:

  /@alloc/quick-lru@5.2.0:
    resolution: {integrity: sha512-UrcABB+4bUrFABwbluTIBErXwvbsU/V7TZWfmbgJfbkwiBuziS9gxdODUyuiecfdGQ85jglMW6juS3+z5TsKLw==}
    engines: {node: '>=10'}
    dev: true

  /@ampproject/remapping@2.2.1:
    resolution: {integrity: sha512-lFMjJTrFL3j7L9yBxwYfCq2k6qqwHyzuUl/XBnif78PWTJYyL/dfowQHWE3sp6U6ZzqWiiIZnpTMO96zhkjwtg==}
    engines: {node: '>=6.0.0'}
    dependencies:
      '@jridgewell/gen-mapping': 0.3.3
      '@jridgewell/trace-mapping': 0.3.18

  /@antfu/install-pkg@0.1.1:
    resolution: {integrity: sha512-LyB/8+bSfa0DFGC06zpCEfs89/XoWZwws5ygEa5D+Xsm3OfI+aXQ86VgVG7Acyef+rSZ5HE7J8rrxzrQeM3PjQ==}
    dependencies:
      execa: 5.1.1
      find-up: 5.0.0
    dev: false

  /@antfu/utils@0.7.2:
    resolution: {integrity: sha512-vy9fM3pIxZmX07dL+VX1aZe7ynZ+YyB0jY+jE6r3hOK6GNY2t6W8rzpFC4tgpbXUYABkFQwgJq2XYXlxbXAI0g==}
    dev: false

  /@astrojs/compiler@0.31.4:
    resolution: {integrity: sha512-6bBFeDTtPOn4jZaiD3p0f05MEGQL9pw2Zbfj546oFETNmjJFWO3nzHz6/m+P53calknCvyVzZ5YhoBLIvzn5iw==}

  /@astrojs/compiler@1.2.0:
    resolution: {integrity: sha512-O8yPCyuq+PU9Fjht2tIW6WzSWiq8qDF1e8uAX2x+SOGFzKqOznp52UlDG2mSf+ekf0Z3R34sb64O7SgX+asTxg==}
    dev: false

  /@astrojs/compiler@1.3.1:
    resolution: {integrity: sha512-xV/3r+Hrfpr4ECfJjRjeaMkJvU73KiOADowHjhkqidfNPVAWPzbqw1KePXuMK1TjzMvoAVE7E163oqfH3lDwSw==}

  /@astrojs/compiler@1.3.2:
    resolution: {integrity: sha512-W/2Mdsq75ruK31dPVlXLdvAoknYDcm6+zXiFToSzQWI7wZqqR+51XTFgx90ojYbefk7z4VOJSVtZBz2pA82F5A==}

  /@astrojs/language-server@0.28.3:
    resolution: {integrity: sha512-fPovAX/X46eE2w03jNRMpQ7W9m2mAvNt4Ay65lD9wl1Z5vIQYxlg7Enp9qP225muTr4jSVB5QiLumFJmZMAaVA==}
    hasBin: true
    dependencies:
      '@vscode/emmet-helper': 2.8.7
      events: 3.3.0
      prettier: 2.8.8
      prettier-plugin-astro: 0.7.2
      source-map: 0.7.4
      vscode-css-languageservice: 6.2.5
      vscode-html-languageservice: 5.0.5
      vscode-languageserver: 8.1.0
      vscode-languageserver-protocol: 3.17.3
      vscode-languageserver-textdocument: 1.0.8
      vscode-languageserver-types: 3.17.3
      vscode-uri: 3.0.7

  /@astrojs/markdown-remark@2.1.0(astro@2.1.2):
    resolution: {integrity: sha512-w9T5o3UWQIfMcCkM2nLWrlfVQazh/7mw+2N/85QGcSUkZy6oNJoyy8Xz/ZkDhHLx8HPO0RT9fABR0B/H+aDaEw==}
    peerDependencies:
      astro: ^2.1.0
    dependencies:
      '@astrojs/prism': 2.1.1
      astro: 2.1.2
      github-slugger: 1.5.0
      image-size: 1.0.2
      import-meta-resolve: 2.2.2
      rehype-raw: 6.1.1
      rehype-stringify: 9.0.3
      remark-gfm: 3.0.1
      remark-parse: 10.0.1
      remark-rehype: 10.1.0
      remark-smartypants: 2.0.0
      shiki: 0.11.1
      unified: 10.1.2
      unist-util-visit: 4.1.2
      vfile: 5.3.7
    transitivePeerDependencies:
      - supports-color
    dev: false

  /@astrojs/markdown-remark@2.1.4(astro@2.3.0):
    resolution: {integrity: sha512-z5diCcFo2xkBAJ11KySAIKpZZkULZmzUvWsZ2VWIOrR6QrEgEfVl5jTpgPSedx4m+xUPuemlUviOotGB7ItNsQ==}
    peerDependencies:
      astro: ^2.3.0
    dependencies:
      '@astrojs/prism': 2.1.1
      astro: 2.3.0
      github-slugger: 1.5.0
      import-meta-resolve: 2.2.2
      rehype-raw: 6.1.1
      rehype-stringify: 9.0.3
      remark-gfm: 3.0.1
      remark-parse: 10.0.1
      remark-rehype: 10.1.0
      remark-smartypants: 2.0.0
      shiki: 0.11.1
      unified: 10.1.2
      unist-util-visit: 4.1.2
      vfile: 5.3.7
    transitivePeerDependencies:
      - supports-color

  /@astrojs/markdown-remark@2.1.4(astro@2.3.1):
    resolution: {integrity: sha512-z5diCcFo2xkBAJ11KySAIKpZZkULZmzUvWsZ2VWIOrR6QrEgEfVl5jTpgPSedx4m+xUPuemlUviOotGB7ItNsQ==}
    peerDependencies:
      astro: ^2.3.0
    dependencies:
      '@astrojs/prism': 2.1.1
      astro: 2.3.1
      github-slugger: 1.5.0
      import-meta-resolve: 2.2.2
      rehype-raw: 6.1.1
      rehype-stringify: 9.0.3
      remark-gfm: 3.0.1
      remark-parse: 10.0.1
      remark-rehype: 10.1.0
      remark-smartypants: 2.0.0
      shiki: 0.11.1
      unified: 10.1.2
      unist-util-visit: 4.1.2
      vfile: 5.3.7
    transitivePeerDependencies:
      - supports-color
    dev: false

  /@astrojs/markdown-remark@2.1.4(astro@2.3.2):
    resolution: {integrity: sha512-z5diCcFo2xkBAJ11KySAIKpZZkULZmzUvWsZ2VWIOrR6QrEgEfVl5jTpgPSedx4m+xUPuemlUviOotGB7ItNsQ==}
    peerDependencies:
      astro: ^2.3.0
    dependencies:
      '@astrojs/prism': 2.1.1
      astro: 2.3.2
      github-slugger: 1.5.0
      import-meta-resolve: 2.2.2
      rehype-raw: 6.1.1
      rehype-stringify: 9.0.3
      remark-gfm: 3.0.1
      remark-parse: 10.0.1
      remark-rehype: 10.1.0
      remark-smartypants: 2.0.0
      shiki: 0.11.1
      unified: 10.1.2
      unist-util-visit: 4.1.2
      vfile: 5.3.7
    transitivePeerDependencies:
      - supports-color

  /@astrojs/mdx@0.19.0(astro@2.3.2)(rollup@3.21.0):
    resolution: {integrity: sha512-McFpMV+npinIEKnY5t9hsdzLd76g78GgIRUPxem2OeXPNB8xr2pNS28GeU0+6Pn5STnB+sgcyyeqXLgzauOlMQ==}
    engines: {node: '>=16.12.0'}
    dependencies:
      '@astrojs/markdown-remark': 2.1.4(astro@2.3.2)
      '@astrojs/prism': 2.1.1
      '@mdx-js/mdx': 2.3.0
      '@mdx-js/rollup': 2.3.0(rollup@3.21.0)
      acorn: 8.8.2
      es-module-lexer: 1.2.1
      estree-util-visit: 1.2.1
      github-slugger: 1.5.0
      gray-matter: 4.0.3
      kleur: 4.1.5
      rehype-raw: 6.1.1
      remark-frontmatter: 4.0.1
      remark-gfm: 3.0.1
      remark-smartypants: 2.0.0
      shiki: 0.11.1
      source-map: 0.7.4
      unist-util-visit: 4.1.2
      vfile: 5.3.7
    transitivePeerDependencies:
      - astro
      - rollup
      - supports-color
    dev: false

  /@astrojs/preact@2.1.0(preact@10.13.2):
    resolution: {integrity: sha512-1AnXpnjC24/mWJyq+EN5DoWp+w9Hg/y3dwFX3728rlBhyuY573jx+4+VHuG/g0A1alzJuIAhSPtqCP0YQktUnw==}
    engines: {node: '>=16.12.0'}
    peerDependencies:
      preact: ^10.6.5
    dependencies:
      '@babel/core': 7.21.4
      '@babel/plugin-transform-react-jsx': 7.21.0(@babel/core@7.21.4)
      '@preact/signals': 1.1.3(preact@10.13.2)
      babel-plugin-module-resolver: 5.0.0
      preact: 10.13.2
      preact-render-to-string: 5.2.6(preact@10.13.2)
    transitivePeerDependencies:
      - supports-color
    dev: false

<<<<<<< HEAD
  /@astrojs/prism@2.1.1:
=======
  /@astrojs/prism/2.1.1:
>>>>>>> 09998f31
    resolution: {integrity: sha512-Gnwnlb1lGJzCQEg89r4/WqgfCGPNFC7Kuh2D/k289Cbdi/2PD7Lrdstz86y1itDvcb2ijiRqjqWnJ5rsfu/QOA==}
    engines: {node: '>=16.12.0'}
    dependencies:
      prismjs: 1.29.0

  /@astrojs/tailwind@3.1.1(astro@2.3.0)(tailwindcss@3.3.1):
    resolution: {integrity: sha512-Wx/ZtVnmtfqHWGVzvUEYZm8rufVKVgDIef0q6fzwUxoT1EpTTwBkTbpnzooogewMLOh2eTscasGe3Ih2HC1wVA==}
    peerDependencies:
      astro: ^2.1.3
      tailwindcss: ^3.0.24
    dependencies:
      '@proload/core': 0.3.3
      astro: 2.3.0
      autoprefixer: 10.4.14(postcss@8.4.23)
      postcss: 8.4.23
      postcss-load-config: 4.0.1(postcss@8.4.23)
      tailwindcss: 3.3.1(postcss@8.4.23)
    transitivePeerDependencies:
      - ts-node
    dev: true

  /@astrojs/tailwind@3.1.1(astro@2.3.1)(tailwindcss@3.3.1):
    resolution: {integrity: sha512-Wx/ZtVnmtfqHWGVzvUEYZm8rufVKVgDIef0q6fzwUxoT1EpTTwBkTbpnzooogewMLOh2eTscasGe3Ih2HC1wVA==}
    peerDependencies:
      astro: ^2.1.3
      tailwindcss: ^3.0.24
    dependencies:
      '@proload/core': 0.3.3
      astro: 2.3.1
      autoprefixer: 10.4.14(postcss@8.4.23)
      postcss: 8.4.23
      postcss-load-config: 4.0.1(postcss@8.4.23)
      tailwindcss: 3.3.1(postcss@8.4.23)
    transitivePeerDependencies:
      - ts-node
    dev: false

  /@astrojs/tailwind@3.1.1(astro@2.3.2)(tailwindcss@3.3.2):
    resolution: {integrity: sha512-Wx/ZtVnmtfqHWGVzvUEYZm8rufVKVgDIef0q6fzwUxoT1EpTTwBkTbpnzooogewMLOh2eTscasGe3Ih2HC1wVA==}
    peerDependencies:
      astro: ^2.1.3
      tailwindcss: ^3.0.24
    dependencies:
      '@proload/core': 0.3.3
      astro: 2.3.2
      autoprefixer: 10.4.14(postcss@8.4.23)
      postcss: 8.4.23
      postcss-load-config: 4.0.1(postcss@8.4.23)
      tailwindcss: 3.3.2
    transitivePeerDependencies:
      - ts-node
    dev: true

  /@astrojs/telemetry@2.1.0:
    resolution: {integrity: sha512-P3gXNNOkRJM8zpnasNoi5kXp3LnFt0smlOSUXhkynfJpTJMIDrcMbKpNORN0OYbqpKt9JPdgRN7nsnGWpbH1ww==}
    engines: {node: '>=16.12.0'}
    dependencies:
      ci-info: 3.8.0
      debug: 4.3.4
      dlv: 1.1.3
      dset: 3.1.2
      is-docker: 3.0.0
      is-wsl: 2.2.0
      undici: 5.22.0
      which-pm-runs: 1.1.0
    transitivePeerDependencies:
      - supports-color

  /@astrojs/vue@2.1.1(@babel/core@7.21.5)(astro@2.3.0)(vite@4.3.3)(vue@3.2.47):
    resolution: {integrity: sha512-o0zfGg93df6pXxtHjzLe5IfvuBR3a2JXPHKnnnkAeir4tz5Qen6Eg+q7PBj2chHQPdIhkaPACyBQAcyUTKIAkQ==}
    engines: {node: '>=16.12.0'}
    peerDependencies:
      astro: ^2.2.0
      vue: ^3.2.30
    dependencies:
      '@vitejs/plugin-vue': 4.1.0(vite@4.3.3)(vue@3.2.47)
      '@vitejs/plugin-vue-jsx': 3.0.1(vite@4.3.3)(vue@3.2.47)
      '@vue/babel-plugin-jsx': 1.1.1(@babel/core@7.21.5)
      '@vue/compiler-sfc': 3.2.47
      astro: 2.3.0
      vue: 3.2.47
    transitivePeerDependencies:
      - '@babel/core'
      - supports-color
      - vite
    dev: true

  /@astrojs/webapi@2.1.0:
    resolution: {integrity: sha512-sbF44s/uU33jAdefzKzXZaENPeXR0sR3ptLs+1xp9xf5zIBhedH2AfaFB5qTEv9q5udUVoKxubZGT3G1nWs6rA==}
    dependencies:
      undici: 5.20.0

  /@babel/code-frame@7.21.4:
    resolution: {integrity: sha512-LYvhNKfwWSPpocw8GI7gpK2nq3HSDuEPC/uSYaALSJu9xjsalaaYFOq0Pwt5KmVqwEbZlDu81aLXwBOmD/Fv9g==}
    engines: {node: '>=6.9.0'}
    dependencies:
      '@babel/highlight': 7.18.6

  /@babel/compat-data@7.21.5:
    resolution: {integrity: sha512-M+XAiQ7GzQ3FDPf0KOLkugzptnIypt0X0ma0wmlTKPR3IchgNFdx2JXxZdvd18JY5s7QkaFD/qyX0dsMpog/Ug==}
    engines: {node: '>=6.9.0'}

  /@babel/core@7.21.0:
    resolution: {integrity: sha512-PuxUbxcW6ZYe656yL3EAhpy7qXKq0DmYsrJLpbB8XrsCP9Nm+XCg9XFMb5vIDliPD7+U/+M+QJlH17XOcB7eXA==}
    engines: {node: '>=6.9.0'}
    dependencies:
      '@ampproject/remapping': 2.2.1
      '@babel/code-frame': 7.21.4
      '@babel/generator': 7.21.5
      '@babel/helper-compilation-targets': 7.21.5(@babel/core@7.21.0)
      '@babel/helper-module-transforms': 7.21.5
      '@babel/helpers': 7.21.5
      '@babel/parser': 7.21.5
      '@babel/template': 7.20.7
      '@babel/traverse': 7.21.5
      '@babel/types': 7.21.5
      convert-source-map: 1.9.0
      debug: 4.3.4
      gensync: 1.0.0-beta.2
      json5: 2.2.3
      semver: 6.3.0
    transitivePeerDependencies:
      - supports-color
    dev: false

  /@babel/core@7.21.4:
    resolution: {integrity: sha512-qt/YV149Jman/6AfmlxJ04LMIu8bMoyl3RB91yTFrxQmgbrSvQMy7cI8Q62FHx1t8wJ8B5fu0UDoLwHAhUo1QA==}
    engines: {node: '>=6.9.0'}
    dependencies:
      '@ampproject/remapping': 2.2.1
      '@babel/code-frame': 7.21.4
      '@babel/generator': 7.21.5
      '@babel/helper-compilation-targets': 7.21.5(@babel/core@7.21.4)
      '@babel/helper-module-transforms': 7.21.5
      '@babel/helpers': 7.21.5
      '@babel/parser': 7.21.5
      '@babel/template': 7.20.7
      '@babel/traverse': 7.21.5
      '@babel/types': 7.21.5
      convert-source-map: 1.9.0
      debug: 4.3.4
      gensync: 1.0.0-beta.2
      json5: 2.2.3
      semver: 6.3.0
    transitivePeerDependencies:
      - supports-color

  /@babel/core@7.21.5:
    resolution: {integrity: sha512-9M398B/QH5DlfCOTKDZT1ozXr0x8uBEeFd+dJraGUZGiaNpGCDVGCc14hZexsMblw3XxltJ+6kSvogp9J+5a9g==}
    engines: {node: '>=6.9.0'}
    dependencies:
      '@ampproject/remapping': 2.2.1
      '@babel/code-frame': 7.21.4
      '@babel/generator': 7.21.5
      '@babel/helper-compilation-targets': 7.21.5(@babel/core@7.21.5)
      '@babel/helper-module-transforms': 7.21.5
      '@babel/helpers': 7.21.5
      '@babel/parser': 7.21.5
      '@babel/template': 7.20.7
      '@babel/traverse': 7.21.5
      '@babel/types': 7.21.5
      convert-source-map: 1.9.0
      debug: 4.3.4
      gensync: 1.0.0-beta.2
      json5: 2.2.3
      semver: 6.3.0
    transitivePeerDependencies:
      - supports-color

  /@babel/generator@7.21.1:
    resolution: {integrity: sha512-1lT45bAYlQhFn/BHivJs43AiW2rg3/UbLyShGfF3C0KmHvO5fSghWd5kBJy30kpRRucGzXStvnnCFniCR2kXAA==}
    engines: {node: '>=6.9.0'}
    dependencies:
      '@babel/types': 7.21.5
      '@jridgewell/gen-mapping': 0.3.3
      '@jridgewell/trace-mapping': 0.3.18
      jsesc: 2.5.2
    dev: false

  /@babel/generator@7.21.4:
    resolution: {integrity: sha512-NieM3pVIYW2SwGzKoqfPrQsf4xGs9M9AIG3ThppsSRmO+m7eQhmI6amajKMUeIO37wFfsvnvcxQFx6x6iqxDnA==}
    engines: {node: '>=6.9.0'}
    dependencies:
      '@babel/types': 7.21.5
      '@jridgewell/gen-mapping': 0.3.3
      '@jridgewell/trace-mapping': 0.3.18
      jsesc: 2.5.2

  /@babel/generator@7.21.5:
    resolution: {integrity: sha512-SrKK/sRv8GesIW1bDagf9cCG38IOMYZusoe1dfg0D8aiUe3Amvoj1QtjTPAWcfrZFvIwlleLb0gxzQidL9w14w==}
    engines: {node: '>=6.9.0'}
    dependencies:
      '@babel/types': 7.21.5
      '@jridgewell/gen-mapping': 0.3.3
      '@jridgewell/trace-mapping': 0.3.18
      jsesc: 2.5.2

  /@babel/helper-annotate-as-pure@7.18.6:
    resolution: {integrity: sha512-duORpUiYrEpzKIop6iNbjnwKLAKnJ47csTyRACyEmWj0QdUrm5aqNJGHSSEQSUAvNW0ojX0dOmK9dZduvkfeXA==}
    engines: {node: '>=6.9.0'}
    dependencies:
      '@babel/types': 7.21.5

  /@babel/helper-builder-binary-assignment-operator-visitor@7.21.5:
    resolution: {integrity: sha512-uNrjKztPLkUk7bpCNC0jEKDJzzkvel/W+HguzbN8krA+LPfC1CEobJEvAvGka2A/M+ViOqXdcRL0GqPUJSjx9g==}
    engines: {node: '>=6.9.0'}
    dependencies:
      '@babel/types': 7.21.5
    dev: true

  /@babel/helper-compilation-targets@7.21.5(@babel/core@7.21.0):
    resolution: {integrity: sha512-1RkbFGUKex4lvsB9yhIfWltJM5cZKUftB2eNajaDv3dCMEp49iBG0K14uH8NnX9IPux2+mK7JGEOB0jn48/J6w==}
    engines: {node: '>=6.9.0'}
    peerDependencies:
      '@babel/core': ^7.0.0
    dependencies:
      '@babel/compat-data': 7.21.5
      '@babel/core': 7.21.0
      '@babel/helper-validator-option': 7.21.0
      browserslist: 4.21.5
      lru-cache: 5.1.1
      semver: 6.3.0
    dev: false

  /@babel/helper-compilation-targets@7.21.5(@babel/core@7.21.4):
    resolution: {integrity: sha512-1RkbFGUKex4lvsB9yhIfWltJM5cZKUftB2eNajaDv3dCMEp49iBG0K14uH8NnX9IPux2+mK7JGEOB0jn48/J6w==}
    engines: {node: '>=6.9.0'}
    peerDependencies:
      '@babel/core': ^7.0.0
    dependencies:
      '@babel/compat-data': 7.21.5
      '@babel/core': 7.21.4
      '@babel/helper-validator-option': 7.21.0
      browserslist: 4.21.5
      lru-cache: 5.1.1
      semver: 6.3.0

  /@babel/helper-compilation-targets@7.21.5(@babel/core@7.21.5):
    resolution: {integrity: sha512-1RkbFGUKex4lvsB9yhIfWltJM5cZKUftB2eNajaDv3dCMEp49iBG0K14uH8NnX9IPux2+mK7JGEOB0jn48/J6w==}
    engines: {node: '>=6.9.0'}
    peerDependencies:
      '@babel/core': ^7.0.0
    dependencies:
      '@babel/compat-data': 7.21.5
      '@babel/core': 7.21.5
      '@babel/helper-validator-option': 7.21.0
      browserslist: 4.21.5
      lru-cache: 5.1.1
      semver: 6.3.0

  /@babel/helper-create-class-features-plugin@7.21.5(@babel/core@7.21.5):
    resolution: {integrity: sha512-yNSEck9SuDvPTEUYm4BSXl6ZVC7yO5ZLEMAhG3v3zi7RDxyL/nQDemWWZmw4L0stPWwhpnznRRyJHPRcbXR2jw==}
    engines: {node: '>=6.9.0'}
    peerDependencies:
      '@babel/core': ^7.0.0
    dependencies:
      '@babel/core': 7.21.5
      '@babel/helper-annotate-as-pure': 7.18.6
      '@babel/helper-environment-visitor': 7.21.5
      '@babel/helper-function-name': 7.21.0
      '@babel/helper-member-expression-to-functions': 7.21.5
      '@babel/helper-optimise-call-expression': 7.18.6
      '@babel/helper-replace-supers': 7.21.5
      '@babel/helper-skip-transparent-expression-wrappers': 7.20.0
      '@babel/helper-split-export-declaration': 7.18.6
      semver: 6.3.0
    transitivePeerDependencies:
      - supports-color
    dev: true

  /@babel/helper-create-regexp-features-plugin@7.21.5(@babel/core@7.21.5):
    resolution: {integrity: sha512-1+DPMcln46eNAta/rPIqQYXYRGvQ/LRy6bRKnSt9Dzt/yLjNUbbsh+6yzD6fUHmtzc9kWvVnAhtcMSMyziHmUA==}
    engines: {node: '>=6.9.0'}
    peerDependencies:
      '@babel/core': ^7.0.0
    dependencies:
      '@babel/core': 7.21.5
      '@babel/helper-annotate-as-pure': 7.18.6
      regexpu-core: 5.3.2
      semver: 6.3.0
    dev: true

  /@babel/helper-define-polyfill-provider@0.3.3(@babel/core@7.21.5):
    resolution: {integrity: sha512-z5aQKU4IzbqCC1XH0nAqfsFLMVSo22SBKUc0BxGrLkolTdPTructy0ToNnlO2zA4j9Q/7pjMZf0DSY+DSTYzww==}
    peerDependencies:
      '@babel/core': ^7.4.0-0
    dependencies:
      '@babel/core': 7.21.5
      '@babel/helper-compilation-targets': 7.21.5(@babel/core@7.21.5)
      '@babel/helper-plugin-utils': 7.21.5
      debug: 4.3.4
      lodash.debounce: 4.0.8
      resolve: 1.22.2
      semver: 6.3.0
    transitivePeerDependencies:
      - supports-color
    dev: true

  /@babel/helper-environment-visitor@7.21.5:
    resolution: {integrity: sha512-IYl4gZ3ETsWocUWgsFZLM5i1BYx9SoemminVEXadgLBa9TdeorzgLKm8wWLA6J1N/kT3Kch8XIk1laNzYoHKvQ==}
    engines: {node: '>=6.9.0'}

  /@babel/helper-function-name@7.21.0:
    resolution: {integrity: sha512-HfK1aMRanKHpxemaY2gqBmL04iAPOPRj7DxtNbiDOrJK+gdwkiNRVpCpUJYbUT+aZyemKN8brqTOxzCaG6ExRg==}
    engines: {node: '>=6.9.0'}
    dependencies:
      '@babel/template': 7.20.7
      '@babel/types': 7.21.5

  /@babel/helper-hoist-variables@7.18.6:
    resolution: {integrity: sha512-UlJQPkFqFULIcyW5sbzgbkxn2FKRgwWiRexcuaR8RNJRy8+LLveqPjwZV/bwrLZCN0eUHD/x8D0heK1ozuoo6Q==}
    engines: {node: '>=6.9.0'}
    dependencies:
      '@babel/types': 7.21.5

  /@babel/helper-member-expression-to-functions@7.21.5:
    resolution: {integrity: sha512-nIcGfgwpH2u4n9GG1HpStW5Ogx7x7ekiFHbjjFRKXbn5zUvqO9ZgotCO4x1aNbKn/x/xOUaXEhyNHCwtFCpxWg==}
    engines: {node: '>=6.9.0'}
    dependencies:
      '@babel/types': 7.21.5
    dev: true

  /@babel/helper-module-imports@7.21.4:
    resolution: {integrity: sha512-orajc5T2PsRYUN3ZryCEFeMDYwyw09c/pZeaQEZPH0MpKzSvn3e0uXsDBu3k03VI+9DBiRo+l22BfKTpKwa/Wg==}
    engines: {node: '>=6.9.0'}
    dependencies:
      '@babel/types': 7.21.5

  /@babel/helper-module-transforms@7.21.5:
    resolution: {integrity: sha512-bI2Z9zBGY2q5yMHoBvJ2a9iX3ZOAzJPm7Q8Yz6YeoUjU/Cvhmi2G4QyTNyPBqqXSgTjUxRg3L0xV45HvkNWWBw==}
    engines: {node: '>=6.9.0'}
    dependencies:
      '@babel/helper-environment-visitor': 7.21.5
      '@babel/helper-module-imports': 7.21.4
      '@babel/helper-simple-access': 7.21.5
      '@babel/helper-split-export-declaration': 7.18.6
      '@babel/helper-validator-identifier': 7.19.1
      '@babel/template': 7.20.7
      '@babel/traverse': 7.21.5
      '@babel/types': 7.21.5
    transitivePeerDependencies:
      - supports-color

  /@babel/helper-optimise-call-expression@7.18.6:
    resolution: {integrity: sha512-HP59oD9/fEHQkdcbgFCnbmgH5vIQTJbxh2yf+CdM89/glUNnuzr87Q8GIjGEnOktTROemO0Pe0iPAYbqZuOUiA==}
    engines: {node: '>=6.9.0'}
    dependencies:
      '@babel/types': 7.21.5
    dev: true

  /@babel/helper-plugin-utils@7.21.5:
    resolution: {integrity: sha512-0WDaIlXKOX/3KfBK/dwP1oQGiPh6rjMkT7HIRv7i5RR2VUMwrx5ZL0dwBkKx7+SW1zwNdgjHd34IMk5ZjTeHVg==}
    engines: {node: '>=6.9.0'}

  /@babel/helper-remap-async-to-generator@7.18.9(@babel/core@7.21.5):
    resolution: {integrity: sha512-dI7q50YKd8BAv3VEfgg7PS7yD3Rtbi2J1XMXaalXO0W0164hYLnh8zpjRS0mte9MfVp/tltvr/cfdXPvJr1opA==}
    engines: {node: '>=6.9.0'}
    peerDependencies:
      '@babel/core': ^7.0.0
    dependencies:
      '@babel/core': 7.21.5
      '@babel/helper-annotate-as-pure': 7.18.6
      '@babel/helper-environment-visitor': 7.21.5
      '@babel/helper-wrap-function': 7.20.5
      '@babel/types': 7.21.5
    transitivePeerDependencies:
      - supports-color
    dev: true

  /@babel/helper-replace-supers@7.21.5:
    resolution: {integrity: sha512-/y7vBgsr9Idu4M6MprbOVUfH3vs7tsIfnVWv/Ml2xgwvyH6LTngdfbf5AdsKwkJy4zgy1X/kuNrEKvhhK28Yrg==}
    engines: {node: '>=6.9.0'}
    dependencies:
      '@babel/helper-environment-visitor': 7.21.5
      '@babel/helper-member-expression-to-functions': 7.21.5
      '@babel/helper-optimise-call-expression': 7.18.6
      '@babel/template': 7.20.7
      '@babel/traverse': 7.21.5
      '@babel/types': 7.21.5
    transitivePeerDependencies:
      - supports-color
    dev: true

  /@babel/helper-simple-access@7.21.5:
    resolution: {integrity: sha512-ENPDAMC1wAjR0uaCUwliBdiSl1KBJAVnMTzXqi64c2MG8MPR6ii4qf7bSXDqSFbr4W6W028/rf5ivoHop5/mkg==}
    engines: {node: '>=6.9.0'}
    dependencies:
      '@babel/types': 7.21.5

  /@babel/helper-skip-transparent-expression-wrappers@7.20.0:
    resolution: {integrity: sha512-5y1JYeNKfvnT8sZcK9DVRtpTbGiomYIHviSP3OQWmDPU3DeH4a1ZlT/N2lyQ5P8egjcRaT/Y9aNqUxK0WsnIIg==}
    engines: {node: '>=6.9.0'}
    dependencies:
      '@babel/types': 7.21.5
    dev: true

  /@babel/helper-split-export-declaration@7.18.6:
    resolution: {integrity: sha512-bde1etTx6ZyTmobl9LLMMQsaizFVZrquTEHOqKeQESMKo4PlObf+8+JA25ZsIpZhT/WEd39+vOdLXAFG/nELpA==}
    engines: {node: '>=6.9.0'}
    dependencies:
      '@babel/types': 7.21.5

  /@babel/helper-string-parser@7.21.5:
    resolution: {integrity: sha512-5pTUx3hAJaZIdW99sJ6ZUUgWq/Y+Hja7TowEnLNMm1VivRgZQL3vpBY3qUACVsvw+yQU6+YgfBVmcbLaZtrA1w==}
    engines: {node: '>=6.9.0'}

  /@babel/helper-validator-identifier@7.19.1:
    resolution: {integrity: sha512-awrNfaMtnHUr653GgGEs++LlAvW6w+DcPrOliSMXWCKo597CwL5Acf/wWdNkf/tfEQE3mjkeD1YOVZOUV/od1w==}
    engines: {node: '>=6.9.0'}

  /@babel/helper-validator-option@7.21.0:
    resolution: {integrity: sha512-rmL/B8/f0mKS2baE9ZpyTcTavvEuWhTTW8amjzXNvYG4AwBsqTLikfXsEofsJEfKHf+HQVQbFOHy6o+4cnC/fQ==}
    engines: {node: '>=6.9.0'}

  /@babel/helper-wrap-function@7.20.5:
    resolution: {integrity: sha512-bYMxIWK5mh+TgXGVqAtnu5Yn1un+v8DDZtqyzKRLUzrh70Eal2O3aZ7aPYiMADO4uKlkzOiRiZ6GX5q3qxvW9Q==}
    engines: {node: '>=6.9.0'}
    dependencies:
      '@babel/helper-function-name': 7.21.0
      '@babel/template': 7.20.7
      '@babel/traverse': 7.21.5
      '@babel/types': 7.21.5
    transitivePeerDependencies:
      - supports-color
    dev: true

  /@babel/helpers@7.21.5:
    resolution: {integrity: sha512-BSY+JSlHxOmGsPTydUkPf1MdMQ3M81x5xGCOVgWM3G8XH77sJ292Y2oqcp0CbbgxhqBuI46iUz1tT7hqP7EfgA==}
    engines: {node: '>=6.9.0'}
    dependencies:
      '@babel/template': 7.20.7
      '@babel/traverse': 7.21.5
      '@babel/types': 7.21.5
    transitivePeerDependencies:
      - supports-color

  /@babel/highlight@7.18.6:
    resolution: {integrity: sha512-u7stbOuYjaPezCuLj29hNW1v64M2Md2qupEKP1fHc7WdOA3DgLh37suiSrZYY7haUB7iBeQZ9P1uiRF359do3g==}
    engines: {node: '>=6.9.0'}
    dependencies:
      '@babel/helper-validator-identifier': 7.19.1
      chalk: 2.4.2
      js-tokens: 4.0.0

  /@babel/parser@7.21.2:
    resolution: {integrity: sha512-URpaIJQwEkEC2T9Kn+Ai6Xe/02iNaVCuT/PtoRz3GPVJVDpPd7mLo+VddTbhCRU9TXqW5mSrQfXZyi8kDKOVpQ==}
    engines: {node: '>=6.0.0'}
    hasBin: true
    dependencies:
      '@babel/types': 7.21.5
    dev: false

  /@babel/parser@7.21.4:
    resolution: {integrity: sha512-alVJj7k7zIxqBZ7BTRhz0IqJFxW1VJbm6N8JbcYhQ186df9ZBPbZBmWSqAMXwHGsCJdYks7z/voa3ibiS5bCIw==}
    engines: {node: '>=6.0.0'}
    hasBin: true
    dependencies:
      '@babel/types': 7.21.5

  /@babel/parser@7.21.5:
    resolution: {integrity: sha512-J+IxH2IsxV4HbnTrSWgMAQj0UEo61hDA4Ny8h8PCX0MLXiibqHbqIOVneqdocemSBc22VpBKxt4J6FQzy9HarQ==}
    engines: {node: '>=6.0.0'}
    hasBin: true
    dependencies:
      '@babel/types': 7.21.5

  /@babel/plugin-bugfix-safari-id-destructuring-collision-in-function-expression@7.18.6(@babel/core@7.21.5):
    resolution: {integrity: sha512-Dgxsyg54Fx1d4Nge8UnvTrED63vrwOdPmyvPzlNN/boaliRP54pm3pGzZD1SJUwrBA+Cs/xdG8kXX6Mn/RfISQ==}
    engines: {node: '>=6.9.0'}
    peerDependencies:
      '@babel/core': ^7.0.0
    dependencies:
      '@babel/core': 7.21.5
      '@babel/helper-plugin-utils': 7.21.5
    dev: true

  /@babel/plugin-bugfix-v8-spread-parameters-in-optional-chaining@7.20.7(@babel/core@7.21.5):
    resolution: {integrity: sha512-sbr9+wNE5aXMBBFBICk01tt7sBf2Oc9ikRFEcem/ZORup9IMUdNhW7/wVLEbbtlWOsEubJet46mHAL2C8+2jKQ==}
    engines: {node: '>=6.9.0'}
    peerDependencies:
      '@babel/core': ^7.13.0
    dependencies:
      '@babel/core': 7.21.5
      '@babel/helper-plugin-utils': 7.21.5
      '@babel/helper-skip-transparent-expression-wrappers': 7.20.0
      '@babel/plugin-proposal-optional-chaining': 7.21.0(@babel/core@7.21.5)
    dev: true

  /@babel/plugin-proposal-async-generator-functions@7.20.7(@babel/core@7.21.5):
    resolution: {integrity: sha512-xMbiLsn/8RK7Wq7VeVytytS2L6qE69bXPB10YCmMdDZbKF4okCqY74pI/jJQ/8U0b/F6NrT2+14b8/P9/3AMGA==}
    engines: {node: '>=6.9.0'}
    peerDependencies:
      '@babel/core': ^7.0.0-0
    dependencies:
      '@babel/core': 7.21.5
      '@babel/helper-environment-visitor': 7.21.5
      '@babel/helper-plugin-utils': 7.21.5
      '@babel/helper-remap-async-to-generator': 7.18.9(@babel/core@7.21.5)
      '@babel/plugin-syntax-async-generators': 7.8.4(@babel/core@7.21.5)
    transitivePeerDependencies:
      - supports-color
    dev: true

  /@babel/plugin-proposal-class-properties@7.18.6(@babel/core@7.21.5):
    resolution: {integrity: sha512-cumfXOF0+nzZrrN8Rf0t7M+tF6sZc7vhQwYQck9q1/5w2OExlD+b4v4RpMJFaV1Z7WcDRgO6FqvxqxGlwo+RHQ==}
    engines: {node: '>=6.9.0'}
    peerDependencies:
      '@babel/core': ^7.0.0-0
    dependencies:
      '@babel/core': 7.21.5
      '@babel/helper-create-class-features-plugin': 7.21.5(@babel/core@7.21.5)
      '@babel/helper-plugin-utils': 7.21.5
    transitivePeerDependencies:
      - supports-color
    dev: true

  /@babel/plugin-proposal-class-static-block@7.21.0(@babel/core@7.21.5):
    resolution: {integrity: sha512-XP5G9MWNUskFuP30IfFSEFB0Z6HzLIUcjYM4bYOPHXl7eiJ9HFv8tWj6TXTN5QODiEhDZAeI4hLok2iHFFV4hw==}
    engines: {node: '>=6.9.0'}
    peerDependencies:
      '@babel/core': ^7.12.0
    dependencies:
      '@babel/core': 7.21.5
      '@babel/helper-create-class-features-plugin': 7.21.5(@babel/core@7.21.5)
      '@babel/helper-plugin-utils': 7.21.5
      '@babel/plugin-syntax-class-static-block': 7.14.5(@babel/core@7.21.5)
    transitivePeerDependencies:
      - supports-color
    dev: true

  /@babel/plugin-proposal-decorators@7.21.0(@babel/core@7.21.5):
    resolution: {integrity: sha512-MfgX49uRrFUTL/HvWtmx3zmpyzMMr4MTj3d527MLlr/4RTT9G/ytFFP7qet2uM2Ve03b+BkpWUpK+lRXnQ+v9w==}
    engines: {node: '>=6.9.0'}
    peerDependencies:
      '@babel/core': ^7.0.0-0
    dependencies:
      '@babel/core': 7.21.5
      '@babel/helper-create-class-features-plugin': 7.21.5(@babel/core@7.21.5)
      '@babel/helper-plugin-utils': 7.21.5
      '@babel/helper-replace-supers': 7.21.5
      '@babel/helper-split-export-declaration': 7.18.6
      '@babel/plugin-syntax-decorators': 7.21.0(@babel/core@7.21.5)
    transitivePeerDependencies:
      - supports-color
    dev: true

  /@babel/plugin-proposal-dynamic-import@7.18.6(@babel/core@7.21.5):
    resolution: {integrity: sha512-1auuwmK+Rz13SJj36R+jqFPMJWyKEDd7lLSdOj4oJK0UTgGueSAtkrCvz9ewmgyU/P941Rv2fQwZJN8s6QruXw==}
    engines: {node: '>=6.9.0'}
    peerDependencies:
      '@babel/core': ^7.0.0-0
    dependencies:
      '@babel/core': 7.21.5
      '@babel/helper-plugin-utils': 7.21.5
      '@babel/plugin-syntax-dynamic-import': 7.8.3(@babel/core@7.21.5)
    dev: true

  /@babel/plugin-proposal-export-namespace-from@7.18.9(@babel/core@7.21.5):
    resolution: {integrity: sha512-k1NtHyOMvlDDFeb9G5PhUXuGj8m/wiwojgQVEhJ/fsVsMCpLyOP4h0uGEjYJKrRI+EVPlb5Jk+Gt9P97lOGwtA==}
    engines: {node: '>=6.9.0'}
    peerDependencies:
      '@babel/core': ^7.0.0-0
    dependencies:
      '@babel/core': 7.21.5
      '@babel/helper-plugin-utils': 7.21.5
      '@babel/plugin-syntax-export-namespace-from': 7.8.3(@babel/core@7.21.5)
    dev: true

  /@babel/plugin-proposal-json-strings@7.18.6(@babel/core@7.21.5):
    resolution: {integrity: sha512-lr1peyn9kOdbYc0xr0OdHTZ5FMqS6Di+H0Fz2I/JwMzGmzJETNeOFq2pBySw6X/KFL5EWDjlJuMsUGRFb8fQgQ==}
    engines: {node: '>=6.9.0'}
    peerDependencies:
      '@babel/core': ^7.0.0-0
    dependencies:
      '@babel/core': 7.21.5
      '@babel/helper-plugin-utils': 7.21.5
      '@babel/plugin-syntax-json-strings': 7.8.3(@babel/core@7.21.5)
    dev: true

  /@babel/plugin-proposal-logical-assignment-operators@7.20.7(@babel/core@7.21.5):
    resolution: {integrity: sha512-y7C7cZgpMIjWlKE5T7eJwp+tnRYM89HmRvWM5EQuB5BoHEONjmQ8lSNmBUwOyy/GFRsohJED51YBF79hE1djug==}
    engines: {node: '>=6.9.0'}
    peerDependencies:
      '@babel/core': ^7.0.0-0
    dependencies:
      '@babel/core': 7.21.5
      '@babel/helper-plugin-utils': 7.21.5
      '@babel/plugin-syntax-logical-assignment-operators': 7.10.4(@babel/core@7.21.5)
    dev: true

  /@babel/plugin-proposal-nullish-coalescing-operator@7.18.6(@babel/core@7.21.5):
    resolution: {integrity: sha512-wQxQzxYeJqHcfppzBDnm1yAY0jSRkUXR2z8RePZYrKwMKgMlE8+Z6LUno+bd6LvbGh8Gltvy74+9pIYkr+XkKA==}
    engines: {node: '>=6.9.0'}
    peerDependencies:
      '@babel/core': ^7.0.0-0
    dependencies:
      '@babel/core': 7.21.5
      '@babel/helper-plugin-utils': 7.21.5
      '@babel/plugin-syntax-nullish-coalescing-operator': 7.8.3(@babel/core@7.21.5)
    dev: true

  /@babel/plugin-proposal-numeric-separator@7.18.6(@babel/core@7.21.5):
    resolution: {integrity: sha512-ozlZFogPqoLm8WBr5Z8UckIoE4YQ5KESVcNudyXOR8uqIkliTEgJ3RoketfG6pmzLdeZF0H/wjE9/cCEitBl7Q==}
    engines: {node: '>=6.9.0'}
    peerDependencies:
      '@babel/core': ^7.0.0-0
    dependencies:
      '@babel/core': 7.21.5
      '@babel/helper-plugin-utils': 7.21.5
      '@babel/plugin-syntax-numeric-separator': 7.10.4(@babel/core@7.21.5)
    dev: true

  /@babel/plugin-proposal-object-rest-spread@7.20.7(@babel/core@7.21.5):
    resolution: {integrity: sha512-d2S98yCiLxDVmBmE8UjGcfPvNEUbA1U5q5WxaWFUGRzJSVAZqm5W6MbPct0jxnegUZ0niLeNX+IOzEs7wYg9Dg==}
    engines: {node: '>=6.9.0'}
    peerDependencies:
      '@babel/core': ^7.0.0-0
    dependencies:
      '@babel/compat-data': 7.21.5
      '@babel/core': 7.21.5
      '@babel/helper-compilation-targets': 7.21.5(@babel/core@7.21.5)
      '@babel/helper-plugin-utils': 7.21.5
      '@babel/plugin-syntax-object-rest-spread': 7.8.3(@babel/core@7.21.5)
      '@babel/plugin-transform-parameters': 7.21.3(@babel/core@7.21.5)
    dev: true

  /@babel/plugin-proposal-optional-catch-binding@7.18.6(@babel/core@7.21.5):
    resolution: {integrity: sha512-Q40HEhs9DJQyaZfUjjn6vE8Cv4GmMHCYuMGIWUnlxH6400VGxOuwWsPt4FxXxJkC/5eOzgn0z21M9gMT4MOhbw==}
    engines: {node: '>=6.9.0'}
    peerDependencies:
      '@babel/core': ^7.0.0-0
    dependencies:
      '@babel/core': 7.21.5
      '@babel/helper-plugin-utils': 7.21.5
      '@babel/plugin-syntax-optional-catch-binding': 7.8.3(@babel/core@7.21.5)
    dev: true

  /@babel/plugin-proposal-optional-chaining@7.21.0(@babel/core@7.21.5):
    resolution: {integrity: sha512-p4zeefM72gpmEe2fkUr/OnOXpWEf8nAgk7ZYVqqfFiyIG7oFfVZcCrU64hWn5xp4tQ9LkV4bTIa5rD0KANpKNA==}
    engines: {node: '>=6.9.0'}
    peerDependencies:
      '@babel/core': ^7.0.0-0
    dependencies:
      '@babel/core': 7.21.5
      '@babel/helper-plugin-utils': 7.21.5
      '@babel/helper-skip-transparent-expression-wrappers': 7.20.0
      '@babel/plugin-syntax-optional-chaining': 7.8.3(@babel/core@7.21.5)
    dev: true

  /@babel/plugin-proposal-private-methods@7.18.6(@babel/core@7.21.5):
    resolution: {integrity: sha512-nutsvktDItsNn4rpGItSNV2sz1XwS+nfU0Rg8aCx3W3NOKVzdMjJRu0O5OkgDp3ZGICSTbgRpxZoWsxoKRvbeA==}
    engines: {node: '>=6.9.0'}
    peerDependencies:
      '@babel/core': ^7.0.0-0
    dependencies:
      '@babel/core': 7.21.5
      '@babel/helper-create-class-features-plugin': 7.21.5(@babel/core@7.21.5)
      '@babel/helper-plugin-utils': 7.21.5
    transitivePeerDependencies:
      - supports-color
    dev: true

  /@babel/plugin-proposal-private-property-in-object@7.21.0(@babel/core@7.21.5):
    resolution: {integrity: sha512-ha4zfehbJjc5MmXBlHec1igel5TJXXLDDRbuJ4+XT2TJcyD9/V1919BA8gMvsdHcNMBy4WBUBiRb3nw/EQUtBw==}
    engines: {node: '>=6.9.0'}
    peerDependencies:
      '@babel/core': ^7.0.0-0
    dependencies:
      '@babel/core': 7.21.5
      '@babel/helper-annotate-as-pure': 7.18.6
      '@babel/helper-create-class-features-plugin': 7.21.5(@babel/core@7.21.5)
      '@babel/helper-plugin-utils': 7.21.5
      '@babel/plugin-syntax-private-property-in-object': 7.14.5(@babel/core@7.21.5)
    transitivePeerDependencies:
      - supports-color
    dev: true

  /@babel/plugin-proposal-unicode-property-regex@7.18.6(@babel/core@7.21.5):
    resolution: {integrity: sha512-2BShG/d5yoZyXZfVePH91urL5wTG6ASZU9M4o03lKK8u8UW1y08OMttBSOADTcJrnPMpvDXRG3G8fyLh4ovs8w==}
    engines: {node: '>=4'}
    peerDependencies:
      '@babel/core': ^7.0.0-0
    dependencies:
      '@babel/core': 7.21.5
      '@babel/helper-create-regexp-features-plugin': 7.21.5(@babel/core@7.21.5)
      '@babel/helper-plugin-utils': 7.21.5
    dev: true

  /@babel/plugin-syntax-async-generators@7.8.4(@babel/core@7.21.5):
    resolution: {integrity: sha512-tycmZxkGfZaxhMRbXlPXuVFpdWlXpir2W4AMhSJgRKzk/eDlIXOhb2LHWoLpDF7TEHylV5zNhykX6KAgHJmTNw==}
    peerDependencies:
      '@babel/core': ^7.0.0-0
    dependencies:
      '@babel/core': 7.21.5
      '@babel/helper-plugin-utils': 7.21.5
    dev: true

  /@babel/plugin-syntax-class-properties@7.12.13(@babel/core@7.21.5):
    resolution: {integrity: sha512-fm4idjKla0YahUNgFNLCB0qySdsoPiZP3iQE3rky0mBUtMZ23yDJ9SJdg6dXTSDnulOVqiF3Hgr9nbXvXTQZYA==}
    peerDependencies:
      '@babel/core': ^7.0.0-0
    dependencies:
      '@babel/core': 7.21.5
      '@babel/helper-plugin-utils': 7.21.5
    dev: true

  /@babel/plugin-syntax-class-static-block@7.14.5(@babel/core@7.21.5):
    resolution: {integrity: sha512-b+YyPmr6ldyNnM6sqYeMWE+bgJcJpO6yS4QD7ymxgH34GBPNDM/THBh8iunyvKIZztiwLH4CJZ0RxTk9emgpjw==}
    engines: {node: '>=6.9.0'}
    peerDependencies:
      '@babel/core': ^7.0.0-0
    dependencies:
      '@babel/core': 7.21.5
      '@babel/helper-plugin-utils': 7.21.5
    dev: true

  /@babel/plugin-syntax-decorators@7.21.0(@babel/core@7.21.5):
    resolution: {integrity: sha512-tIoPpGBR8UuM4++ccWN3gifhVvQu7ZizuR1fklhRJrd5ewgbkUS+0KVFeWWxELtn18NTLoW32XV7zyOgIAiz+w==}
    engines: {node: '>=6.9.0'}
    peerDependencies:
      '@babel/core': ^7.0.0-0
    dependencies:
      '@babel/core': 7.21.5
      '@babel/helper-plugin-utils': 7.21.5
    dev: true

  /@babel/plugin-syntax-dynamic-import@7.8.3(@babel/core@7.21.5):
    resolution: {integrity: sha512-5gdGbFon+PszYzqs83S3E5mpi7/y/8M9eC90MRTZfduQOYW76ig6SOSPNe41IG5LoP3FGBn2N0RjVDSQiS94kQ==}
    peerDependencies:
      '@babel/core': ^7.0.0-0
    dependencies:
      '@babel/core': 7.21.5
      '@babel/helper-plugin-utils': 7.21.5
    dev: true

  /@babel/plugin-syntax-export-namespace-from@7.8.3(@babel/core@7.21.5):
    resolution: {integrity: sha512-MXf5laXo6c1IbEbegDmzGPwGNTsHZmEy6QGznu5Sh2UCWvueywb2ee+CCE4zQiZstxU9BMoQO9i6zUFSY0Kj0Q==}
    peerDependencies:
      '@babel/core': ^7.0.0-0
    dependencies:
      '@babel/core': 7.21.5
      '@babel/helper-plugin-utils': 7.21.5
    dev: true

  /@babel/plugin-syntax-import-assertions@7.20.0(@babel/core@7.21.5):
    resolution: {integrity: sha512-IUh1vakzNoWalR8ch/areW7qFopR2AEw03JlG7BbrDqmQ4X3q9uuipQwSGrUn7oGiemKjtSLDhNtQHzMHr1JdQ==}
    engines: {node: '>=6.9.0'}
    peerDependencies:
      '@babel/core': ^7.0.0-0
    dependencies:
      '@babel/core': 7.21.5
      '@babel/helper-plugin-utils': 7.21.5
    dev: true

  /@babel/plugin-syntax-import-meta@7.10.4(@babel/core@7.21.5):
    resolution: {integrity: sha512-Yqfm+XDx0+Prh3VSeEQCPU81yC+JWZ2pDPFSS4ZdpfZhp4MkFMaDC1UqseovEKwSUpnIL7+vK+Clp7bfh0iD7g==}
    peerDependencies:
      '@babel/core': ^7.0.0-0
    dependencies:
      '@babel/core': 7.21.5
      '@babel/helper-plugin-utils': 7.21.5
    dev: true

  /@babel/plugin-syntax-json-strings@7.8.3(@babel/core@7.21.5):
    resolution: {integrity: sha512-lY6kdGpWHvjoe2vk4WrAapEuBR69EMxZl+RoGRhrFGNYVK8mOPAW8VfbT/ZgrFbXlDNiiaxQnAtgVCZ6jv30EA==}
    peerDependencies:
      '@babel/core': ^7.0.0-0
    dependencies:
      '@babel/core': 7.21.5
      '@babel/helper-plugin-utils': 7.21.5
    dev: true

  /@babel/plugin-syntax-jsx@7.21.4(@babel/core@7.21.0):
    resolution: {integrity: sha512-5hewiLct5OKyh6PLKEYaFclcqtIgCb6bmELouxjF6up5q3Sov7rOayW4RwhbaBL0dit8rA80GNfY+UuDp2mBbQ==}
    engines: {node: '>=6.9.0'}
    peerDependencies:
      '@babel/core': ^7.0.0-0
    dependencies:
      '@babel/core': 7.21.0
      '@babel/helper-plugin-utils': 7.21.5
    dev: false

  /@babel/plugin-syntax-jsx@7.21.4(@babel/core@7.21.4):
    resolution: {integrity: sha512-5hewiLct5OKyh6PLKEYaFclcqtIgCb6bmELouxjF6up5q3Sov7rOayW4RwhbaBL0dit8rA80GNfY+UuDp2mBbQ==}
    engines: {node: '>=6.9.0'}
    peerDependencies:
      '@babel/core': ^7.0.0-0
    dependencies:
      '@babel/core': 7.21.4
      '@babel/helper-plugin-utils': 7.21.5

  /@babel/plugin-syntax-jsx@7.21.4(@babel/core@7.21.5):
    resolution: {integrity: sha512-5hewiLct5OKyh6PLKEYaFclcqtIgCb6bmELouxjF6up5q3Sov7rOayW4RwhbaBL0dit8rA80GNfY+UuDp2mBbQ==}
    engines: {node: '>=6.9.0'}
    peerDependencies:
      '@babel/core': ^7.0.0-0
    dependencies:
      '@babel/core': 7.21.5
      '@babel/helper-plugin-utils': 7.21.5

  /@babel/plugin-syntax-logical-assignment-operators@7.10.4(@babel/core@7.21.5):
    resolution: {integrity: sha512-d8waShlpFDinQ5MtvGU9xDAOzKH47+FFoney2baFIoMr952hKOLp1HR7VszoZvOsV/4+RRszNY7D17ba0te0ig==}
    peerDependencies:
      '@babel/core': ^7.0.0-0
    dependencies:
      '@babel/core': 7.21.5
      '@babel/helper-plugin-utils': 7.21.5
    dev: true

  /@babel/plugin-syntax-nullish-coalescing-operator@7.8.3(@babel/core@7.21.5):
    resolution: {integrity: sha512-aSff4zPII1u2QD7y+F8oDsz19ew4IGEJg9SVW+bqwpwtfFleiQDMdzA/R+UlWDzfnHFCxxleFT0PMIrR36XLNQ==}
    peerDependencies:
      '@babel/core': ^7.0.0-0
    dependencies:
      '@babel/core': 7.21.5
      '@babel/helper-plugin-utils': 7.21.5
    dev: true

  /@babel/plugin-syntax-numeric-separator@7.10.4(@babel/core@7.21.5):
    resolution: {integrity: sha512-9H6YdfkcK/uOnY/K7/aA2xpzaAgkQn37yzWUMRK7OaPOqOpGS1+n0H5hxT9AUw9EsSjPW8SVyMJwYRtWs3X3ug==}
    peerDependencies:
      '@babel/core': ^7.0.0-0
    dependencies:
      '@babel/core': 7.21.5
      '@babel/helper-plugin-utils': 7.21.5
    dev: true

  /@babel/plugin-syntax-object-rest-spread@7.8.3(@babel/core@7.21.5):
    resolution: {integrity: sha512-XoqMijGZb9y3y2XskN+P1wUGiVwWZ5JmoDRwx5+3GmEplNyVM2s2Dg8ILFQm8rWM48orGy5YpI5Bl8U1y7ydlA==}
    peerDependencies:
      '@babel/core': ^7.0.0-0
    dependencies:
      '@babel/core': 7.21.5
      '@babel/helper-plugin-utils': 7.21.5
    dev: true

  /@babel/plugin-syntax-optional-catch-binding@7.8.3(@babel/core@7.21.5):
    resolution: {integrity: sha512-6VPD0Pc1lpTqw0aKoeRTMiB+kWhAoT24PA+ksWSBrFtl5SIRVpZlwN3NNPQjehA2E/91FV3RjLWoVTglWcSV3Q==}
    peerDependencies:
      '@babel/core': ^7.0.0-0
    dependencies:
      '@babel/core': 7.21.5
      '@babel/helper-plugin-utils': 7.21.5
    dev: true

  /@babel/plugin-syntax-optional-chaining@7.8.3(@babel/core@7.21.5):
    resolution: {integrity: sha512-KoK9ErH1MBlCPxV0VANkXW2/dw4vlbGDrFgz8bmUsBGYkFRcbRwMh6cIJubdPrkxRwuGdtCk0v/wPTKbQgBjkg==}
    peerDependencies:
      '@babel/core': ^7.0.0-0
    dependencies:
      '@babel/core': 7.21.5
      '@babel/helper-plugin-utils': 7.21.5
    dev: true

  /@babel/plugin-syntax-private-property-in-object@7.14.5(@babel/core@7.21.5):
    resolution: {integrity: sha512-0wVnp9dxJ72ZUJDV27ZfbSj6iHLoytYZmh3rFcxNnvsJF3ktkzLDZPy/mA17HGsaQT3/DQsWYX1f1QGWkCoVUg==}
    engines: {node: '>=6.9.0'}
    peerDependencies:
      '@babel/core': ^7.0.0-0
    dependencies:
      '@babel/core': 7.21.5
      '@babel/helper-plugin-utils': 7.21.5
    dev: true

  /@babel/plugin-syntax-top-level-await@7.14.5(@babel/core@7.21.5):
    resolution: {integrity: sha512-hx++upLv5U1rgYfwe1xBQUhRmU41NEvpUvrp8jkrSCdvGSnM5/qdRMtylJ6PG5OFkBaHkbTAKTnd3/YyESRHFw==}
    engines: {node: '>=6.9.0'}
    peerDependencies:
      '@babel/core': ^7.0.0-0
    dependencies:
      '@babel/core': 7.21.5
      '@babel/helper-plugin-utils': 7.21.5
    dev: true

  /@babel/plugin-syntax-typescript@7.21.4(@babel/core@7.21.5):
    resolution: {integrity: sha512-xz0D39NvhQn4t4RNsHmDnnsaQizIlUkdtYvLs8La1BlfjQ6JEwxkJGeqJMW2tAXx+q6H+WFuUTXNdYVpEya0YA==}
    engines: {node: '>=6.9.0'}
    peerDependencies:
      '@babel/core': ^7.0.0-0
    dependencies:
      '@babel/core': 7.21.5
      '@babel/helper-plugin-utils': 7.21.5
    dev: true

  /@babel/plugin-transform-arrow-functions@7.21.5(@babel/core@7.21.5):
    resolution: {integrity: sha512-wb1mhwGOCaXHDTcsRYMKF9e5bbMgqwxtqa2Y1ifH96dXJPwbuLX9qHy3clhrxVqgMz7nyNXs8VkxdH8UBcjKqA==}
    engines: {node: '>=6.9.0'}
    peerDependencies:
      '@babel/core': ^7.0.0-0
    dependencies:
      '@babel/core': 7.21.5
      '@babel/helper-plugin-utils': 7.21.5
    dev: true

  /@babel/plugin-transform-async-to-generator@7.20.7(@babel/core@7.21.5):
    resolution: {integrity: sha512-Uo5gwHPT9vgnSXQxqGtpdufUiWp96gk7yiP4Mp5bm1QMkEmLXBO7PAGYbKoJ6DhAwiNkcHFBol/x5zZZkL/t0Q==}
    engines: {node: '>=6.9.0'}
    peerDependencies:
      '@babel/core': ^7.0.0-0
    dependencies:
      '@babel/core': 7.21.5
      '@babel/helper-module-imports': 7.21.4
      '@babel/helper-plugin-utils': 7.21.5
      '@babel/helper-remap-async-to-generator': 7.18.9(@babel/core@7.21.5)
    transitivePeerDependencies:
      - supports-color
    dev: true

  /@babel/plugin-transform-block-scoped-functions@7.18.6(@babel/core@7.21.5):
    resolution: {integrity: sha512-ExUcOqpPWnliRcPqves5HJcJOvHvIIWfuS4sroBUenPuMdmW+SMHDakmtS7qOo13sVppmUijqeTv7qqGsvURpQ==}
    engines: {node: '>=6.9.0'}
    peerDependencies:
      '@babel/core': ^7.0.0-0
    dependencies:
      '@babel/core': 7.21.5
      '@babel/helper-plugin-utils': 7.21.5
    dev: true

  /@babel/plugin-transform-block-scoping@7.21.0(@babel/core@7.21.5):
    resolution: {integrity: sha512-Mdrbunoh9SxwFZapeHVrwFmri16+oYotcZysSzhNIVDwIAb1UV+kvnxULSYq9J3/q5MDG+4X6w8QVgD1zhBXNQ==}
    engines: {node: '>=6.9.0'}
    peerDependencies:
      '@babel/core': ^7.0.0-0
    dependencies:
      '@babel/core': 7.21.5
      '@babel/helper-plugin-utils': 7.21.5
    dev: true

  /@babel/plugin-transform-classes@7.21.0(@babel/core@7.21.5):
    resolution: {integrity: sha512-RZhbYTCEUAe6ntPehC4hlslPWosNHDox+vAs4On/mCLRLfoDVHf6hVEd7kuxr1RnHwJmxFfUM3cZiZRmPxJPXQ==}
    engines: {node: '>=6.9.0'}
    peerDependencies:
      '@babel/core': ^7.0.0-0
    dependencies:
      '@babel/core': 7.21.5
      '@babel/helper-annotate-as-pure': 7.18.6
      '@babel/helper-compilation-targets': 7.21.5(@babel/core@7.21.5)
      '@babel/helper-environment-visitor': 7.21.5
      '@babel/helper-function-name': 7.21.0
      '@babel/helper-optimise-call-expression': 7.18.6
      '@babel/helper-plugin-utils': 7.21.5
      '@babel/helper-replace-supers': 7.21.5
      '@babel/helper-split-export-declaration': 7.18.6
      globals: 11.12.0
    transitivePeerDependencies:
      - supports-color
    dev: true

  /@babel/plugin-transform-computed-properties@7.21.5(@babel/core@7.21.5):
    resolution: {integrity: sha512-TR653Ki3pAwxBxUe8srfF3e4Pe3FTA46uaNHYyQwIoM4oWKSoOZiDNyHJ0oIoDIUPSRQbQG7jzgVBX3FPVne1Q==}
    engines: {node: '>=6.9.0'}
    peerDependencies:
      '@babel/core': ^7.0.0-0
    dependencies:
      '@babel/core': 7.21.5
      '@babel/helper-plugin-utils': 7.21.5
      '@babel/template': 7.20.7
    dev: true

  /@babel/plugin-transform-destructuring@7.21.3(@babel/core@7.21.5):
    resolution: {integrity: sha512-bp6hwMFzuiE4HqYEyoGJ/V2LeIWn+hLVKc4pnj++E5XQptwhtcGmSayM029d/j2X1bPKGTlsyPwAubuU22KhMA==}
    engines: {node: '>=6.9.0'}
    peerDependencies:
      '@babel/core': ^7.0.0-0
    dependencies:
      '@babel/core': 7.21.5
      '@babel/helper-plugin-utils': 7.21.5
    dev: true

  /@babel/plugin-transform-dotall-regex@7.18.6(@babel/core@7.21.5):
    resolution: {integrity: sha512-6S3jpun1eEbAxq7TdjLotAsl4WpQI9DxfkycRcKrjhQYzU87qpXdknpBg/e+TdcMehqGnLFi7tnFUBR02Vq6wg==}
    engines: {node: '>=6.9.0'}
    peerDependencies:
      '@babel/core': ^7.0.0-0
    dependencies:
      '@babel/core': 7.21.5
      '@babel/helper-create-regexp-features-plugin': 7.21.5(@babel/core@7.21.5)
      '@babel/helper-plugin-utils': 7.21.5
    dev: true

  /@babel/plugin-transform-duplicate-keys@7.18.9(@babel/core@7.21.5):
    resolution: {integrity: sha512-d2bmXCtZXYc59/0SanQKbiWINadaJXqtvIQIzd4+hNwkWBgyCd5F/2t1kXoUdvPMrxzPvhK6EMQRROxsue+mfw==}
    engines: {node: '>=6.9.0'}
    peerDependencies:
      '@babel/core': ^7.0.0-0
    dependencies:
      '@babel/core': 7.21.5
      '@babel/helper-plugin-utils': 7.21.5
    dev: true

  /@babel/plugin-transform-exponentiation-operator@7.18.6(@babel/core@7.21.5):
    resolution: {integrity: sha512-wzEtc0+2c88FVR34aQmiz56dxEkxr2g8DQb/KfaFa1JYXOFVsbhvAonFN6PwVWj++fKmku8NP80plJ5Et4wqHw==}
    engines: {node: '>=6.9.0'}
    peerDependencies:
      '@babel/core': ^7.0.0-0
    dependencies:
      '@babel/core': 7.21.5
      '@babel/helper-builder-binary-assignment-operator-visitor': 7.21.5
      '@babel/helper-plugin-utils': 7.21.5
    dev: true

  /@babel/plugin-transform-for-of@7.21.5(@babel/core@7.21.5):
    resolution: {integrity: sha512-nYWpjKW/7j/I/mZkGVgHJXh4bA1sfdFnJoOXwJuj4m3Q2EraO/8ZyrkCau9P5tbHQk01RMSt6KYLCsW7730SXQ==}
    engines: {node: '>=6.9.0'}
    peerDependencies:
      '@babel/core': ^7.0.0-0
    dependencies:
      '@babel/core': 7.21.5
      '@babel/helper-plugin-utils': 7.21.5
    dev: true

  /@babel/plugin-transform-function-name@7.18.9(@babel/core@7.21.5):
    resolution: {integrity: sha512-WvIBoRPaJQ5yVHzcnJFor7oS5Ls0PYixlTYE63lCj2RtdQEl15M68FXQlxnG6wdraJIXRdR7KI+hQ7q/9QjrCQ==}
    engines: {node: '>=6.9.0'}
    peerDependencies:
      '@babel/core': ^7.0.0-0
    dependencies:
      '@babel/core': 7.21.5
      '@babel/helper-compilation-targets': 7.21.5(@babel/core@7.21.5)
      '@babel/helper-function-name': 7.21.0
      '@babel/helper-plugin-utils': 7.21.5
    dev: true

  /@babel/plugin-transform-literals@7.18.9(@babel/core@7.21.5):
    resolution: {integrity: sha512-IFQDSRoTPnrAIrI5zoZv73IFeZu2dhu6irxQjY9rNjTT53VmKg9fenjvoiOWOkJ6mm4jKVPtdMzBY98Fp4Z4cg==}
    engines: {node: '>=6.9.0'}
    peerDependencies:
      '@babel/core': ^7.0.0-0
    dependencies:
      '@babel/core': 7.21.5
      '@babel/helper-plugin-utils': 7.21.5
    dev: true

  /@babel/plugin-transform-member-expression-literals@7.18.6(@babel/core@7.21.5):
    resolution: {integrity: sha512-qSF1ihLGO3q+/g48k85tUjD033C29TNTVB2paCwZPVmOsjn9pClvYYrM2VeJpBY2bcNkuny0YUyTNRyRxJ54KA==}
    engines: {node: '>=6.9.0'}
    peerDependencies:
      '@babel/core': ^7.0.0-0
    dependencies:
      '@babel/core': 7.21.5
      '@babel/helper-plugin-utils': 7.21.5
    dev: true

  /@babel/plugin-transform-modules-amd@7.20.11(@babel/core@7.21.5):
    resolution: {integrity: sha512-NuzCt5IIYOW0O30UvqktzHYR2ud5bOWbY0yaxWZ6G+aFzOMJvrs5YHNikrbdaT15+KNO31nPOy5Fim3ku6Zb5g==}
    engines: {node: '>=6.9.0'}
    peerDependencies:
      '@babel/core': ^7.0.0-0
    dependencies:
      '@babel/core': 7.21.5
      '@babel/helper-module-transforms': 7.21.5
      '@babel/helper-plugin-utils': 7.21.5
    transitivePeerDependencies:
      - supports-color
    dev: true

  /@babel/plugin-transform-modules-commonjs@7.21.5(@babel/core@7.21.5):
    resolution: {integrity: sha512-OVryBEgKUbtqMoB7eG2rs6UFexJi6Zj6FDXx+esBLPTCxCNxAY9o+8Di7IsUGJ+AVhp5ncK0fxWUBd0/1gPhrQ==}
    engines: {node: '>=6.9.0'}
    peerDependencies:
      '@babel/core': ^7.0.0-0
    dependencies:
      '@babel/core': 7.21.5
      '@babel/helper-module-transforms': 7.21.5
      '@babel/helper-plugin-utils': 7.21.5
      '@babel/helper-simple-access': 7.21.5
    transitivePeerDependencies:
      - supports-color
    dev: true

  /@babel/plugin-transform-modules-systemjs@7.20.11(@babel/core@7.21.5):
    resolution: {integrity: sha512-vVu5g9BPQKSFEmvt2TA4Da5N+QVS66EX21d8uoOihC+OCpUoGvzVsXeqFdtAEfVa5BILAeFt+U7yVmLbQnAJmw==}
    engines: {node: '>=6.9.0'}
    peerDependencies:
      '@babel/core': ^7.0.0-0
    dependencies:
      '@babel/core': 7.21.5
      '@babel/helper-hoist-variables': 7.18.6
      '@babel/helper-module-transforms': 7.21.5
      '@babel/helper-plugin-utils': 7.21.5
      '@babel/helper-validator-identifier': 7.19.1
    transitivePeerDependencies:
      - supports-color
    dev: true

  /@babel/plugin-transform-modules-umd@7.18.6(@babel/core@7.21.5):
    resolution: {integrity: sha512-dcegErExVeXcRqNtkRU/z8WlBLnvD4MRnHgNs3MytRO1Mn1sHRyhbcpYbVMGclAqOjdW+9cfkdZno9dFdfKLfQ==}
    engines: {node: '>=6.9.0'}
    peerDependencies:
      '@babel/core': ^7.0.0-0
    dependencies:
      '@babel/core': 7.21.5
      '@babel/helper-module-transforms': 7.21.5
      '@babel/helper-plugin-utils': 7.21.5
    transitivePeerDependencies:
      - supports-color
    dev: true

  /@babel/plugin-transform-named-capturing-groups-regex@7.20.5(@babel/core@7.21.5):
    resolution: {integrity: sha512-mOW4tTzi5iTLnw+78iEq3gr8Aoq4WNRGpmSlrogqaiCBoR1HFhpU4JkpQFOHfeYx3ReVIFWOQJS4aZBRvuZ6mA==}
    engines: {node: '>=6.9.0'}
    peerDependencies:
      '@babel/core': ^7.0.0
    dependencies:
      '@babel/core': 7.21.5
      '@babel/helper-create-regexp-features-plugin': 7.21.5(@babel/core@7.21.5)
      '@babel/helper-plugin-utils': 7.21.5
    dev: true

  /@babel/plugin-transform-new-target@7.18.6(@babel/core@7.21.5):
    resolution: {integrity: sha512-DjwFA/9Iu3Z+vrAn+8pBUGcjhxKguSMlsFqeCKbhb9BAV756v0krzVK04CRDi/4aqmk8BsHb4a/gFcaA5joXRw==}
    engines: {node: '>=6.9.0'}
    peerDependencies:
      '@babel/core': ^7.0.0-0
    dependencies:
      '@babel/core': 7.21.5
      '@babel/helper-plugin-utils': 7.21.5
    dev: true

  /@babel/plugin-transform-object-super@7.18.6(@babel/core@7.21.5):
    resolution: {integrity: sha512-uvGz6zk+pZoS1aTZrOvrbj6Pp/kK2mp45t2B+bTDre2UgsZZ8EZLSJtUg7m/no0zOJUWgFONpB7Zv9W2tSaFlA==}
    engines: {node: '>=6.9.0'}
    peerDependencies:
      '@babel/core': ^7.0.0-0
    dependencies:
      '@babel/core': 7.21.5
      '@babel/helper-plugin-utils': 7.21.5
      '@babel/helper-replace-supers': 7.21.5
    transitivePeerDependencies:
      - supports-color
    dev: true

  /@babel/plugin-transform-parameters@7.21.3(@babel/core@7.21.5):
    resolution: {integrity: sha512-Wxc+TvppQG9xWFYatvCGPvZ6+SIUxQ2ZdiBP+PHYMIjnPXD+uThCshaz4NZOnODAtBjjcVQQ/3OKs9LW28purQ==}
    engines: {node: '>=6.9.0'}
    peerDependencies:
      '@babel/core': ^7.0.0-0
    dependencies:
      '@babel/core': 7.21.5
      '@babel/helper-plugin-utils': 7.21.5
    dev: true

  /@babel/plugin-transform-property-literals@7.18.6(@babel/core@7.21.5):
    resolution: {integrity: sha512-cYcs6qlgafTud3PAzrrRNbQtfpQ8+y/+M5tKmksS9+M1ckbH6kzY8MrexEM9mcA6JDsukE19iIRvAyYl463sMg==}
    engines: {node: '>=6.9.0'}
    peerDependencies:
      '@babel/core': ^7.0.0-0
    dependencies:
      '@babel/core': 7.21.5
      '@babel/helper-plugin-utils': 7.21.5
    dev: true

  /@babel/plugin-transform-react-jsx@7.21.0(@babel/core@7.21.0):
    resolution: {integrity: sha512-6OAWljMvQrZjR2DaNhVfRz6dkCAVV+ymcLUmaf8bccGOHn2v5rHJK3tTpij0BuhdYWP4LLaqj5lwcdlpAAPuvg==}
    engines: {node: '>=6.9.0'}
    peerDependencies:
      '@babel/core': ^7.0.0-0
    dependencies:
      '@babel/core': 7.21.0
      '@babel/helper-annotate-as-pure': 7.18.6
      '@babel/helper-module-imports': 7.21.4
      '@babel/helper-plugin-utils': 7.21.5
      '@babel/plugin-syntax-jsx': 7.21.4(@babel/core@7.21.0)
      '@babel/types': 7.21.5
    dev: false

  /@babel/plugin-transform-react-jsx@7.21.0(@babel/core@7.21.4):
    resolution: {integrity: sha512-6OAWljMvQrZjR2DaNhVfRz6dkCAVV+ymcLUmaf8bccGOHn2v5rHJK3tTpij0BuhdYWP4LLaqj5lwcdlpAAPuvg==}
    engines: {node: '>=6.9.0'}
    peerDependencies:
      '@babel/core': ^7.0.0-0
    dependencies:
      '@babel/core': 7.21.4
      '@babel/helper-annotate-as-pure': 7.18.6
      '@babel/helper-module-imports': 7.21.4
      '@babel/helper-plugin-utils': 7.21.5
      '@babel/plugin-syntax-jsx': 7.21.4(@babel/core@7.21.4)
      '@babel/types': 7.21.5

  /@babel/plugin-transform-react-jsx@7.21.5(@babel/core@7.21.5):
    resolution: {integrity: sha512-ELdlq61FpoEkHO6gFRpfj0kUgSwQTGoaEU8eMRoS8Dv3v6e7BjEAj5WMtIBRdHUeAioMhKP5HyxNzNnP+heKbA==}
    engines: {node: '>=6.9.0'}
    peerDependencies:
      '@babel/core': ^7.0.0-0
    dependencies:
      '@babel/core': 7.21.5
      '@babel/helper-annotate-as-pure': 7.18.6
      '@babel/helper-module-imports': 7.21.4
      '@babel/helper-plugin-utils': 7.21.5
      '@babel/plugin-syntax-jsx': 7.21.4(@babel/core@7.21.5)
      '@babel/types': 7.21.5

  /@babel/plugin-transform-regenerator@7.21.5(@babel/core@7.21.5):
    resolution: {integrity: sha512-ZoYBKDb6LyMi5yCsByQ5jmXsHAQDDYeexT1Szvlmui+lADvfSecr5Dxd/PkrTC3pAD182Fcju1VQkB4oCp9M+w==}
    engines: {node: '>=6.9.0'}
    peerDependencies:
      '@babel/core': ^7.0.0-0
    dependencies:
      '@babel/core': 7.21.5
      '@babel/helper-plugin-utils': 7.21.5
      regenerator-transform: 0.15.1
    dev: true

  /@babel/plugin-transform-reserved-words@7.18.6(@babel/core@7.21.5):
    resolution: {integrity: sha512-oX/4MyMoypzHjFrT1CdivfKZ+XvIPMFXwwxHp/r0Ddy2Vuomt4HDFGmft1TAY2yiTKiNSsh3kjBAzcM8kSdsjA==}
    engines: {node: '>=6.9.0'}
    peerDependencies:
      '@babel/core': ^7.0.0-0
    dependencies:
      '@babel/core': 7.21.5
      '@babel/helper-plugin-utils': 7.21.5
    dev: true

  /@babel/plugin-transform-runtime@7.21.4(@babel/core@7.21.5):
    resolution: {integrity: sha512-1J4dhrw1h1PqnNNpzwxQ2UBymJUF8KuPjAAnlLwZcGhHAIqUigFW7cdK6GHoB64ubY4qXQNYknoUeks4Wz7CUA==}
    engines: {node: '>=6.9.0'}
    peerDependencies:
      '@babel/core': ^7.0.0-0
    dependencies:
      '@babel/core': 7.21.5
      '@babel/helper-module-imports': 7.21.4
      '@babel/helper-plugin-utils': 7.21.5
      babel-plugin-polyfill-corejs2: 0.3.3(@babel/core@7.21.5)
      babel-plugin-polyfill-corejs3: 0.6.0(@babel/core@7.21.5)
      babel-plugin-polyfill-regenerator: 0.4.1(@babel/core@7.21.5)
      semver: 6.3.0
    transitivePeerDependencies:
      - supports-color
    dev: true

  /@babel/plugin-transform-shorthand-properties@7.18.6(@babel/core@7.21.5):
    resolution: {integrity: sha512-eCLXXJqv8okzg86ywZJbRn19YJHU4XUa55oz2wbHhaQVn/MM+XhukiT7SYqp/7o00dg52Rj51Ny+Ecw4oyoygw==}
    engines: {node: '>=6.9.0'}
    peerDependencies:
      '@babel/core': ^7.0.0-0
    dependencies:
      '@babel/core': 7.21.5
      '@babel/helper-plugin-utils': 7.21.5
    dev: true

  /@babel/plugin-transform-spread@7.20.7(@babel/core@7.21.5):
    resolution: {integrity: sha512-ewBbHQ+1U/VnH1fxltbJqDeWBU1oNLG8Dj11uIv3xVf7nrQu0bPGe5Rf716r7K5Qz+SqtAOVswoVunoiBtGhxw==}
    engines: {node: '>=6.9.0'}
    peerDependencies:
      '@babel/core': ^7.0.0-0
    dependencies:
      '@babel/core': 7.21.5
      '@babel/helper-plugin-utils': 7.21.5
      '@babel/helper-skip-transparent-expression-wrappers': 7.20.0
    dev: true

  /@babel/plugin-transform-sticky-regex@7.18.6(@babel/core@7.21.5):
    resolution: {integrity: sha512-kfiDrDQ+PBsQDO85yj1icueWMfGfJFKN1KCkndygtu/C9+XUfydLC8Iv5UYJqRwy4zk8EcplRxEOeLyjq1gm6Q==}
    engines: {node: '>=6.9.0'}
    peerDependencies:
      '@babel/core': ^7.0.0-0
    dependencies:
      '@babel/core': 7.21.5
      '@babel/helper-plugin-utils': 7.21.5
    dev: true

  /@babel/plugin-transform-template-literals@7.18.9(@babel/core@7.21.5):
    resolution: {integrity: sha512-S8cOWfT82gTezpYOiVaGHrCbhlHgKhQt8XH5ES46P2XWmX92yisoZywf5km75wv5sYcXDUCLMmMxOLCtthDgMA==}
    engines: {node: '>=6.9.0'}
    peerDependencies:
      '@babel/core': ^7.0.0-0
    dependencies:
      '@babel/core': 7.21.5
      '@babel/helper-plugin-utils': 7.21.5
    dev: true

  /@babel/plugin-transform-typeof-symbol@7.18.9(@babel/core@7.21.5):
    resolution: {integrity: sha512-SRfwTtF11G2aemAZWivL7PD+C9z52v9EvMqH9BuYbabyPuKUvSWks3oCg6041pT925L4zVFqaVBeECwsmlguEw==}
    engines: {node: '>=6.9.0'}
    peerDependencies:
      '@babel/core': ^7.0.0-0
    dependencies:
      '@babel/core': 7.21.5
      '@babel/helper-plugin-utils': 7.21.5
    dev: true

  /@babel/plugin-transform-typescript@7.21.3(@babel/core@7.21.5):
    resolution: {integrity: sha512-RQxPz6Iqt8T0uw/WsJNReuBpWpBqs/n7mNo18sKLoTbMp+UrEekhH+pKSVC7gWz+DNjo9gryfV8YzCiT45RgMw==}
    engines: {node: '>=6.9.0'}
    peerDependencies:
      '@babel/core': ^7.0.0-0
    dependencies:
      '@babel/core': 7.21.5
      '@babel/helper-annotate-as-pure': 7.18.6
      '@babel/helper-create-class-features-plugin': 7.21.5(@babel/core@7.21.5)
      '@babel/helper-plugin-utils': 7.21.5
      '@babel/plugin-syntax-typescript': 7.21.4(@babel/core@7.21.5)
    transitivePeerDependencies:
      - supports-color
    dev: true

  /@babel/plugin-transform-unicode-escapes@7.21.5(@babel/core@7.21.5):
    resolution: {integrity: sha512-LYm/gTOwZqsYohlvFUe/8Tujz75LqqVC2w+2qPHLR+WyWHGCZPN1KBpJCJn+4Bk4gOkQy/IXKIge6az5MqwlOg==}
    engines: {node: '>=6.9.0'}
    peerDependencies:
      '@babel/core': ^7.0.0-0
    dependencies:
      '@babel/core': 7.21.5
      '@babel/helper-plugin-utils': 7.21.5
    dev: true

  /@babel/plugin-transform-unicode-regex@7.18.6(@babel/core@7.21.5):
    resolution: {integrity: sha512-gE7A6Lt7YLnNOL3Pb9BNeZvi+d8l7tcRrG4+pwJjK9hD2xX4mEvjlQW60G9EEmfXVYRPv9VRQcyegIVHCql/AA==}
    engines: {node: '>=6.9.0'}
    peerDependencies:
      '@babel/core': ^7.0.0-0
    dependencies:
      '@babel/core': 7.21.5
      '@babel/helper-create-regexp-features-plugin': 7.21.5(@babel/core@7.21.5)
      '@babel/helper-plugin-utils': 7.21.5
    dev: true

  /@babel/preset-env@7.21.5(@babel/core@7.21.5):
    resolution: {integrity: sha512-wH00QnTTldTbf/IefEVyChtRdw5RJvODT/Vb4Vcxq1AZvtXj6T0YeX0cAcXhI6/BdGuiP3GcNIL4OQbI2DVNxg==}
    engines: {node: '>=6.9.0'}
    peerDependencies:
      '@babel/core': ^7.0.0-0
    dependencies:
      '@babel/compat-data': 7.21.5
      '@babel/core': 7.21.5
      '@babel/helper-compilation-targets': 7.21.5(@babel/core@7.21.5)
      '@babel/helper-plugin-utils': 7.21.5
      '@babel/helper-validator-option': 7.21.0
      '@babel/plugin-bugfix-safari-id-destructuring-collision-in-function-expression': 7.18.6(@babel/core@7.21.5)
      '@babel/plugin-bugfix-v8-spread-parameters-in-optional-chaining': 7.20.7(@babel/core@7.21.5)
      '@babel/plugin-proposal-async-generator-functions': 7.20.7(@babel/core@7.21.5)
      '@babel/plugin-proposal-class-properties': 7.18.6(@babel/core@7.21.5)
      '@babel/plugin-proposal-class-static-block': 7.21.0(@babel/core@7.21.5)
      '@babel/plugin-proposal-dynamic-import': 7.18.6(@babel/core@7.21.5)
      '@babel/plugin-proposal-export-namespace-from': 7.18.9(@babel/core@7.21.5)
      '@babel/plugin-proposal-json-strings': 7.18.6(@babel/core@7.21.5)
      '@babel/plugin-proposal-logical-assignment-operators': 7.20.7(@babel/core@7.21.5)
      '@babel/plugin-proposal-nullish-coalescing-operator': 7.18.6(@babel/core@7.21.5)
      '@babel/plugin-proposal-numeric-separator': 7.18.6(@babel/core@7.21.5)
      '@babel/plugin-proposal-object-rest-spread': 7.20.7(@babel/core@7.21.5)
      '@babel/plugin-proposal-optional-catch-binding': 7.18.6(@babel/core@7.21.5)
      '@babel/plugin-proposal-optional-chaining': 7.21.0(@babel/core@7.21.5)
      '@babel/plugin-proposal-private-methods': 7.18.6(@babel/core@7.21.5)
      '@babel/plugin-proposal-private-property-in-object': 7.21.0(@babel/core@7.21.5)
      '@babel/plugin-proposal-unicode-property-regex': 7.18.6(@babel/core@7.21.5)
      '@babel/plugin-syntax-async-generators': 7.8.4(@babel/core@7.21.5)
      '@babel/plugin-syntax-class-properties': 7.12.13(@babel/core@7.21.5)
      '@babel/plugin-syntax-class-static-block': 7.14.5(@babel/core@7.21.5)
      '@babel/plugin-syntax-dynamic-import': 7.8.3(@babel/core@7.21.5)
      '@babel/plugin-syntax-export-namespace-from': 7.8.3(@babel/core@7.21.5)
      '@babel/plugin-syntax-import-assertions': 7.20.0(@babel/core@7.21.5)
      '@babel/plugin-syntax-import-meta': 7.10.4(@babel/core@7.21.5)
      '@babel/plugin-syntax-json-strings': 7.8.3(@babel/core@7.21.5)
      '@babel/plugin-syntax-logical-assignment-operators': 7.10.4(@babel/core@7.21.5)
      '@babel/plugin-syntax-nullish-coalescing-operator': 7.8.3(@babel/core@7.21.5)
      '@babel/plugin-syntax-numeric-separator': 7.10.4(@babel/core@7.21.5)
      '@babel/plugin-syntax-object-rest-spread': 7.8.3(@babel/core@7.21.5)
      '@babel/plugin-syntax-optional-catch-binding': 7.8.3(@babel/core@7.21.5)
      '@babel/plugin-syntax-optional-chaining': 7.8.3(@babel/core@7.21.5)
      '@babel/plugin-syntax-private-property-in-object': 7.14.5(@babel/core@7.21.5)
      '@babel/plugin-syntax-top-level-await': 7.14.5(@babel/core@7.21.5)
      '@babel/plugin-transform-arrow-functions': 7.21.5(@babel/core@7.21.5)
      '@babel/plugin-transform-async-to-generator': 7.20.7(@babel/core@7.21.5)
      '@babel/plugin-transform-block-scoped-functions': 7.18.6(@babel/core@7.21.5)
      '@babel/plugin-transform-block-scoping': 7.21.0(@babel/core@7.21.5)
      '@babel/plugin-transform-classes': 7.21.0(@babel/core@7.21.5)
      '@babel/plugin-transform-computed-properties': 7.21.5(@babel/core@7.21.5)
      '@babel/plugin-transform-destructuring': 7.21.3(@babel/core@7.21.5)
      '@babel/plugin-transform-dotall-regex': 7.18.6(@babel/core@7.21.5)
      '@babel/plugin-transform-duplicate-keys': 7.18.9(@babel/core@7.21.5)
      '@babel/plugin-transform-exponentiation-operator': 7.18.6(@babel/core@7.21.5)
      '@babel/plugin-transform-for-of': 7.21.5(@babel/core@7.21.5)
      '@babel/plugin-transform-function-name': 7.18.9(@babel/core@7.21.5)
      '@babel/plugin-transform-literals': 7.18.9(@babel/core@7.21.5)
      '@babel/plugin-transform-member-expression-literals': 7.18.6(@babel/core@7.21.5)
      '@babel/plugin-transform-modules-amd': 7.20.11(@babel/core@7.21.5)
      '@babel/plugin-transform-modules-commonjs': 7.21.5(@babel/core@7.21.5)
      '@babel/plugin-transform-modules-systemjs': 7.20.11(@babel/core@7.21.5)
      '@babel/plugin-transform-modules-umd': 7.18.6(@babel/core@7.21.5)
      '@babel/plugin-transform-named-capturing-groups-regex': 7.20.5(@babel/core@7.21.5)
      '@babel/plugin-transform-new-target': 7.18.6(@babel/core@7.21.5)
      '@babel/plugin-transform-object-super': 7.18.6(@babel/core@7.21.5)
      '@babel/plugin-transform-parameters': 7.21.3(@babel/core@7.21.5)
      '@babel/plugin-transform-property-literals': 7.18.6(@babel/core@7.21.5)
      '@babel/plugin-transform-regenerator': 7.21.5(@babel/core@7.21.5)
      '@babel/plugin-transform-reserved-words': 7.18.6(@babel/core@7.21.5)
      '@babel/plugin-transform-shorthand-properties': 7.18.6(@babel/core@7.21.5)
      '@babel/plugin-transform-spread': 7.20.7(@babel/core@7.21.5)
      '@babel/plugin-transform-sticky-regex': 7.18.6(@babel/core@7.21.5)
      '@babel/plugin-transform-template-literals': 7.18.9(@babel/core@7.21.5)
      '@babel/plugin-transform-typeof-symbol': 7.18.9(@babel/core@7.21.5)
      '@babel/plugin-transform-unicode-escapes': 7.21.5(@babel/core@7.21.5)
      '@babel/plugin-transform-unicode-regex': 7.18.6(@babel/core@7.21.5)
      '@babel/preset-modules': 0.1.5(@babel/core@7.21.5)
      '@babel/types': 7.21.5
      babel-plugin-polyfill-corejs2: 0.3.3(@babel/core@7.21.5)
      babel-plugin-polyfill-corejs3: 0.6.0(@babel/core@7.21.5)
      babel-plugin-polyfill-regenerator: 0.4.1(@babel/core@7.21.5)
      core-js-compat: 3.30.1
      semver: 6.3.0
    transitivePeerDependencies:
      - supports-color
    dev: true

  /@babel/preset-modules@0.1.5(@babel/core@7.21.5):
    resolution: {integrity: sha512-A57th6YRG7oR3cq/yt/Y84MvGgE0eJG2F1JLhKuyG+jFxEgrd/HAMJatiFtmOiZurz+0DkrvbheCLaV5f2JfjA==}
    peerDependencies:
      '@babel/core': ^7.0.0-0
    dependencies:
      '@babel/core': 7.21.5
      '@babel/helper-plugin-utils': 7.21.5
      '@babel/plugin-proposal-unicode-property-regex': 7.18.6(@babel/core@7.21.5)
      '@babel/plugin-transform-dotall-regex': 7.18.6(@babel/core@7.21.5)
      '@babel/types': 7.21.5
      esutils: 2.0.3
    dev: true

  /@babel/preset-typescript@7.21.5(@babel/core@7.21.5):
    resolution: {integrity: sha512-iqe3sETat5EOrORXiQ6rWfoOg2y68Cs75B9wNxdPW4kixJxh7aXQE1KPdWLDniC24T/6dSnguF33W9j/ZZQcmA==}
    engines: {node: '>=6.9.0'}
    peerDependencies:
      '@babel/core': ^7.0.0-0
    dependencies:
      '@babel/core': 7.21.5
      '@babel/helper-plugin-utils': 7.21.5
      '@babel/helper-validator-option': 7.21.0
      '@babel/plugin-syntax-jsx': 7.21.4(@babel/core@7.21.5)
      '@babel/plugin-transform-modules-commonjs': 7.21.5(@babel/core@7.21.5)
      '@babel/plugin-transform-typescript': 7.21.3(@babel/core@7.21.5)
    transitivePeerDependencies:
      - supports-color
    dev: true

  /@babel/regjsgen@0.8.0:
    resolution: {integrity: sha512-x/rqGMdzj+fWZvCOYForTghzbtqPDZ5gPwaoNGHdgDfF2QA/XZbCBp4Moo5scrkAMPhB7z26XM/AaHuIJdgauA==}
    dev: true

  /@babel/runtime@7.21.5:
    resolution: {integrity: sha512-8jI69toZqqcsnqGGqwGS4Qb1VwLOEp4hz+CXPywcvjs60u3B4Pom/U/7rm4W8tMOYEB+E9wgD0mW1l3r8qlI9Q==}
    engines: {node: '>=6.9.0'}
    dependencies:
      regenerator-runtime: 0.13.11
    dev: true

  /@babel/template@7.20.7:
    resolution: {integrity: sha512-8SegXApWe6VoNw0r9JHpSteLKTpTiLZ4rMlGIm9JQ18KiCtyQiAMEazujAHrUS5flrcqYZa75ukev3P6QmUwUw==}
    engines: {node: '>=6.9.0'}
    dependencies:
      '@babel/code-frame': 7.21.4
      '@babel/parser': 7.21.5
      '@babel/types': 7.21.5

  /@babel/traverse@7.21.2:
    resolution: {integrity: sha512-ts5FFU/dSUPS13tv8XiEObDu9K+iagEKME9kAbaP7r0Y9KtZJZ+NGndDvWoRAYNpeWafbpFeki3q9QoMD6gxyw==}
    engines: {node: '>=6.9.0'}
    dependencies:
      '@babel/code-frame': 7.21.4
      '@babel/generator': 7.21.5
      '@babel/helper-environment-visitor': 7.21.5
      '@babel/helper-function-name': 7.21.0
      '@babel/helper-hoist-variables': 7.18.6
      '@babel/helper-split-export-declaration': 7.18.6
      '@babel/parser': 7.21.5
      '@babel/types': 7.21.5
      debug: 4.3.4
      globals: 11.12.0
    transitivePeerDependencies:
      - supports-color
    dev: false

  /@babel/traverse@7.21.4:
    resolution: {integrity: sha512-eyKrRHKdyZxqDm+fV1iqL9UAHMoIg0nDaGqfIOd8rKH17m5snv7Gn4qgjBoFfLz9APvjFU/ICT00NVCv1Epp8Q==}
    engines: {node: '>=6.9.0'}
    dependencies:
      '@babel/code-frame': 7.21.4
      '@babel/generator': 7.21.5
      '@babel/helper-environment-visitor': 7.21.5
      '@babel/helper-function-name': 7.21.0
      '@babel/helper-hoist-variables': 7.18.6
      '@babel/helper-split-export-declaration': 7.18.6
      '@babel/parser': 7.21.5
      '@babel/types': 7.21.5
      debug: 4.3.4
      globals: 11.12.0
    transitivePeerDependencies:
      - supports-color

  /@babel/traverse@7.21.5:
    resolution: {integrity: sha512-AhQoI3YjWi6u/y/ntv7k48mcrCXmus0t79J9qPNlk/lAsFlCiJ047RmbfMOawySTHtywXhbXgpx/8nXMYd+oFw==}
    engines: {node: '>=6.9.0'}
    dependencies:
      '@babel/code-frame': 7.21.4
      '@babel/generator': 7.21.5
      '@babel/helper-environment-visitor': 7.21.5
      '@babel/helper-function-name': 7.21.0
      '@babel/helper-hoist-variables': 7.18.6
      '@babel/helper-split-export-declaration': 7.18.6
      '@babel/parser': 7.21.5
      '@babel/types': 7.21.5
      debug: 4.3.4
      globals: 11.12.0
    transitivePeerDependencies:
      - supports-color

  /@babel/types@7.21.2:
    resolution: {integrity: sha512-3wRZSs7jiFaB8AjxiiD+VqN5DTG2iRvJGQ+qYFrs/654lg6kGTQWIOFjlBo5RaXuAZjBmP3+OQH4dmhqiiyYxw==}
    engines: {node: '>=6.9.0'}
    dependencies:
      '@babel/helper-string-parser': 7.21.5
      '@babel/helper-validator-identifier': 7.19.1
      to-fast-properties: 2.0.0
    dev: false

  /@babel/types@7.21.4:
    resolution: {integrity: sha512-rU2oY501qDxE8Pyo7i/Orqma4ziCOrby0/9mvbDUGEfvZjb279Nk9k19e2fiCxHbRRpY2ZyrgW1eq22mvmOIzA==}
    engines: {node: '>=6.9.0'}
    dependencies:
      '@babel/helper-string-parser': 7.21.5
      '@babel/helper-validator-identifier': 7.19.1
      to-fast-properties: 2.0.0

  /@babel/types@7.21.5:
    resolution: {integrity: sha512-m4AfNvVF2mVC/F7fDEdH2El3HzUg9It/XsCxZiOTTA3m3qYfcSVSbTfM6Q9xG+hYDniZssYhlXKKUMD5m8tF4Q==}
    engines: {node: '>=6.9.0'}
    dependencies:
      '@babel/helper-string-parser': 7.21.5
      '@babel/helper-validator-identifier': 7.19.1
      to-fast-properties: 2.0.0

  /@bcoe/v8-coverage@0.2.3:
    resolution: {integrity: sha512-0hYQ8SB4Db5zvZB4axdMHGwEaQjkZzFjQiN9LVYvIFB2nSUHW9tYpxWriPrWDASIxiaXax83REcLxuSdnGPZtw==}
    dev: true

  /@changesets/apply-release-plan@6.1.3:
    resolution: {integrity: sha512-ECDNeoc3nfeAe1jqJb5aFQX7CqzQhD2klXRez2JDb/aVpGUbX673HgKrnrgJRuQR/9f2TtLoYIzrGB9qwD77mg==}
    dependencies:
      '@babel/runtime': 7.21.5
      '@changesets/config': 2.3.0
      '@changesets/get-version-range-type': 0.3.2
      '@changesets/git': 2.0.0
      '@changesets/types': 5.2.1
      '@manypkg/get-packages': 1.1.3
      detect-indent: 6.1.0
      fs-extra: 7.0.1
      lodash.startcase: 4.4.0
      outdent: 0.5.0
      prettier: 2.8.8
      resolve-from: 5.0.0
      semver: 5.7.1
    dev: true

  /@changesets/assemble-release-plan@5.2.3:
    resolution: {integrity: sha512-g7EVZCmnWz3zMBAdrcKhid4hkHT+Ft1n0mLussFMcB1dE2zCuwcvGoy9ec3yOgPGF4hoMtgHaMIk3T3TBdvU9g==}
    dependencies:
      '@babel/runtime': 7.21.5
      '@changesets/errors': 0.1.4
      '@changesets/get-dependents-graph': 1.3.5
      '@changesets/types': 5.2.1
      '@manypkg/get-packages': 1.1.3
      semver: 5.7.1
    dev: true

  /@changesets/changelog-git@0.1.14:
    resolution: {integrity: sha512-+vRfnKtXVWsDDxGctOfzJsPhaCdXRYoe+KyWYoq5X/GqoISREiat0l3L8B0a453B2B4dfHGcZaGyowHbp9BSaA==}
    dependencies:
      '@changesets/types': 5.2.1
    dev: true

  /@changesets/cli@2.26.1:
    resolution: {integrity: sha512-XnTa+b51vt057fyAudvDKGB0Sh72xutQZNAdXkCqPBKO2zvs2yYZx5hFZj1u9cbtpwM6Sxtcr02/FQJfZOzemQ==}
    hasBin: true
    dependencies:
      '@babel/runtime': 7.21.5
      '@changesets/apply-release-plan': 6.1.3
      '@changesets/assemble-release-plan': 5.2.3
      '@changesets/changelog-git': 0.1.14
      '@changesets/config': 2.3.0
      '@changesets/errors': 0.1.4
      '@changesets/get-dependents-graph': 1.3.5
      '@changesets/get-release-plan': 3.0.16
      '@changesets/git': 2.0.0
      '@changesets/logger': 0.0.5
      '@changesets/pre': 1.0.14
      '@changesets/read': 0.5.9
      '@changesets/types': 5.2.1
      '@changesets/write': 0.2.3
      '@manypkg/get-packages': 1.1.3
      '@types/is-ci': 3.0.0
      '@types/semver': 6.2.3
      ansi-colors: 4.1.3
      chalk: 2.4.2
      enquirer: 2.3.6
      external-editor: 3.1.0
      fs-extra: 7.0.1
      human-id: 1.0.2
      is-ci: 3.0.1
      meow: 6.1.1
      outdent: 0.5.0
      p-limit: 2.3.0
      preferred-pm: 3.0.3
      resolve-from: 5.0.0
      semver: 5.7.1
      spawndamnit: 2.0.0
      term-size: 2.2.1
      tty-table: 4.2.1
    dev: true

  /@changesets/config@2.3.0:
    resolution: {integrity: sha512-EgP/px6mhCx8QeaMAvWtRrgyxW08k/Bx2tpGT+M84jEdX37v3VKfh4Cz1BkwrYKuMV2HZKeHOh8sHvja/HcXfQ==}
    dependencies:
      '@changesets/errors': 0.1.4
      '@changesets/get-dependents-graph': 1.3.5
      '@changesets/logger': 0.0.5
      '@changesets/types': 5.2.1
      '@manypkg/get-packages': 1.1.3
      fs-extra: 7.0.1
      micromatch: 4.0.5
    dev: true

  /@changesets/errors@0.1.4:
    resolution: {integrity: sha512-HAcqPF7snsUJ/QzkWoKfRfXushHTu+K5KZLJWPb34s4eCZShIf8BFO3fwq6KU8+G7L5KdtN2BzQAXOSXEyiY9Q==}
    dependencies:
      extendable-error: 0.1.7
    dev: true

  /@changesets/get-dependents-graph@1.3.5:
    resolution: {integrity: sha512-w1eEvnWlbVDIY8mWXqWuYE9oKhvIaBhzqzo4ITSJY9hgoqQ3RoBqwlcAzg11qHxv/b8ReDWnMrpjpKrW6m1ZTA==}
    dependencies:
      '@changesets/types': 5.2.1
      '@manypkg/get-packages': 1.1.3
      chalk: 2.4.2
      fs-extra: 7.0.1
      semver: 5.7.1
    dev: true

  /@changesets/get-release-plan@3.0.16:
    resolution: {integrity: sha512-OpP9QILpBp1bY2YNIKFzwigKh7Qe9KizRsZomzLe6pK8IUo8onkAAVUD8+JRKSr8R7d4+JRuQrfSSNlEwKyPYg==}
    dependencies:
      '@babel/runtime': 7.21.5
      '@changesets/assemble-release-plan': 5.2.3
      '@changesets/config': 2.3.0
      '@changesets/pre': 1.0.14
      '@changesets/read': 0.5.9
      '@changesets/types': 5.2.1
      '@manypkg/get-packages': 1.1.3
    dev: true

  /@changesets/get-version-range-type@0.3.2:
    resolution: {integrity: sha512-SVqwYs5pULYjYT4op21F2pVbcrca4qA/bAA3FmFXKMN7Y+HcO8sbZUTx3TAy2VXulP2FACd1aC7f2nTuqSPbqg==}
    dev: true

  /@changesets/git@2.0.0:
    resolution: {integrity: sha512-enUVEWbiqUTxqSnmesyJGWfzd51PY4H7mH9yUw0hPVpZBJ6tQZFMU3F3mT/t9OJ/GjyiM4770i+sehAn6ymx6A==}
    dependencies:
      '@babel/runtime': 7.21.5
      '@changesets/errors': 0.1.4
      '@changesets/types': 5.2.1
      '@manypkg/get-packages': 1.1.3
      is-subdir: 1.2.0
      micromatch: 4.0.5
      spawndamnit: 2.0.0
    dev: true

  /@changesets/logger@0.0.5:
    resolution: {integrity: sha512-gJyZHomu8nASHpaANzc6bkQMO9gU/ib20lqew1rVx753FOxffnCrJlGIeQVxNWCqM+o6OOleCo/ivL8UAO5iFw==}
    dependencies:
      chalk: 2.4.2
    dev: true

  /@changesets/parse@0.3.16:
    resolution: {integrity: sha512-127JKNd167ayAuBjUggZBkmDS5fIKsthnr9jr6bdnuUljroiERW7FBTDNnNVyJ4l69PzR57pk6mXQdtJyBCJKg==}
    dependencies:
      '@changesets/types': 5.2.1
      js-yaml: 3.14.1
    dev: true

  /@changesets/pre@1.0.14:
    resolution: {integrity: sha512-dTsHmxQWEQekHYHbg+M1mDVYFvegDh9j/kySNuDKdylwfMEevTeDouR7IfHNyVodxZXu17sXoJuf2D0vi55FHQ==}
    dependencies:
      '@babel/runtime': 7.21.5
      '@changesets/errors': 0.1.4
      '@changesets/types': 5.2.1
      '@manypkg/get-packages': 1.1.3
      fs-extra: 7.0.1
    dev: true

  /@changesets/read@0.5.9:
    resolution: {integrity: sha512-T8BJ6JS6j1gfO1HFq50kU3qawYxa4NTbI/ASNVVCBTsKquy2HYwM9r7ZnzkiMe8IEObAJtUVGSrePCOxAK2haQ==}
    dependencies:
      '@babel/runtime': 7.21.5
      '@changesets/git': 2.0.0
      '@changesets/logger': 0.0.5
      '@changesets/parse': 0.3.16
      '@changesets/types': 5.2.1
      chalk: 2.4.2
      fs-extra: 7.0.1
      p-filter: 2.1.0
    dev: true

  /@changesets/types@4.1.0:
    resolution: {integrity: sha512-LDQvVDv5Kb50ny2s25Fhm3d9QSZimsoUGBsUioj6MC3qbMUCuC8GPIvk/M6IvXx3lYhAs0lwWUQLb+VIEUCECw==}
    dev: true

  /@changesets/types@5.2.1:
    resolution: {integrity: sha512-myLfHbVOqaq9UtUKqR/nZA/OY7xFjQMdfgfqeZIBK4d0hA6pgxArvdv8M+6NUzzBsjWLOtvApv8YHr4qM+Kpfg==}
    dev: true

  /@changesets/write@0.2.3:
    resolution: {integrity: sha512-Dbamr7AIMvslKnNYsLFafaVORx4H0pvCA2MHqgtNCySMe1blImEyAEOzDmcgKAkgz4+uwoLz7demIrX+JBr/Xw==}
    dependencies:
      '@babel/runtime': 7.21.5
      '@changesets/types': 5.2.1
      fs-extra: 7.0.1
      human-id: 1.0.2
      prettier: 2.8.8
    dev: true

  /@emmetio/abbreviation@2.3.1:
    resolution: {integrity: sha512-QXgYlXZGprqb6aCBJPPWVBN/Jb69khJF73GGJkOk//PoMgSbPGuaHn1hCRolctnzlBHjCIC6Om97Pw46/1A23g==}
    dependencies:
      '@emmetio/scanner': 1.0.2

  /@emmetio/css-abbreviation@2.1.6:
    resolution: {integrity: sha512-bvuPogt0OvwcILRg+ZD/oej1H72xwOhUDPWOmhCWLJrZZ8bMTazsWnvw8a8noaaVqUhOE9PsC0tYgGVv5N7fsw==}
    dependencies:
      '@emmetio/scanner': 1.0.2

  /@emmetio/scanner@1.0.2:
    resolution: {integrity: sha512-1ESCGgXRgn1r29hRmz8K0G4Ywr5jDWezMgRnICComBCWmg3znLWU8+tmakuM1og1Vn4W/sauvlABl/oq2pve8w==}

  /@esbuild/android-arm64@0.17.18:
    resolution: {integrity: sha512-/iq0aK0eeHgSC3z55ucMAHO05OIqmQehiGay8eP5l/5l+iEr4EIbh4/MI8xD9qRFjqzgkc0JkX0LculNC9mXBw==}
    engines: {node: '>=12'}
    cpu: [arm64]
    os: [android]
    requiresBuild: true
    optional: true

  /@esbuild/android-arm@0.17.18:
    resolution: {integrity: sha512-EmwL+vUBZJ7mhFCs5lA4ZimpUH3WMAoqvOIYhVQwdIgSpHC8ImHdsRyhHAVxpDYUSm0lWvd63z0XH1IlImS2Qw==}
    engines: {node: '>=12'}
    cpu: [arm]
    os: [android]
    requiresBuild: true
    optional: true

  /@esbuild/android-x64@0.17.18:
    resolution: {integrity: sha512-x+0efYNBF3NPW2Xc5bFOSFW7tTXdAcpfEg2nXmxegm4mJuVeS+i109m/7HMiOQ6M12aVGGFlqJX3RhNdYM2lWg==}
    engines: {node: '>=12'}
    cpu: [x64]
    os: [android]
    requiresBuild: true
    optional: true

  /@esbuild/darwin-arm64@0.17.18:
    resolution: {integrity: sha512-6tY+djEAdF48M1ONWnQb1C+6LiXrKjmqjzPNPWXhu/GzOHTHX2nh8Mo2ZAmBFg0kIodHhciEgUBtcYCAIjGbjQ==}
    engines: {node: '>=12'}
    cpu: [arm64]
    os: [darwin]
    requiresBuild: true
    optional: true

  /@esbuild/darwin-x64@0.17.18:
    resolution: {integrity: sha512-Qq84ykvLvya3dO49wVC9FFCNUfSrQJLbxhoQk/TE1r6MjHo3sFF2tlJCwMjhkBVq3/ahUisj7+EpRSz0/+8+9A==}
    engines: {node: '>=12'}
    cpu: [x64]
    os: [darwin]
    requiresBuild: true
    optional: true

  /@esbuild/freebsd-arm64@0.17.18:
    resolution: {integrity: sha512-fw/ZfxfAzuHfaQeMDhbzxp9mc+mHn1Y94VDHFHjGvt2Uxl10mT4CDavHm+/L9KG441t1QdABqkVYwakMUeyLRA==}
    engines: {node: '>=12'}
    cpu: [arm64]
    os: [freebsd]
    requiresBuild: true
    optional: true

  /@esbuild/freebsd-x64@0.17.18:
    resolution: {integrity: sha512-FQFbRtTaEi8ZBi/A6kxOC0V0E9B/97vPdYjY9NdawyLd4Qk5VD5g2pbWN2VR1c0xhzcJm74HWpObPszWC+qTew==}
    engines: {node: '>=12'}
    cpu: [x64]
    os: [freebsd]
    requiresBuild: true
    optional: true

  /@esbuild/linux-arm64@0.17.18:
    resolution: {integrity: sha512-R7pZvQZFOY2sxUG8P6A21eq6q+eBv7JPQYIybHVf1XkQYC+lT7nDBdC7wWKTrbvMXKRaGudp/dzZCwL/863mZQ==}
    engines: {node: '>=12'}
    cpu: [arm64]
    os: [linux]
    requiresBuild: true
    optional: true

  /@esbuild/linux-arm@0.17.18:
    resolution: {integrity: sha512-jW+UCM40LzHcouIaqv3e/oRs0JM76JfhHjCavPxMUti7VAPh8CaGSlS7cmyrdpzSk7A+8f0hiedHqr/LMnfijg==}
    engines: {node: '>=12'}
    cpu: [arm]
    os: [linux]
    requiresBuild: true
    optional: true

  /@esbuild/linux-ia32@0.17.18:
    resolution: {integrity: sha512-ygIMc3I7wxgXIxk6j3V00VlABIjq260i967Cp9BNAk5pOOpIXmd1RFQJQX9Io7KRsthDrQYrtcx7QCof4o3ZoQ==}
    engines: {node: '>=12'}
    cpu: [ia32]
    os: [linux]
    requiresBuild: true
    optional: true

  /@esbuild/linux-loong64@0.17.18:
    resolution: {integrity: sha512-bvPG+MyFs5ZlwYclCG1D744oHk1Pv7j8psF5TfYx7otCVmcJsEXgFEhQkbhNW8otDHL1a2KDINW20cfCgnzgMQ==}
    engines: {node: '>=12'}
    cpu: [loong64]
    os: [linux]
    requiresBuild: true
    optional: true

  /@esbuild/linux-mips64el@0.17.18:
    resolution: {integrity: sha512-oVqckATOAGuiUOa6wr8TXaVPSa+6IwVJrGidmNZS1cZVx0HqkTMkqFGD2HIx9H1RvOwFeWYdaYbdY6B89KUMxA==}
    engines: {node: '>=12'}
    cpu: [mips64el]
    os: [linux]
    requiresBuild: true
    optional: true

  /@esbuild/linux-ppc64@0.17.18:
    resolution: {integrity: sha512-3dLlQO+b/LnQNxgH4l9rqa2/IwRJVN9u/bK63FhOPB4xqiRqlQAU0qDU3JJuf0BmaH0yytTBdoSBHrb2jqc5qQ==}
    engines: {node: '>=12'}
    cpu: [ppc64]
    os: [linux]
    requiresBuild: true
    optional: true

  /@esbuild/linux-riscv64@0.17.18:
    resolution: {integrity: sha512-/x7leOyDPjZV3TcsdfrSI107zItVnsX1q2nho7hbbQoKnmoeUWjs+08rKKt4AUXju7+3aRZSsKrJtaRmsdL1xA==}
    engines: {node: '>=12'}
    cpu: [riscv64]
    os: [linux]
    requiresBuild: true
    optional: true

  /@esbuild/linux-s390x@0.17.18:
    resolution: {integrity: sha512-cX0I8Q9xQkL/6F5zWdYmVf5JSQt+ZfZD2bJudZrWD+4mnUvoZ3TDDXtDX2mUaq6upMFv9FlfIh4Gfun0tbGzuw==}
    engines: {node: '>=12'}
    cpu: [s390x]
    os: [linux]
    requiresBuild: true
    optional: true

  /@esbuild/linux-x64@0.17.18:
    resolution: {integrity: sha512-66RmRsPlYy4jFl0vG80GcNRdirx4nVWAzJmXkevgphP1qf4dsLQCpSKGM3DUQCojwU1hnepI63gNZdrr02wHUA==}
    engines: {node: '>=12'}
    cpu: [x64]
    os: [linux]
    requiresBuild: true
    optional: true

  /@esbuild/netbsd-x64@0.17.18:
    resolution: {integrity: sha512-95IRY7mI2yrkLlTLb1gpDxdC5WLC5mZDi+kA9dmM5XAGxCME0F8i4bYH4jZreaJ6lIZ0B8hTrweqG1fUyW7jbg==}
    engines: {node: '>=12'}
    cpu: [x64]
    os: [netbsd]
    requiresBuild: true
    optional: true

  /@esbuild/openbsd-x64@0.17.18:
    resolution: {integrity: sha512-WevVOgcng+8hSZ4Q3BKL3n1xTv5H6Nb53cBrtzzEjDbbnOmucEVcZeGCsCOi9bAOcDYEeBZbD2SJNBxlfP3qiA==}
    engines: {node: '>=12'}
    cpu: [x64]
    os: [openbsd]
    requiresBuild: true
    optional: true

  /@esbuild/sunos-x64@0.17.18:
    resolution: {integrity: sha512-Rzf4QfQagnwhQXVBS3BYUlxmEbcV7MY+BH5vfDZekU5eYpcffHSyjU8T0xucKVuOcdCsMo+Ur5wmgQJH2GfNrg==}
    engines: {node: '>=12'}
    cpu: [x64]
    os: [sunos]
    requiresBuild: true
    optional: true

  /@esbuild/win32-arm64@0.17.18:
    resolution: {integrity: sha512-Kb3Ko/KKaWhjeAm2YoT/cNZaHaD1Yk/pa3FTsmqo9uFh1D1Rfco7BBLIPdDOozrObj2sahslFuAQGvWbgWldAg==}
    engines: {node: '>=12'}
    cpu: [arm64]
    os: [win32]
    requiresBuild: true
    optional: true

  /@esbuild/win32-ia32@0.17.18:
    resolution: {integrity: sha512-0/xUMIdkVHwkvxfbd5+lfG7mHOf2FRrxNbPiKWg9C4fFrB8H0guClmaM3BFiRUYrznVoyxTIyC/Ou2B7QQSwmw==}
    engines: {node: '>=12'}
    cpu: [ia32]
    os: [win32]
    requiresBuild: true
    optional: true

  /@esbuild/win32-x64@0.17.18:
    resolution: {integrity: sha512-qU25Ma1I3NqTSHJUOKi9sAH1/Mzuvlke0ioMJRthLXKm7JiSKVwFghlGbDLOO2sARECGhja4xYfRAZNPAkooYg==}
    engines: {node: '>=12'}
    cpu: [x64]
    os: [win32]
    requiresBuild: true
    optional: true

  /@eslint-community/eslint-utils@4.4.0(eslint@8.39.0):
    resolution: {integrity: sha512-1/sA4dwrzBAyeUoQ6oxahHKmrZvsnLCg4RfxW3ZFGGmQkSNQPFNLV9CUEFQP1x9EYXHTo5p6xdhZM1Ne9p/AfA==}
    engines: {node: ^12.22.0 || ^14.17.0 || >=16.0.0}
    peerDependencies:
      eslint: ^6.0.0 || ^7.0.0 || >=8.0.0
    dependencies:
      eslint: 8.39.0
      eslint-visitor-keys: 3.4.0
    dev: true

  /@eslint-community/regexpp@4.5.0:
    resolution: {integrity: sha512-vITaYzIcNmjn5tF5uxcZ/ft7/RXGrMUIS9HalWckEOF6ESiwXKoMzAQf2UW0aVd6rnOeExTJVd5hmWXucBKGXQ==}
    engines: {node: ^12.0.0 || ^14.0.0 || >=16.0.0}
    dev: true

  /@eslint/eslintrc@2.0.2:
    resolution: {integrity: sha512-3W4f5tDUra+pA+FzgugqL2pRimUTDJWKr7BINqOpkZrC0uYI0NIc0/JFgBROCU07HR6GieA5m3/rsPIhDmCXTQ==}
    engines: {node: ^12.22.0 || ^14.17.0 || >=16.0.0}
    dependencies:
      ajv: 6.12.6
      debug: 4.3.4
      espree: 9.5.1
      globals: 13.20.0
      ignore: 5.2.4
      import-fresh: 3.3.0
      js-yaml: 4.1.0
      minimatch: 3.1.2
      strip-json-comments: 3.1.1
    transitivePeerDependencies:
      - supports-color
    dev: true

  /@eslint/js@8.39.0:
    resolution: {integrity: sha512-kf9RB0Fg7NZfap83B3QOqOGg9QmD9yBudqQXzzOtn3i4y7ZUXe5ONeW34Gwi+TxhH4mvj72R1Zc300KUMa9Bng==}
    engines: {node: ^12.22.0 || ^14.17.0 || >=16.0.0}
    dev: true

<<<<<<< HEAD
  /@fontsource/lato@4.5.10:
    resolution: {integrity: sha512-2hYR6r661Cq9B8zugtu6yxuOKqrVhAgfOSaPSq8XoxbC4ebsl0KOTy/vPoP+9U7JuQVLfrmikirW4a9Z0nDUug==}

  /@fontsource/palanquin@4.5.10:
    resolution: {integrity: sha512-0VeO5AJp0WpssIx4dWzfKwNYcgXcZQgvcDiT+pBF1m3CzI9EG74b/r3Tcub9eHkIaGkLbZnX7YbJX+AKVI7XuQ==}
    dev: false

  /@fontsource/raleway@4.5.12:
    resolution: {integrity: sha512-uKs13d6NFWU4vf5LSDHK/cbaAw+UXkzz03fKjyvkKq8Nop+CeB6o8STEDkZD9/uOo3v3sgm59Wyw8uGWvxoCiA==}

  /@humanwhocodes/config-array@0.11.8:
=======
  /@fontsource/palanquin/4.5.10:
    resolution: {integrity: sha512-0VeO5AJp0WpssIx4dWzfKwNYcgXcZQgvcDiT+pBF1m3CzI9EG74b/r3Tcub9eHkIaGkLbZnX7YbJX+AKVI7XuQ==}
    dev: false

  /@fontsource/raleway/4.5.12:
    resolution: {integrity: sha512-uKs13d6NFWU4vf5LSDHK/cbaAw+UXkzz03fKjyvkKq8Nop+CeB6o8STEDkZD9/uOo3v3sgm59Wyw8uGWvxoCiA==}
    dev: false

  /@humanwhocodes/config-array/0.11.8:
>>>>>>> 09998f31
    resolution: {integrity: sha512-UybHIJzJnR5Qc/MsD9Kr+RpO2h+/P1GhOwdiLPXK5TWk5sgTdu88bTD9UP+CKbPPh5Rni1u0GjAdYQLemG8g+g==}
    engines: {node: '>=10.10.0'}
    dependencies:
      '@humanwhocodes/object-schema': 1.2.1
      debug: 4.3.4
      minimatch: 3.1.2
    transitivePeerDependencies:
      - supports-color
    dev: true

  /@humanwhocodes/module-importer@1.0.1:
    resolution: {integrity: sha512-bxveV4V8v5Yb4ncFTT3rPSgZBOpCkjfK0y4oVVVJwIuDVBRMDXrPyXRL988i5ap9m9bnyEEjWfm5WkBmtffLfA==}
    engines: {node: '>=12.22'}
    dev: true

  /@humanwhocodes/object-schema@1.2.1:
    resolution: {integrity: sha512-ZnQMnLV4e7hDlUvw8H+U8ASL02SS2Gn6+9Ac3wGGLIe7+je2AeAOxPY+izIPJDfFDb7eDjev0Us8MO1iFRN8hA==}
    dev: true

  /@iconify/json@2.2.55:
    resolution: {integrity: sha512-o2niVFsObVssJUsnF0wLYuoqiddDRL0j6t9ZyGN+j4b2FE5La6sln/LHxIix5mAZfLlJ54WTp+N+5ovVkjIgXQ==}
    dependencies:
      '@iconify/types': 2.0.0
      pathe: 1.1.0
    dev: false

  /@iconify/types@2.0.0:
    resolution: {integrity: sha512-+wluvCrRhXrhyOmRDJ3q8mux9JkKy5SJ/v8ol2tu4FVjyYvtEzkc/3pK15ET6RKg4b4w4BmTk1+gsCUhf21Ykg==}
    dev: false

  /@iconify/utils@2.1.5:
    resolution: {integrity: sha512-6MvDI+I6QMvXn5rK9KQGdpEE4mmLTcuQdLZEiX5N+uZB+vc4Yw9K1OtnOgkl8mp4d9X0UrILREyZgF1NUwUt+Q==}
    dependencies:
      '@antfu/install-pkg': 0.1.1
      '@antfu/utils': 0.7.2
      '@iconify/types': 2.0.0
      debug: 4.3.4
      kolorist: 1.8.0
      local-pkg: 0.4.3
    transitivePeerDependencies:
      - supports-color
    dev: false

  /@istanbuljs/schema@0.1.3:
    resolution: {integrity: sha512-ZXRY4jNvVgSVQ8DL3LTcakaAtXwTVUxE81hslsyD2AtoXW/wVob10HkOJ1X/pAlcI7D+2YoZKg5do8G/w6RYgA==}
    engines: {node: '>=8'}
    dev: true

  /@jridgewell/gen-mapping@0.3.3:
    resolution: {integrity: sha512-HLhSWOLRi875zjjMG/r+Nv0oCW8umGb0BgEhyX3dDX3egwZtB8PqLnjz3yedt8R5StBrzcg4aBpnh8UA9D1BoQ==}
    engines: {node: '>=6.0.0'}
    dependencies:
      '@jridgewell/set-array': 1.1.2
      '@jridgewell/sourcemap-codec': 1.4.15
      '@jridgewell/trace-mapping': 0.3.18

  /@jridgewell/resolve-uri@3.1.0:
    resolution: {integrity: sha512-F2msla3tad+Mfht5cJq7LSXcdudKTWCVYUgw6pLFOOHSTtZlj6SWNYAp+AhuqLmWdBO2X5hPrLcu8cVP8fy28w==}
    engines: {node: '>=6.0.0'}

  /@jridgewell/set-array@1.1.2:
    resolution: {integrity: sha512-xnkseuNADM0gt2bs+BvhO0p78Mk762YnZdsuzFV018NoG1Sj1SCQvpSqa7XUaTam5vAGasABV9qXASMKnFMwMw==}
    engines: {node: '>=6.0.0'}

  /@jridgewell/sourcemap-codec@1.4.14:
    resolution: {integrity: sha512-XPSJHWmi394fuUuzDnGz1wiKqWfo1yXecHQMRf2l6hztTO+nPru658AyDngaBe7isIxEkRsPR3FZh+s7iVa4Uw==}

  /@jridgewell/sourcemap-codec@1.4.15:
    resolution: {integrity: sha512-eF2rxCRulEKXHTRiDrDy6erMYWqNw4LPdQ8UQA4huuxaQsVeRPFl2oM8oDGxMFhJUWZf9McpLtJasDDZb/Bpeg==}

  /@jridgewell/trace-mapping@0.3.18:
    resolution: {integrity: sha512-w+niJYzMHdd7USdiH2U6869nqhD2nbfZXND5Yp93qIbEmnDNk7PD48o+YchRVpzMU7M6jVCbenTR7PA1FLQ9pA==}
    dependencies:
      '@jridgewell/resolve-uri': 3.1.0
      '@jridgewell/sourcemap-codec': 1.4.14

  /@ljharb/has-package-exports-patterns@0.0.2:
    resolution: {integrity: sha512-4/RWEeXDO6bocPONheFe6gX/oQdP/bEpv0oL4HqjPP5DCenBSt0mHgahppY49N0CpsaqffdwPq+TlX9CYOq2Dw==}

  /@manypkg/find-root@1.1.0:
    resolution: {integrity: sha512-mki5uBvhHzO8kYYix/WRy2WX8S3B5wdVSc9D6KcU5lQNglP2yt58/VfLuAK49glRXChosY8ap2oJ1qgma3GUVA==}
    dependencies:
      '@babel/runtime': 7.21.5
      '@types/node': 12.20.55
      find-up: 4.1.0
      fs-extra: 8.1.0
    dev: true

  /@manypkg/get-packages@1.1.3:
    resolution: {integrity: sha512-fo+QhuU3qE/2TQMQmbVMqaQ6EWbMhi4ABWP+O4AM1NqPBuy0OrApV5LO6BrrgnhtAHS2NH6RrVk9OL181tTi8A==}
    dependencies:
      '@babel/runtime': 7.21.5
      '@changesets/types': 4.1.0
      '@manypkg/find-root': 1.1.0
      fs-extra: 8.1.0
      globby: 11.1.0
      read-yaml-file: 1.1.0
    dev: true

  /@mdx-js/mdx@2.3.0:
    resolution: {integrity: sha512-jLuwRlz8DQfQNiUCJR50Y09CGPq3fLtmtUQfVrj79E0JWu3dvsVcxVIcfhR5h0iXu+/z++zDrYeiJqifRynJkA==}
    dependencies:
      '@types/estree-jsx': 1.0.0
      '@types/mdx': 2.0.5
      estree-util-build-jsx: 2.2.2
      estree-util-is-identifier-name: 2.1.0
      estree-util-to-js: 1.2.0
      estree-walker: 3.0.3
      hast-util-to-estree: 2.3.2
      markdown-extensions: 1.1.1
      periscopic: 3.1.0
      remark-mdx: 2.3.0
      remark-parse: 10.0.1
      remark-rehype: 10.1.0
      unified: 10.1.2
      unist-util-position-from-estree: 1.1.2
      unist-util-stringify-position: 3.0.3
      unist-util-visit: 4.1.2
      vfile: 5.3.7
    transitivePeerDependencies:
      - supports-color
    dev: false

  /@mdx-js/rollup@2.3.0(rollup@3.21.0):
    resolution: {integrity: sha512-wLvRfJS/M4UmdqTd+WoaySEE7q4BIejYf1xAHXYvtT1du/1Tl/z2450Gg2+Hu7fh05KwRRiehiTP9Yc/Dtn0fA==}
    peerDependencies:
      rollup: '>=2'
    dependencies:
      '@mdx-js/mdx': 2.3.0
      '@rollup/pluginutils': 5.0.2(rollup@3.21.0)
      rollup: 3.21.0
      source-map: 0.7.4
      vfile: 5.3.7
    transitivePeerDependencies:
      - supports-color
    dev: false

  /@microsoft/api-extractor-model@7.26.6:
    resolution: {integrity: sha512-vacINIUTAwtN6W2fMbO/JORR8sVfq+DxS++ewSeqy0AM9a55IgMXC04p31IB3vShaFnozcjHLxTOD/eWom0dXA==}
    dependencies:
      '@microsoft/tsdoc': 0.14.2
      '@microsoft/tsdoc-config': 0.16.2
      '@rushstack/node-core-library': 3.57.0
    transitivePeerDependencies:
      - '@types/node'
    dev: true

  /@microsoft/api-extractor@7.34.6:
    resolution: {integrity: sha512-TBbJZjUSt4vWjBchnkfmHwmQlwhMfavXIGbuSzN3QJV5n1oqKY+RtkYMEmLtW01OAJ6QsWFVx4tLHHsh608YQw==}
    hasBin: true
    dependencies:
      '@microsoft/api-extractor-model': 7.26.6
      '@microsoft/tsdoc': 0.14.2
      '@microsoft/tsdoc-config': 0.16.2
      '@rushstack/node-core-library': 3.57.0
      '@rushstack/rig-package': 0.3.18
      '@rushstack/ts-command-line': 4.13.2
      colors: 1.2.5
      lodash: 4.17.21
      resolve: 1.22.2
      semver: 7.3.8
      source-map: 0.6.1
      typescript: 4.8.4
    transitivePeerDependencies:
      - '@types/node'
    dev: true

  /@microsoft/tsdoc-config@0.16.2:
    resolution: {integrity: sha512-OGiIzzoBLgWWR0UdRJX98oYO+XKGf7tiK4Zk6tQ/E4IJqGCe7dvkTvgDZV5cFJUzLGDOjeAXrnZoA6QkVySuxw==}
    dependencies:
      '@microsoft/tsdoc': 0.14.2
      ajv: 6.12.6
      jju: 1.4.0
      resolve: 1.19.0
    dev: true

  /@microsoft/tsdoc@0.14.2:
    resolution: {integrity: sha512-9b8mPpKrfeGRuhFH5iO1iwCLeIIsV6+H1sRfxbkoGXIyQE2BTsPd9zqSqQJ+pv5sJ/hT5M1zvOFL02MnEezFug==}
    dev: true

  /@nodelib/fs.scandir@2.1.5:
    resolution: {integrity: sha512-vq24Bq3ym5HEQm2NKCr3yXDwjc7vTsEThRDnkp2DK9p1uqLR+DHurm/NOTo0KG7HYHU7eppKZj3MyqYuMBf62g==}
    engines: {node: '>= 8'}
    dependencies:
      '@nodelib/fs.stat': 2.0.5
      run-parallel: 1.2.0

  /@nodelib/fs.stat@2.0.5:
    resolution: {integrity: sha512-RkhPPp2zrqDAQA/2jNhnztcPAlv64XdhIp7a7454A5ovI7Bukxgt7MX7udwAu3zg1DcpPU0rz3VV1SeaqvY4+A==}
    engines: {node: '>= 8'}

  /@nodelib/fs.walk@1.2.8:
    resolution: {integrity: sha512-oGB+UxlgWcgQkgwo8GcEGwemoTFt3FIO9ababBmaGwXIoBKZ+GTy0pP185beGg7Llih/NSHSV2XAs1lnznocSg==}
    engines: {node: '>= 8'}
    dependencies:
      '@nodelib/fs.scandir': 2.1.5
      fastq: 1.15.0

  /@nrwl/cli@15.9.2:
    resolution: {integrity: sha512-QoCmyrcGakHAYTJaNBbOerRQAmqJHMYGCdqtQidV+aP9p1Dy33XxDELfhd+IYmGqngutXuEWChNpWNhPloLnoA==}
    dependencies:
      nx: 15.9.2
    transitivePeerDependencies:
      - '@swc-node/register'
      - '@swc/core'
      - debug
    dev: true

  /@nrwl/cli@15.9.3:
    resolution: {integrity: sha512-qiAKHkov3iBx6hroPTitUrkRSUZFQqVgNJiF9gXRFC6pNJe9RS4rlmcIaoUFOboi9CnH5jwblNJVcz8YSVYOvA==}
    dependencies:
      nx: 15.9.3
    transitivePeerDependencies:
      - '@swc-node/register'
      - '@swc/core'
      - debug
    dev: true

  /@nrwl/cypress@15.9.3(eslint@8.39.0)(nx@16.0.1)(typescript@5.0.4):
    resolution: {integrity: sha512-lOKrlS33zR74OADuZAq958BwLpLIVaydJ1FF/QXeDsfLkdSKGCpqNTkGbmkcj5Uz64ISiGMq6OYrSkY9qf0gBg==}
    peerDependencies:
      cypress: '>= 3 < 13'
    peerDependenciesMeta:
      cypress:
        optional: true
    dependencies:
      '@nrwl/devkit': 15.9.3(nx@16.0.1)
      '@nrwl/js': 15.9.3(nx@16.0.1)(typescript@5.0.4)
      '@nrwl/linter': 15.9.3(eslint@8.39.0)(nx@16.0.1)(typescript@5.0.4)
      '@nrwl/workspace': 15.9.3
      '@phenomnomnominal/tsquery': 4.1.1(typescript@5.0.4)
      detect-port: 1.5.1
      dotenv: 10.0.0
      semver: 7.3.4
    transitivePeerDependencies:
      - '@babel/traverse'
      - '@swc-node/register'
      - '@swc/core'
      - debug
      - eslint
      - nx
      - supports-color
      - typescript
    dev: true

  /@nrwl/devkit@15.9.2(nx@15.9.2):
    resolution: {integrity: sha512-2DvTstVZb91m+d4wqUJMBHQ3elxyabdmFE6/3aXmtOGeDxTyXyDzf/1O6JvBBiL8K6XC3ZYchjtxUHgxl/NJ5A==}
    peerDependencies:
      nx: '>= 14.1 <= 16'
    dependencies:
      ejs: 3.1.9
      ignore: 5.2.4
      nx: 15.9.2
      semver: 7.3.4
      tmp: 0.2.1
      tslib: 2.5.0
    dev: true

  /@nrwl/devkit@15.9.2(nx@16.0.1):
    resolution: {integrity: sha512-2DvTstVZb91m+d4wqUJMBHQ3elxyabdmFE6/3aXmtOGeDxTyXyDzf/1O6JvBBiL8K6XC3ZYchjtxUHgxl/NJ5A==}
    peerDependencies:
      nx: '>= 14.1 <= 16'
    dependencies:
      ejs: 3.1.9
      ignore: 5.2.4
      nx: 16.0.1
      semver: 7.3.4
      tmp: 0.2.1
      tslib: 2.5.0
    dev: true

  /@nrwl/devkit@15.9.3(nx@15.9.3):
    resolution: {integrity: sha512-WdPuaJ0zi04gMwAIRXUfbQLxOnA9Mw0D8tbPoHPd5ARlnGndqIKk666za+qbV0jD+jmsGWJoXViVJ9H5xpSWLw==}
    peerDependencies:
      nx: '>= 14.1 <= 16'
    dependencies:
      ejs: 3.1.9
      ignore: 5.2.4
      nx: 15.9.3
      semver: 7.3.4
      tmp: 0.2.1
      tslib: 2.5.0
    dev: true

  /@nrwl/devkit@15.9.3(nx@16.0.1):
    resolution: {integrity: sha512-WdPuaJ0zi04gMwAIRXUfbQLxOnA9Mw0D8tbPoHPd5ARlnGndqIKk666za+qbV0jD+jmsGWJoXViVJ9H5xpSWLw==}
    peerDependencies:
      nx: '>= 14.1 <= 16'
    dependencies:
      ejs: 3.1.9
      ignore: 5.2.4
      nx: 16.0.1
      semver: 7.3.4
      tmp: 0.2.1
      tslib: 2.5.0
    dev: true

  /@nrwl/devkit@16.0.1(nx@16.0.1):
    resolution: {integrity: sha512-UtyzIdYpi6pJfqbxUAb37MUisa5k9bcmd9Saqf1E34PmfFF3Ix6CTm19C29BgDfd8XHW3LRRtsdJhRirqmLmcw==}
    dependencies:
      '@nx/devkit': 16.0.1(nx@16.0.1)
    transitivePeerDependencies:
      - nx
    dev: true

  /@nrwl/eslint-plugin-nx@16.0.1(@typescript-eslint/parser@5.59.1)(eslint-config-prettier@8.8.0)(eslint@8.39.0)(nx@16.0.1)(typescript@5.0.4):
    resolution: {integrity: sha512-XbS4FlTOvtg5ElJu1zseQr+p1RyJjOaYvVXa+CgTISha/x0kFuOwGMX29zcGq4shJ2AyizMaeWrq6odJqSdWVg==}
    dependencies:
      '@nx/eslint-plugin': 16.0.1(@typescript-eslint/parser@5.59.1)(eslint-config-prettier@8.8.0)(eslint@8.39.0)(nx@16.0.1)(typescript@5.0.4)
    transitivePeerDependencies:
      - '@babel/traverse'
      - '@swc-node/register'
      - '@swc/core'
      - '@typescript-eslint/parser'
      - debug
      - eslint
      - eslint-config-prettier
      - nx
      - supports-color
      - typescript
    dev: true

  /@nrwl/js@15.9.2(nx@16.0.1)(typescript@5.0.4):
    resolution: {integrity: sha512-ioYnV9N02/6kTSGzo/GlX0BCFLe1rhaYVxxza/ciUtI33sej8GTe33jm69Y3t1dwxk7K1aZ1g6LPOYA5L4SYJw==}
    dependencies:
      '@babel/core': 7.21.5
      '@babel/plugin-proposal-class-properties': 7.18.6(@babel/core@7.21.5)
      '@babel/plugin-proposal-decorators': 7.21.0(@babel/core@7.21.5)
      '@babel/plugin-transform-runtime': 7.21.4(@babel/core@7.21.5)
      '@babel/preset-env': 7.21.5(@babel/core@7.21.5)
      '@babel/preset-typescript': 7.21.5(@babel/core@7.21.5)
      '@babel/runtime': 7.21.5
      '@nrwl/devkit': 15.9.2(nx@16.0.1)
      '@nrwl/workspace': 15.9.2
      '@phenomnomnominal/tsquery': 4.1.1(typescript@5.0.4)
      babel-plugin-const-enum: 1.2.0(@babel/core@7.21.5)
      babel-plugin-macros: 2.8.0
      babel-plugin-transform-typescript-metadata: 0.3.2(@babel/core@7.21.5)
      chalk: 4.1.2
      fast-glob: 3.2.7
      fs-extra: 11.1.1
      ignore: 5.2.4
      js-tokens: 4.0.0
      minimatch: 3.0.5
      source-map-support: 0.5.19
      tree-kill: 1.2.2
      tslib: 2.5.0
    transitivePeerDependencies:
      - '@babel/traverse'
      - '@swc-node/register'
      - '@swc/core'
      - debug
      - nx
      - supports-color
      - typescript
    dev: true

  /@nrwl/js@15.9.3(nx@16.0.1)(typescript@5.0.4):
    resolution: {integrity: sha512-8u7/+zv2H1QadfN1ylSLxa/sMt1THkqa+/XVZL6ufFbJBCF8KCDws8LFFh5uzErejtOetiySAZTkM1aTMPj7cQ==}
    dependencies:
      '@babel/core': 7.21.5
      '@babel/plugin-proposal-class-properties': 7.18.6(@babel/core@7.21.5)
      '@babel/plugin-proposal-decorators': 7.21.0(@babel/core@7.21.5)
      '@babel/plugin-transform-runtime': 7.21.4(@babel/core@7.21.5)
      '@babel/preset-env': 7.21.5(@babel/core@7.21.5)
      '@babel/preset-typescript': 7.21.5(@babel/core@7.21.5)
      '@babel/runtime': 7.21.5
      '@nrwl/devkit': 15.9.3(nx@16.0.1)
      '@nrwl/workspace': 15.9.3
      '@phenomnomnominal/tsquery': 4.1.1(typescript@5.0.4)
      babel-plugin-const-enum: 1.2.0(@babel/core@7.21.5)
      babel-plugin-macros: 2.8.0
      babel-plugin-transform-typescript-metadata: 0.3.2(@babel/core@7.21.5)
      chalk: 4.1.2
      fast-glob: 3.2.7
      fs-extra: 11.1.1
      ignore: 5.2.4
      js-tokens: 4.0.0
      minimatch: 3.0.5
      source-map-support: 0.5.19
      tree-kill: 1.2.2
      tslib: 2.5.0
    transitivePeerDependencies:
      - '@babel/traverse'
      - '@swc-node/register'
      - '@swc/core'
      - debug
      - nx
      - supports-color
      - typescript
    dev: true

  /@nrwl/js@16.0.1(nx@16.0.1)(typescript@5.0.4):
    resolution: {integrity: sha512-CCpOFstP3A+LYHA1HxxsVInToxZHRV3r5fSPBTli6N0ry+f8gID2RQS3hK/kl6U948kNDl4gGWVsocLPFYefow==}
    dependencies:
      '@nx/js': 16.0.1(nx@16.0.1)(typescript@5.0.4)
    transitivePeerDependencies:
      - '@babel/traverse'
      - '@swc-node/register'
      - '@swc/core'
      - debug
      - nx
      - supports-color
      - typescript
    dev: true

  /@nrwl/linter@15.9.3(eslint@8.39.0)(nx@16.0.1)(typescript@5.0.4):
    resolution: {integrity: sha512-TneWYPAPOk7L/ZDMJQbLhQExnyrEalLm5zKnu/QLaq++wQj8whM2M6l3xZjuEndwucwC3Eca6c3TciD0gsrdvw==}
    peerDependencies:
      eslint: ^8.0.0
    peerDependenciesMeta:
      eslint:
        optional: true
    dependencies:
      '@nrwl/devkit': 15.9.3(nx@16.0.1)
      '@nrwl/js': 15.9.3(nx@16.0.1)(typescript@5.0.4)
      '@phenomnomnominal/tsquery': 4.1.1(typescript@5.0.4)
      eslint: 8.39.0
      tmp: 0.2.1
      tslib: 2.5.0
    transitivePeerDependencies:
      - '@babel/traverse'
      - '@swc-node/register'
      - '@swc/core'
      - debug
      - nx
      - supports-color
      - typescript
    dev: true

  /@nrwl/linter@16.0.1(eslint@8.39.0)(nx@16.0.1)(typescript@5.0.4):
    resolution: {integrity: sha512-1z3czeyBJlm3JMPLD8l8W6wAPli6/xr8AnzowFH8UhuB6sXmozztM49RlFP4BbU1AqwYW9kxxgFKQB0Pu84Pew==}
    dependencies:
      '@nx/linter': 16.0.1(eslint@8.39.0)(nx@16.0.1)(typescript@5.0.4)
    transitivePeerDependencies:
      - '@babel/traverse'
      - '@swc-node/register'
      - '@swc/core'
      - debug
      - eslint
      - nx
      - supports-color
      - typescript
    dev: true

  /@nrwl/nx-cloud@16.0.5:
    resolution: {integrity: sha512-1p82ym8WE9ziejwgPslstn19iV/VkHfHfKr/5YOnfCHQS+NxUf92ogcYhHXtqWLblVZ9Zs4W4pkSXK4e04wCmQ==}
    dependencies:
      nx-cloud: 16.0.5
    transitivePeerDependencies:
      - debug
    dev: true

  /@nrwl/nx-darwin-arm64@15.9.2:
    resolution: {integrity: sha512-Yv+OVsQt3C/hmWOC+YhJZQlsyph5w1BHfbp4jyCvV1ZXBbb8NdvwxgDHPWXxKPTc1EXuB7aEX3qzxM3/OWEUJg==}
    engines: {node: '>= 10'}
    cpu: [arm64]
    os: [darwin]
    requiresBuild: true
    dev: true
    optional: true

  /@nrwl/nx-darwin-arm64@15.9.3:
    resolution: {integrity: sha512-2htJzVa+S/uLg5tj4nbO/tRz2SRMQIpT6EeWMgDGuEKQdpuRLVj2ez9hMpkRn9tl1tBUwR05hbV28DnOLRESVA==}
    engines: {node: '>= 10'}
    cpu: [arm64]
    os: [darwin]
    requiresBuild: true
    dev: true
    optional: true

  /@nrwl/nx-darwin-x64@15.9.2:
    resolution: {integrity: sha512-qHfdluHlPzV0UHOwj1ZJ+qNEhzfLGiBuy1cOth4BSzDlvMnkuqBWoprfaXoztzYcus2NSILY1/7b3Jw4DAWmMw==}
    engines: {node: '>= 10'}
    cpu: [x64]
    os: [darwin]
    requiresBuild: true
    dev: true
    optional: true

  /@nrwl/nx-darwin-x64@15.9.3:
    resolution: {integrity: sha512-p+8UkfC6KTLOX4XRt7NSP8DoTzEgs73+SN0csoXT9VsNO35+F0Z5zMZxpEc7RVo5Wen/4PGh2OWA+8gtgntsJQ==}
    engines: {node: '>= 10'}
    cpu: [x64]
    os: [darwin]
    requiresBuild: true
    dev: true
    optional: true

  /@nrwl/nx-linux-arm-gnueabihf@15.9.2:
    resolution: {integrity: sha512-0GzwbablosnYnnJDCJvAeZv8LlelSrNwUnGhe43saeoZdAew35Ay1E34zBrg/GCGTASuz+knEEYFM+gDD9Mc6A==}
    engines: {node: '>= 10'}
    cpu: [arm]
    os: [linux]
    requiresBuild: true
    dev: true
    optional: true

  /@nrwl/nx-linux-arm-gnueabihf@15.9.3:
    resolution: {integrity: sha512-xwW7bZtggrxhFbYvvWWArtcSWwoxWzi/4wNgP3wPbcZFNZiraahVQSpIyJXrS9aajGbdvuDBM8cbDsMj9v7mwg==}
    engines: {node: '>= 10'}
    cpu: [arm]
    os: [linux]
    requiresBuild: true
    dev: true
    optional: true

  /@nrwl/nx-linux-arm64-gnu@15.9.2:
    resolution: {integrity: sha512-3mFIY7iUTPG45hSIRaM2DmraCy8W6hNoArAGRrTgYw40BIJHtLrW+Rt7DLyvVXaYCvrKugWOKtxC+jG7kpIZVA==}
    engines: {node: '>= 10'}
    cpu: [arm64]
    os: [linux]
    requiresBuild: true
    dev: true
    optional: true

  /@nrwl/nx-linux-arm64-gnu@15.9.3:
    resolution: {integrity: sha512-KNxDL2OAHxhFqztEjv2mNwXD6xrzoUury7NsYZYqlxJUNc3YYBfRSLEatnw491crvMBndbxfGVTWEO9S4YmRuw==}
    engines: {node: '>= 10'}
    cpu: [arm64]
    os: [linux]
    requiresBuild: true
    dev: true
    optional: true

  /@nrwl/nx-linux-arm64-musl@15.9.2:
    resolution: {integrity: sha512-FNBnXEtockwxZa4I3NqggrJp0YIbNokJvt/clrICP+ijOacdUDkv8mJedavobkFsRsNq9gzCbRbUScKymrOLrg==}
    engines: {node: '>= 10'}
    cpu: [arm64]
    os: [linux]
    requiresBuild: true
    dev: true
    optional: true

  /@nrwl/nx-linux-arm64-musl@15.9.3:
    resolution: {integrity: sha512-AxoZzfsXH7ZqDE+WrQtRumufIcSIBw4U/LikiDLaWWoGtNpAfKLkD/PHirZiNxHIeGy1Toi4ccMUolXbafLVFw==}
    engines: {node: '>= 10'}
    cpu: [arm64]
    os: [linux]
    requiresBuild: true
    dev: true
    optional: true

  /@nrwl/nx-linux-x64-gnu@15.9.2:
    resolution: {integrity: sha512-gHWsP5lbe4FNQCa1Q/VLxIuik+BqAOcSzyPjdUa4gCDcbxPa8xiE57PgXB5E1XUzOWNnDTlXa/Ll07/TIuKuog==}
    engines: {node: '>= 10'}
    cpu: [x64]
    os: [linux]
    requiresBuild: true
    dev: true
    optional: true

  /@nrwl/nx-linux-x64-gnu@15.9.3:
    resolution: {integrity: sha512-P8AOPRufvV4a5cSczNsw84zFAI7NgAiEBTybYcyymdNJmo0iArJXEmvj/G4mB20O8VCsCkwqMYAu6nQEnES1Kw==}
    engines: {node: '>= 10'}
    cpu: [x64]
    os: [linux]
    requiresBuild: true
    dev: true
    optional: true

  /@nrwl/nx-linux-x64-musl@15.9.2:
    resolution: {integrity: sha512-EaFUukCbmoHsYECX2AS4pxXH933yesBFVvBgD38DkoFDxDoJMVt6JqYwm+d5R7S4R2P9U3l++aurljQTRq567Q==}
    engines: {node: '>= 10'}
    cpu: [x64]
    os: [linux]
    requiresBuild: true
    dev: true
    optional: true

  /@nrwl/nx-linux-x64-musl@15.9.3:
    resolution: {integrity: sha512-4ZYDp7T319+xbw7Z7KVtRefzaXJipZfgrM49r+Y1FAfYDc8y18zvKz3slK26wfWz+EUZwKsa/DfA2KmyRG3DvQ==}
    engines: {node: '>= 10'}
    cpu: [x64]
    os: [linux]
    requiresBuild: true
    dev: true
    optional: true

  /@nrwl/nx-win32-arm64-msvc@15.9.2:
    resolution: {integrity: sha512-PGAe7QMr51ivx1X3avvs8daNlvv1wGo3OFrobjlu5rSyjC1Y3qHwT9+wdlwzNZ93FIqWOq09s+rE5gfZRfpdAg==}
    engines: {node: '>= 10'}
    cpu: [arm64]
    os: [win32]
    requiresBuild: true
    dev: true
    optional: true

  /@nrwl/nx-win32-arm64-msvc@15.9.3:
    resolution: {integrity: sha512-UhgxIPgTZBKN1oxlLPSklkSzVL3hA4lAiVc9A0Utumpbp0ob/Xx+2vHzg3cnmNH3jWkZ+9OsC2dKyeMB6gAbSw==}
    engines: {node: '>= 10'}
    cpu: [arm64]
    os: [win32]
    requiresBuild: true
    dev: true
    optional: true

  /@nrwl/nx-win32-x64-msvc@15.9.2:
    resolution: {integrity: sha512-Q8onNzhuAZ0l9DNkm8D4Z1AEIzJr8JiT4L2fVBLYrV/R75C2HS3q7lzvfo6oqMY6mXge1cFPcrTtg3YXBQaSWA==}
    engines: {node: '>= 10'}
    cpu: [x64]
    os: [win32]
    requiresBuild: true
    dev: true
    optional: true

  /@nrwl/nx-win32-x64-msvc@15.9.3:
    resolution: {integrity: sha512-gdnvqURKnu0EQGOFJ6NUKq6wSB+viNb7Z8qtKhzSmFwVjT8akOnLWn7ZhL9v28TAjLM7/s1Mwvmz/IMj1PGlcQ==}
    engines: {node: '>= 10'}
    cpu: [x64]
    os: [win32]
    requiresBuild: true
    dev: true
    optional: true

  /@nrwl/tao@15.9.2:
    resolution: {integrity: sha512-+LqNC37w9c6q6Ukdpf0z0tt1PQFNi4gwhHpJvkYQiKRETHjyrrlyqTNEPEyA7PI62RuYC6VrpVw2gzI7ufqZEA==}
    hasBin: true
    dependencies:
      nx: 15.9.2
    transitivePeerDependencies:
      - '@swc-node/register'
      - '@swc/core'
      - debug
    dev: true

  /@nrwl/tao@15.9.3:
    resolution: {integrity: sha512-NcjFCbuMa53C3fBrK7qLUImUBySyr9EVwmiZuAv9sZZtm4eILK8w3qihjrB4FFUuLjPU/SViriYXi+hF2tbP4w==}
    hasBin: true
    dependencies:
      nx: 15.9.3
    transitivePeerDependencies:
      - '@swc-node/register'
      - '@swc/core'
      - debug
    dev: true

  /@nrwl/tao@16.0.1:
    resolution: {integrity: sha512-mvY+hKJwismbZY9WIfyO8wAOm1xtHn7ibUgiP/mazJv5OM3lnDoSfE83YlCVuhW+KgNq9OHQwIiAU+Y+hFQvEQ==}
    hasBin: true
    dependencies:
      nx: 16.0.1
    transitivePeerDependencies:
      - '@swc-node/register'
      - '@swc/core'
      - debug
    dev: true

  /@nrwl/vite@15.9.2(nx@16.0.1)(typescript@5.0.4)(vite@4.3.3)(vitest@0.30.1):
    resolution: {integrity: sha512-ojItxNjG8scg2zDZuFmls9eAkqjOQupKwRAuhr8iDPbDGl2ifjoVdmeUyuw0ICv8p5W0ERGtgCorEx7U8L9nmQ==}
    peerDependencies:
      vite: ^4.0.1
      vitest: '>=0.25.8 <1.0.0'
    dependencies:
      '@nrwl/devkit': 15.9.2(nx@16.0.1)
      '@nrwl/js': 15.9.2(nx@16.0.1)(typescript@5.0.4)
      '@nrwl/workspace': 15.9.2
      '@phenomnomnominal/tsquery': 4.1.1(typescript@5.0.4)
      '@swc/helpers': 0.4.14
      dotenv: 10.0.0
      enquirer: 2.3.6
      vite: 4.3.3(@types/node@18.16.2)
      vitest: 0.30.1(@vitest/ui@0.30.1)(jsdom@21.1.1)
    transitivePeerDependencies:
      - '@babel/traverse'
      - '@swc-node/register'
      - '@swc/core'
      - debug
      - nx
      - supports-color
      - typescript
    dev: true

  /@nrwl/workspace@15.9.2:
    resolution: {integrity: sha512-4e3p1EtJKvvZfH5ghLT3PtPfdr21WfN1LjctMaFAaqwb7jMos0jQIZlLotDPvc9BD8zzyljniE6BijDSZOWncg==}
    dependencies:
      '@nrwl/devkit': 15.9.2(nx@15.9.2)
      '@parcel/watcher': 2.0.4
      chalk: 4.1.2
      chokidar: 3.5.3
      cli-cursor: 3.1.0
      cli-spinners: 2.6.1
      dotenv: 10.0.0
      figures: 3.2.0
      flat: 5.0.2
      glob: 7.1.4
      ignore: 5.2.4
      minimatch: 3.0.5
      npm-run-path: 4.0.1
      nx: 15.9.2
      open: 8.4.2
      rxjs: 6.6.7
      tmp: 0.2.1
      tslib: 2.5.0
      yargs: 17.7.2
      yargs-parser: 21.1.1
    transitivePeerDependencies:
      - '@swc-node/register'
      - '@swc/core'
      - debug
    dev: true

  /@nrwl/workspace@15.9.3:
    resolution: {integrity: sha512-0Ct3nod0bcKbkCdARASDmV4zkFtiohk+hhIoSaDdTGGgZ24aR1LJ+mDnL6KSK1HV+oFFzl7DW1fJixvmF9QaaQ==}
    dependencies:
      '@nrwl/devkit': 15.9.3(nx@15.9.3)
      '@parcel/watcher': 2.0.4
      chalk: 4.1.2
      chokidar: 3.5.3
      cli-cursor: 3.1.0
      cli-spinners: 2.6.1
      dotenv: 10.0.0
      figures: 3.2.0
      flat: 5.0.2
      glob: 7.1.4
      ignore: 5.2.4
      minimatch: 3.0.5
      npm-run-path: 4.0.1
      nx: 15.9.3
      open: 8.4.2
      rxjs: 6.6.7
      tmp: 0.2.1
      tslib: 2.5.0
      yargs: 17.7.2
      yargs-parser: 21.1.1
    transitivePeerDependencies:
      - '@swc-node/register'
      - '@swc/core'
      - debug
    dev: true

  /@nrwl/workspace@16.0.1:
    resolution: {integrity: sha512-jsnLcx/WVI/9ZkWx1iASu9s7YYAzXYRy5XEL2hiNEZGoM2pXoSe9IlmTeho6FAtImMOCFFbP2e51RSu8oOC9IA==}
    dependencies:
      '@nx/workspace': 16.0.1
    transitivePeerDependencies:
      - '@swc-node/register'
      - '@swc/core'
      - debug
    dev: true

  /@nx/devkit@16.0.1(nx@16.0.1):
    resolution: {integrity: sha512-6/cWPR9Y3qPPN7YGw64dB3gCLetLqUko+6G2VOUpBY4aqDI4oY3FXV/12DvXl343/pJi4ou64JfMDOpFq53wIA==}
    peerDependencies:
      nx: '>= 15 <= 17'
    dependencies:
      '@nrwl/devkit': 16.0.1(nx@16.0.1)
      ejs: 3.1.9
      ignore: 5.2.4
      nx: 16.0.1
      semver: 7.3.4
      tmp: 0.2.1
      tslib: 2.5.0
    dev: true

  /@nx/eslint-plugin@16.0.1(@typescript-eslint/parser@5.59.1)(eslint-config-prettier@8.8.0)(eslint@8.39.0)(nx@16.0.1)(typescript@5.0.4):
    resolution: {integrity: sha512-55ORLmqmaqzDU5hu4B/DU648lMN4ap+XCIuiosyJ7Zw4yUX8ioABkrm+bMzgiZPCy/GXEACTMh9PVraBzkTsNg==}
    peerDependencies:
      '@typescript-eslint/parser': ^5.58.0
      eslint-config-prettier: ^8.1.0
    peerDependenciesMeta:
      eslint-config-prettier:
        optional: true
    dependencies:
      '@nrwl/eslint-plugin-nx': 16.0.1(@typescript-eslint/parser@5.59.1)(eslint-config-prettier@8.8.0)(eslint@8.39.0)(nx@16.0.1)(typescript@5.0.4)
      '@nx/devkit': 16.0.1(nx@16.0.1)
      '@nx/js': 16.0.1(nx@16.0.1)(typescript@5.0.4)
      '@typescript-eslint/parser': 5.59.1(eslint@8.39.0)(typescript@5.0.4)
      '@typescript-eslint/utils': 5.59.1(eslint@8.39.0)(typescript@5.0.4)
      chalk: 4.1.2
      confusing-browser-globals: 1.0.11
      eslint-config-prettier: 8.8.0(eslint@8.39.0)
      semver: 7.3.4
    transitivePeerDependencies:
      - '@babel/traverse'
      - '@swc-node/register'
      - '@swc/core'
      - debug
      - eslint
      - nx
      - supports-color
      - typescript
    dev: true

  /@nx/js@16.0.1(nx@16.0.1)(typescript@5.0.4):
    resolution: {integrity: sha512-n+ynbihIX6NC0o+kYdI3TdJhItlQwPxnX19+Fd3ZcvZVQVbzN5EN3ZHkVVaUtgJURZtjpXM6CAnNP2jRqe6dAA==}
    dependencies:
      '@babel/core': 7.21.5
      '@babel/plugin-proposal-class-properties': 7.18.6(@babel/core@7.21.5)
      '@babel/plugin-proposal-decorators': 7.21.0(@babel/core@7.21.5)
      '@babel/plugin-transform-runtime': 7.21.4(@babel/core@7.21.5)
      '@babel/preset-env': 7.21.5(@babel/core@7.21.5)
      '@babel/preset-typescript': 7.21.5(@babel/core@7.21.5)
      '@babel/runtime': 7.21.5
      '@nrwl/js': 16.0.1(nx@16.0.1)(typescript@5.0.4)
      '@nx/devkit': 16.0.1(nx@16.0.1)
      '@nx/workspace': 16.0.1
      '@phenomnomnominal/tsquery': 5.0.1(typescript@5.0.4)
      babel-plugin-const-enum: 1.2.0(@babel/core@7.21.5)
      babel-plugin-macros: 2.8.0
      babel-plugin-transform-typescript-metadata: 0.3.2(@babel/core@7.21.5)
      chalk: 4.1.2
      fast-glob: 3.2.7
      fs-extra: 11.1.1
      ignore: 5.2.4
      js-tokens: 4.0.0
      minimatch: 3.0.5
      source-map-support: 0.5.19
      tree-kill: 1.2.2
      tslib: 2.5.0
    transitivePeerDependencies:
      - '@babel/traverse'
      - '@swc-node/register'
      - '@swc/core'
      - debug
      - nx
      - supports-color
      - typescript
    dev: true

  /@nx/linter@16.0.1(eslint@8.39.0)(nx@16.0.1)(typescript@5.0.4):
    resolution: {integrity: sha512-Yr49aAgYCL8LfTtiQITaBCg8TE3OQWIhoRAclIRTjZl/MTyvtbLwCL4IfJMH+x0Isd1SMBQtAfmXRJdKnFa9GA==}
    peerDependencies:
      eslint: ^8.0.0
    peerDependenciesMeta:
      eslint:
        optional: true
    dependencies:
      '@nrwl/linter': 16.0.1(eslint@8.39.0)(nx@16.0.1)(typescript@5.0.4)
      '@nx/devkit': 16.0.1(nx@16.0.1)
      '@nx/js': 16.0.1(nx@16.0.1)(typescript@5.0.4)
      '@phenomnomnominal/tsquery': 5.0.1(typescript@5.0.4)
      eslint: 8.39.0
      tmp: 0.2.1
      tslib: 2.5.0
    transitivePeerDependencies:
      - '@babel/traverse'
      - '@swc-node/register'
      - '@swc/core'
      - debug
      - nx
      - supports-color
      - typescript
    dev: true

  /@nx/nx-darwin-arm64@16.0.1:
    resolution: {integrity: sha512-ezBykAa6etDIQdh0Rvl8AysJV7lU+/4Grxh0DYMWlVw9EsdJXh5ELr2NepnacdzML411cVSuo6m3SIT5NvMw2Q==}
    engines: {node: '>= 10'}
    cpu: [arm64]
    os: [darwin]
    requiresBuild: true
    dev: true
    optional: true

  /@nx/nx-darwin-x64@16.0.1:
    resolution: {integrity: sha512-ZTFVN0E+02EeWvToyKu1lQWdKHzPbks4R90Pw0cdDgnOaaYj2Z9GQ1rBo+3hq6K2xQb8ONOtsV3uWvrLKoQKww==}
    engines: {node: '>= 10'}
    cpu: [x64]
    os: [darwin]
    requiresBuild: true
    dev: true
    optional: true

  /@nx/nx-linux-arm-gnueabihf@16.0.1:
    resolution: {integrity: sha512-WmmVXv5HBNRzn/vWUYapJC5+CPUBaIXo6O8Iz+bniiHtsXeV5W5aYwveF1QOkHePLwUtkE18V1LDIkYksOEHOQ==}
    engines: {node: '>= 10'}
    cpu: [arm]
    os: [linux]
    requiresBuild: true
    dev: true
    optional: true

  /@nx/nx-linux-arm64-gnu@16.0.1:
    resolution: {integrity: sha512-G8tOXwi5qmeBcwDah/FB7ge25Iimyu6jXuB+zL/IBXgE98Q0JtWJF/VRI5x3eo7xGq0XWH1V7msgIXN17/RNbQ==}
    engines: {node: '>= 10'}
    cpu: [arm64]
    os: [linux]
    requiresBuild: true
    dev: true
    optional: true

  /@nx/nx-linux-arm64-musl@16.0.1:
    resolution: {integrity: sha512-wokwHMtvTzisw8G9VHgKAfPLtPsKlkJqOXJJpHkbxKXDZvwf/AQs03xDWCSV2P7B277VIPWJxuZ7pFqne0nRfw==}
    engines: {node: '>= 10'}
    cpu: [arm64]
    os: [linux]
    requiresBuild: true
    dev: true
    optional: true

  /@nx/nx-linux-x64-gnu@16.0.1:
    resolution: {integrity: sha512-9GUs45JmqpGz14ZXt4636rxj6mul0UO9S6dJpJND7M3KPFbPELg0Urj9BUtXz4vhwL2lhKMcz6XvBpQSjyE2bg==}
    engines: {node: '>= 10'}
    cpu: [x64]
    os: [linux]
    requiresBuild: true
    dev: true
    optional: true

  /@nx/nx-linux-x64-musl@16.0.1:
    resolution: {integrity: sha512-vGq6e6/v+/YiKZeyKNyTmYNavOFTSHRAyze9I4UGB0aRouYrEuuemBSdCff+IXtwvUZEgYkEW5vTJainRBG+ig==}
    engines: {node: '>= 10'}
    cpu: [x64]
    os: [linux]
    requiresBuild: true
    dev: true
    optional: true

  /@nx/nx-win32-arm64-msvc@16.0.1:
    resolution: {integrity: sha512-3xROoV57qq6ibzmeTNcx8j7Rdj3hmSryzge2ynh9Zr+4dFT4WrsF72WRYQg/kbgNRhV+IfDNq5SMM2mPDl+aRw==}
    engines: {node: '>= 10'}
    cpu: [arm64]
    os: [win32]
    requiresBuild: true
    dev: true
    optional: true

  /@nx/nx-win32-x64-msvc@16.0.1:
    resolution: {integrity: sha512-7jkC3kukEBnV/1+YMFY0VjbGGlGihpQEj3LrgjVdM8+Uf1qcyKhmHlVV3iJ87Bix+wVG7TmsSJ+XPchh0FJlsw==}
    engines: {node: '>= 10'}
    cpu: [x64]
    os: [win32]
    requiresBuild: true
    dev: true
    optional: true

  /@nx/workspace@16.0.1:
    resolution: {integrity: sha512-meN3VBJt4HCmNCGhroea0v8QhqV0X1UIE5hjHISvYcPRXcmYxhD3QwkhR0zuI8EeZyzX5MmyAZEispHNDTPZ+w==}
    dependencies:
      '@nrwl/workspace': 16.0.1
      '@nx/devkit': 16.0.1(nx@16.0.1)
      '@parcel/watcher': 2.0.4
      chalk: 4.1.2
      chokidar: 3.5.3
      cli-cursor: 3.1.0
      cli-spinners: 2.6.1
      dotenv: 10.0.0
      figures: 3.2.0
      flat: 5.0.2
      ignore: 5.2.4
      minimatch: 3.0.5
      npm-run-path: 4.0.1
      nx: 16.0.1
      open: 8.4.2
      rxjs: 6.6.7
      tmp: 0.2.1
      tslib: 2.5.0
      yargs: 17.7.2
      yargs-parser: 21.1.1
    transitivePeerDependencies:
      - '@swc-node/register'
      - '@swc/core'
      - debug
    dev: true

  /@nxtensions/astro@3.5.0(@nrwl/cypress@15.9.3)(@nrwl/devkit@15.9.3)(@nrwl/js@16.0.1)(@nrwl/linter@16.0.1)(@nrwl/workspace@16.0.1)(astro@2.3.2)(nx@16.0.1)(typescript@5.0.4):
    resolution: {integrity: sha512-JQJkv6vl99NO0Wp07GLr8GpZa1wRKE3W0swThzVh7C/lYvHbj+kPgjjpjmRQmYM7ZnFYzCZrcFdpXfK2kAnVdA==}
    peerDependencies:
      '@nrwl/cypress': ^14.1.0 || ^15.0.0
      '@nrwl/devkit': ^14.1.0 || ^15.0.0
      '@nrwl/js': ^14.1.0 || ^15.0.0
      '@nrwl/linter': ^14.1.0 || ^15.0.0
      '@nrwl/workspace': ^14.1.0 || ^15.0.0
      astro: ^1.6.0 || ^2.0.0
      nx: ^14.1.0 || ^15.0.0
      typescript: ^4.3.5
    dependencies:
      '@astrojs/compiler': 1.3.2
      '@nrwl/cypress': 15.9.3(eslint@8.39.0)(nx@16.0.1)(typescript@5.0.4)
      '@nrwl/devkit': 15.9.3(nx@16.0.1)
      '@nrwl/js': 16.0.1(nx@16.0.1)(typescript@5.0.4)
      '@nrwl/linter': 16.0.1(eslint@8.39.0)(nx@16.0.1)(typescript@5.0.4)
      '@nrwl/workspace': 16.0.1
      '@phenomnomnominal/tsquery': 5.0.1(typescript@5.0.4)
      astro: 2.3.2
      fs-extra: 11.1.1
      node-fetch: 2.6.9
      nx: 16.0.1
      semver: 7.3.8
      strip-ansi: 6.0.1
      typescript: 5.0.4
    transitivePeerDependencies:
      - encoding
    dev: true

  /@parcel/watcher@2.0.4:
    resolution: {integrity: sha512-cTDi+FUDBIUOBKEtj+nhiJ71AZVlkAsQFuGQTun5tV9mwQBQgZvhCzG+URPQc8myeN32yRVZEfVAPCs1RW+Jvg==}
    engines: {node: '>= 10.0.0'}
    requiresBuild: true
    dependencies:
      node-addon-api: 3.2.1
      node-gyp-build: 4.6.0
    dev: true

  /@phenomnomnominal/tsquery@4.1.1(typescript@5.0.4):
    resolution: {integrity: sha512-jjMmK1tnZbm1Jq5a7fBliM4gQwjxMU7TFoRNwIyzwlO+eHPRCFv/Nv+H/Gi1jc3WR7QURG8D5d0Tn12YGrUqBQ==}
    peerDependencies:
      typescript: ^3 || ^4
    dependencies:
      esquery: 1.5.0
      typescript: 5.0.4
    dev: true

  /@phenomnomnominal/tsquery@5.0.1(typescript@5.0.4):
    resolution: {integrity: sha512-3nVv+e2FQwsW8Aw6qTU6f+1rfcJ3hrcnvH/mu9i8YhxO+9sqbOfpL8m6PbET5+xKOlz/VSbp0RoYWYCtIsnmuA==}
    peerDependencies:
      typescript: ^3 || ^4 || ^5
    dependencies:
      esquery: 1.5.0
      typescript: 5.0.4
    dev: true

  /@pkgr/utils@2.3.1:
    resolution: {integrity: sha512-wfzX8kc1PMyUILA+1Z/EqoE4UCXGy0iRGMhPwdfae1+f0OXlLqCk+By+aMzgJBzR9AzS4CDizioG6Ss1gvAFJw==}
    engines: {node: ^12.20.0 || ^14.18.0 || >=16.0.0}
    dependencies:
      cross-spawn: 7.0.3
      is-glob: 4.0.3
      open: 8.4.2
      picocolors: 1.0.0
      tiny-glob: 0.2.9
      tslib: 2.5.0

  /@polka/url@1.0.0-next.21:
    resolution: {integrity: sha512-a5Sab1C4/icpTZVzZc5Ghpz88yQtGOyNqYXcZgOssB2uuAr+wF/MvN6bgtW32q7HHrvBki+BsZ0OuNv6EV3K9g==}
    dev: true

  /@preact/signals-core@1.3.0:
    resolution: {integrity: sha512-M+M3ZOtd1dtV/uasyk4SZu1vbfEJ4NeENv0F7F12nijZYedB5wSgbtZcuACyssnTznhF4ctUyrR0dZHuHfyWKA==}
    dev: false

  /@preact/signals@1.1.3(preact@10.13.2):
    resolution: {integrity: sha512-N09DuAVvc90bBZVRwD+aFhtGyHAmJLhS3IFoawO/bYJRcil4k83nBOchpCEoS0s5+BXBpahgp0Mjf+IOqP57Og==}
    peerDependencies:
      preact: 10.x
    dependencies:
      '@preact/signals-core': 1.3.0
      preact: 10.13.2
    dev: false

  /@proload/core@0.3.3:
    resolution: {integrity: sha512-7dAFWsIK84C90AMl24+N/ProHKm4iw0akcnoKjRvbfHifJZBLhaDsDus1QJmhG12lXj4e/uB/8mB/0aduCW+NQ==}
    dependencies:
      deepmerge: 4.3.1
      escalade: 3.1.1

  /@rollup/pluginutils@4.2.1:
    resolution: {integrity: sha512-iKnFXr7NkdZAIHiIWE+BX5ULi/ucVFYWD6TbAV+rZctiRTY2PL6tsIKhoIOaoskiWAkgu+VsbXgUVDNLHf+InQ==}
    engines: {node: '>= 8.0.0'}
    dependencies:
      estree-walker: 2.0.2
      picomatch: 2.3.1
    dev: true

  /@rollup/pluginutils@5.0.2(rollup@3.21.0):
    resolution: {integrity: sha512-pTd9rIsP92h+B6wWwFbW8RkZv4hiR/xKsqre4SIuAOaOEQRxi0lqLke9k2/7WegC85GgUs9pjmOjCUi3In4vwA==}
    engines: {node: '>=14.0.0'}
    peerDependencies:
      rollup: ^1.20.0||^2.0.0||^3.0.0
    peerDependenciesMeta:
      rollup:
        optional: true
    dependencies:
      '@types/estree': 1.0.1
      estree-walker: 2.0.2
      picomatch: 2.3.1
      rollup: 3.21.0

  /@rushstack/node-core-library@3.57.0:
    resolution: {integrity: sha512-uR5I9vLJuknliZXDDqW7nBtiKSO0fYOnvNEUNPQ84rmFYbvDWQGTDx7MREMVGXhfEN5J50xzAtGTPC9xdbia6g==}
    peerDependencies:
      '@types/node': '*'
    peerDependenciesMeta:
      '@types/node':
        optional: true
    dependencies:
      colors: 1.2.5
      fs-extra: 7.0.1
      import-lazy: 4.0.0
      jju: 1.4.0
      resolve: 1.22.2
      semver: 7.3.8
      z-schema: 5.0.5
    dev: true

  /@rushstack/rig-package@0.3.18:
    resolution: {integrity: sha512-SGEwNTwNq9bI3pkdd01yCaH+gAsHqs0uxfGvtw9b0LJXH52qooWXnrFTRRLG1aL9pf+M2CARdrA9HLHJys3jiQ==}
    dependencies:
      resolve: 1.22.2
      strip-json-comments: 3.1.1
    dev: true

  /@rushstack/ts-command-line@4.13.2:
    resolution: {integrity: sha512-bCU8qoL9HyWiciltfzg7GqdfODUeda/JpI0602kbN5YH22rzTxyqYvv7aRLENCM7XCQ1VRs7nMkEqgJUOU8Sag==}
    dependencies:
      '@types/argparse': 1.0.38
      argparse: 1.0.10
      colors: 1.2.5
      string-argv: 0.3.1
    dev: true

  /@swc/helpers@0.4.14:
    resolution: {integrity: sha512-4C7nX/dvpzB7za4Ql9K81xK3HPxCpHMgwTZVyf+9JQ6VUbn9jjZVN7/Nkdz/Ugzs2CSjqnL/UPXroiVBVHUWUw==}
    dependencies:
      tslib: 2.5.0
    dev: true

  /@tootallnate/once@2.0.0:
    resolution: {integrity: sha512-XCuKFP5PS55gnMVu3dty8KPatLqUoy/ZYzDzAGCQ8JNFCkLXzmI7vNHCR+XpbZaMWQK/vQubr7PkYq8g470J/A==}
    engines: {node: '>= 10'}
    dev: true

<<<<<<< HEAD
  /@trysound/sax@0.2.0:
    resolution: {integrity: sha512-L7z9BgrNEcYyUYtF+HaEfiS5ebkh9jXqbszz7pC0hRBPaatV0XjSD3+eHrpqFemQfgwiFF0QPIarnIihIDn7OA==}
    engines: {node: '>=10.13.0'}

  /@ts-morph/common@0.19.0:
    resolution: {integrity: sha512-Unz/WHmd4pGax91rdIKWi51wnVUW11QttMEPpBiBgIewnc9UQIX7UDLxr5vRlqeByXCwhkF6VabSsI0raWcyAQ==}
=======
  /@trysound/sax/0.2.0:
    resolution: {integrity: sha512-L7z9BgrNEcYyUYtF+HaEfiS5ebkh9jXqbszz7pC0hRBPaatV0XjSD3+eHrpqFemQfgwiFF0QPIarnIihIDn7OA==}
    engines: {node: '>=10.13.0'}
    dev: false

  /@ts-morph/common/0.18.1:
    resolution: {integrity: sha512-RVE+zSRICWRsfrkAw5qCAK+4ZH9kwEFv5h0+/YeHTLieWP7F4wWq4JsKFuNWG+fYh/KF+8rAtgdj5zb2mm+DVA==}
>>>>>>> 09998f31
    dependencies:
      fast-glob: 3.2.12
      minimatch: 7.4.6
      mkdirp: 2.1.6
      path-browserify: 1.0.1
    dev: true

  /@types/acorn@4.0.6:
    resolution: {integrity: sha512-veQTnWP+1D/xbxVrPC3zHnCZRjSrKfhbMUlEA43iMZLu7EsnTtkJklIuwrCPbOi8YkvDQAiW05VQQFvvz9oieQ==}
    dependencies:
      '@types/estree': 1.0.1
    dev: false

  /@types/argparse@1.0.38:
    resolution: {integrity: sha512-ebDJ9b0e702Yr7pWgB0jzm+CX4Srzz8RcXtLJDJB+BSccqMa36uyH/zUsSYao5+BD1ytv3k3rPYCq4mAE1hsXA==}
    dev: true

  /@types/babel__core@7.20.0:
    resolution: {integrity: sha512-+n8dL/9GWblDO0iU6eZAwEIJVr5DWigtle+Q6HLOrh/pdbXOhOtqzq8VPPE2zvNJzSKY4vH/z3iT3tn0A3ypiQ==}
    dependencies:
      '@babel/parser': 7.21.5
      '@babel/types': 7.21.5
      '@types/babel__generator': 7.6.4
      '@types/babel__template': 7.4.1
      '@types/babel__traverse': 7.18.5

  /@types/babel__generator@7.6.4:
    resolution: {integrity: sha512-tFkciB9j2K755yrTALxD44McOrk+gfpIpvC3sxHjRawj6PfnQxrse4Clq5y/Rq+G3mrBurMax/lG8Qn2t9mSsg==}
    dependencies:
      '@babel/types': 7.21.5

  /@types/babel__template@7.4.1:
    resolution: {integrity: sha512-azBFKemX6kMg5Io+/rdGT0dkGreboUVR0Cdm3fz9QJWpaQGJRQXl7C+6hOTCZcMll7KFyEQpgbYI2lHdsS4U7g==}
    dependencies:
      '@babel/parser': 7.21.5
      '@babel/types': 7.21.5

  /@types/babel__traverse@7.18.5:
    resolution: {integrity: sha512-enCvTL8m/EHS/zIvJno9nE+ndYPh1/oNFzRYRmtUqJICG2VnCSBzMLW5VN2KCQU91f23tsNKR8v7VJJQMatl7Q==}
    dependencies:
      '@babel/types': 7.21.5

  /@types/chai-subset@1.3.3:
    resolution: {integrity: sha512-frBecisrNGz+F4T6bcc+NLeolfiojh5FxW2klu669+8BARtyQv2C/GkNW6FUodVe4BroGMP/wER/YDGc7rEllw==}
    dependencies:
      '@types/chai': 4.3.4
    dev: true

  /@types/chai@4.3.4:
    resolution: {integrity: sha512-KnRanxnpfpjUTqTCXslZSEdLfXExwgNxYPdiO2WGUj8+HDjFi8R3k5RVKPeSCzLjCcshCAtVO2QBbVuAV4kTnw==}
    dev: true

  /@types/debug@4.1.7:
    resolution: {integrity: sha512-9AonUzyTjXXhEOa0DnqpzZi6VHlqKMswga9EXjpXnnqxwLtdvPPtlO8evrI5D9S6asFRCQ6v+wpiUKbw+vKqyg==}
    dependencies:
      '@types/ms': 0.7.31

  /@types/eslint@8.37.0:
    resolution: {integrity: sha512-Piet7dG2JBuDIfohBngQ3rCt7MgO9xCO4xIMKxBThCq5PNRB91IjlJ10eJVwfoNtvTErmxLzwBZ7rHZtbOMmFQ==}
    dependencies:
      '@types/estree': 1.0.1
      '@types/json-schema': 7.0.11
    dev: true

  /@types/estree-jsx@1.0.0:
    resolution: {integrity: sha512-3qvGd0z8F2ENTGr/GG1yViqfiKmRfrXVx5sJyHGFu3z7m5g5utCQtGp/g29JnjflhtQJBv1WDQukHiT58xPcYQ==}
    dependencies:
      '@types/estree': 1.0.1
    dev: false

  /@types/estree@1.0.1:
    resolution: {integrity: sha512-LG4opVs2ANWZ1TJoKc937iMmNstM/d0ae1vNbnBvBhqCSezgVUOzcLCqbI5elV8Vy6WKwKjaqR+zO9VKirBBCA==}

  /@types/hast@2.3.4:
    resolution: {integrity: sha512-wLEm0QvaoawEDoTRwzTXp4b4jpwiJDvR5KMnFnVodm3scufTlBOWRD6N1OBf9TZMhjlNsSfcO5V+7AF4+Vy+9g==}
    dependencies:
      '@types/unist': 2.0.6

  /@types/is-ci@3.0.0:
    resolution: {integrity: sha512-Q0Op0hdWbYd1iahB+IFNQcWXFq4O0Q5MwQP7uN0souuQ4rPg1vEYcnIOfr1gY+M+6rc8FGoRaBO1mOOvL29sEQ==}
    dependencies:
      ci-info: 3.8.0
    dev: true

  /@types/istanbul-lib-coverage@2.0.4:
    resolution: {integrity: sha512-z/QT1XN4K4KYuslS23k62yDIDLwLFkzxOuMplDtObz0+y7VqJCaO2o+SPwHCvLFZh7xazvvoor2tA/hPz9ee7g==}
    dev: true

  /@types/json-schema@7.0.11:
    resolution: {integrity: sha512-wOuvG1SN4Us4rez+tylwwwCV1psiNVOkJeM3AUWUNWg/jDQY2+HE/444y5gc+jBmRqASOm2Oeh5c1axHobwRKQ==}
    dev: true

  /@types/json5@0.0.30:
    resolution: {integrity: sha512-sqm9g7mHlPY/43fcSNrCYfOeX9zkTTK+euO5E6+CVijSMm5tTjkVdwdqRkY3ljjIAf8679vps5jKUoJBCLsMDA==}

  /@types/mdast@3.0.11:
    resolution: {integrity: sha512-Y/uImid8aAwrEA24/1tcRZwpxX3pIFTSilcNDKSPn+Y2iDywSEachzRuvgAYYLR3wpGXAsMbv5lvKLDZLeYPAw==}
    dependencies:
      '@types/unist': 2.0.6

  /@types/mdx@2.0.5:
    resolution: {integrity: sha512-76CqzuD6Q7LC+AtbPqrvD9AqsN0k8bsYo2bM2J8pmNldP1aIPAbzUQ7QbobyXL4eLr1wK5x8FZFe8eF/ubRuBg==}
    dev: false

  /@types/minimist@1.2.2:
    resolution: {integrity: sha512-jhuKLIRrhvCPLqwPcx6INqmKeiA5EWrsCOPhrlFSrbrmU4ZMPjj5Ul/oLCMDO98XRUIwVm78xICz4EPCektzeQ==}
    dev: true

  /@types/ms@0.7.31:
    resolution: {integrity: sha512-iiUgKzV9AuaEkZqkOLDIvlQiL6ltuZd9tGcW3gwpnX8JbuiuhFlEGmmFXEXkN50Cvq7Os88IY2v0dkDqXYWVgA==}

  /@types/nlcst@1.0.0:
    resolution: {integrity: sha512-3TGCfOcy8R8mMQ4CNSNOe3PG66HttvjcLzCoOpvXvDtfWOTi+uT/rxeOKm/qEwbM4SNe1O/PjdiBK2YcTjU4OQ==}
    dependencies:
      '@types/unist': 2.0.6

  /@types/node@12.20.55:
    resolution: {integrity: sha512-J8xLz7q2OFulZ2cyGTLE1TbbZcjpno7FaN6zdJNrgAdrJ+DZzh/uFR6YrTb4C+nXakvud8Q4+rbhoIWlYQbUFQ==}
    dev: true

  /@types/node@18.16.2:
    resolution: {integrity: sha512-GQW/JL/5Fz/0I8RpeBG9lKp0+aNcXEaVL71c0D2Q0QHDTFvlYKT7an0onCUXj85anv7b4/WesqdfchLc0jtsCg==}

  /@types/normalize-package-data@2.4.1:
    resolution: {integrity: sha512-Gj7cI7z+98M282Tqmp2K5EIsoouUEzbBJhQQzDE3jSIRk6r9gsz0oUokqIUR4u1R3dMHo0pDHM7sNOHyhulypw==}
    dev: true

  /@types/parse-json@4.0.0:
    resolution: {integrity: sha512-//oorEZjL6sbPcKUaCdIGlIUeH26mgzimjBB77G6XRgnDl/L5wOnpyBGRe/Mmf5CVW3PwEBE1NjiMZ/ssFh4wA==}
    dev: true

  /@types/parse5@6.0.3:
    resolution: {integrity: sha512-SuT16Q1K51EAVPz1K29DJ/sXjhSQ0zjvsypYJ6tlwVsRV9jwW5Adq2ch8Dq8kDBCkYnELS7N7VNCSB5nC56t/g==}

  /@types/resolve@1.20.2:
    resolution: {integrity: sha512-60BCwRFOZCQhDncwQdxxeOEEkbc5dIMccYLwbxsS4TUNeVECQ/pBJ0j09mrHOl/JJvpRPGwO9SvE4nR2Nb/a4Q==}

  /@types/semver@6.2.3:
    resolution: {integrity: sha512-KQf+QAMWKMrtBMsB8/24w53tEsxllMj6TuA80TT/5igJalLI/zm0L3oXRbIAl4Ohfc85gyHX/jhMwsVkmhLU4A==}
    dev: true

  /@types/semver@7.3.13:
    resolution: {integrity: sha512-21cFJr9z3g5dW8B0CVI9g2O9beqaThGQ6ZFBqHfwhzLDKUxaqTIy3vnfah/UPkfOiF2pLq+tGz+W8RyCskuslw==}
    dev: true

  /@types/unist@2.0.6:
    resolution: {integrity: sha512-PBjIUxZHOuj0R15/xuwJYjFi+KZdNFrehocChv4g5hu6aFroHue8m0lBP0POdK2nKzbw0cgV1mws8+V/JAcEkQ==}

  /@types/web-bluetooth@0.0.16:
    resolution: {integrity: sha512-oh8q2Zc32S6gd/j50GowEjKLoOVOwHP/bWVjKJInBwQqdOYMdPrf1oVlelTlyfFK3CKxL1uahMDAr+vy8T7yMQ==}
    dev: false

  /@types/yargs-parser@21.0.0:
    resolution: {integrity: sha512-iO9ZQHkZxHn4mSakYV0vFHAVDyEOIJQrV2uZ06HxEPcx+mt8swXoZHIbaaJ2crJYFfErySgktuTZ3BeLz+XmFA==}

  /@typescript-eslint/eslint-plugin@5.59.1(@typescript-eslint/parser@5.59.1)(eslint@8.39.0)(typescript@5.0.4):
    resolution: {integrity: sha512-AVi0uazY5quFB9hlp2Xv+ogpfpk77xzsgsIEWyVS7uK/c7MZ5tw7ZPbapa0SbfkqE0fsAMkz5UwtgMLVk2BQAg==}
    engines: {node: ^12.22.0 || ^14.17.0 || >=16.0.0}
    peerDependencies:
      '@typescript-eslint/parser': ^5.0.0
      eslint: ^6.0.0 || ^7.0.0 || ^8.0.0
      typescript: '*'
    peerDependenciesMeta:
      typescript:
        optional: true
    dependencies:
      '@eslint-community/regexpp': 4.5.0
      '@typescript-eslint/parser': 5.59.1(eslint@8.39.0)(typescript@5.0.4)
      '@typescript-eslint/scope-manager': 5.59.1
      '@typescript-eslint/type-utils': 5.59.1(eslint@8.39.0)(typescript@5.0.4)
      '@typescript-eslint/utils': 5.59.1(eslint@8.39.0)(typescript@5.0.4)
      debug: 4.3.4
      eslint: 8.39.0
      grapheme-splitter: 1.0.4
      ignore: 5.2.4
      natural-compare-lite: 1.4.0
      semver: 7.5.0
      tsutils: 3.21.0(typescript@5.0.4)
      typescript: 5.0.4
    transitivePeerDependencies:
      - supports-color
    dev: true

  /@typescript-eslint/parser@5.59.1(eslint@8.39.0)(typescript@5.0.4):
    resolution: {integrity: sha512-nzjFAN8WEu6yPRDizIFyzAfgK7nybPodMNFGNH0M9tei2gYnYszRDqVA0xlnRjkl7Hkx2vYrEdb6fP2a21cG1g==}
    engines: {node: ^12.22.0 || ^14.17.0 || >=16.0.0}
    peerDependencies:
      eslint: ^6.0.0 || ^7.0.0 || ^8.0.0
      typescript: '*'
    peerDependenciesMeta:
      typescript:
        optional: true
    dependencies:
      '@typescript-eslint/scope-manager': 5.59.1
      '@typescript-eslint/types': 5.59.1
      '@typescript-eslint/typescript-estree': 5.59.1(typescript@5.0.4)
      debug: 4.3.4
      eslint: 8.39.0
      typescript: 5.0.4
    transitivePeerDependencies:
      - supports-color
    dev: true

  /@typescript-eslint/scope-manager@5.59.1:
    resolution: {integrity: sha512-mau0waO5frJctPuAzcxiNWqJR5Z8V0190FTSqRw1Q4Euop6+zTwHAf8YIXNwDOT29tyUDrQ65jSg9aTU/H0omA==}
    engines: {node: ^12.22.0 || ^14.17.0 || >=16.0.0}
    dependencies:
      '@typescript-eslint/types': 5.59.1
      '@typescript-eslint/visitor-keys': 5.59.1
    dev: true

  /@typescript-eslint/type-utils@5.59.1(eslint@8.39.0)(typescript@5.0.4):
    resolution: {integrity: sha512-ZMWQ+Oh82jWqWzvM3xU+9y5U7MEMVv6GLioM3R5NJk6uvP47kZ7YvlgSHJ7ERD6bOY7Q4uxWm25c76HKEwIjZw==}
    engines: {node: ^12.22.0 || ^14.17.0 || >=16.0.0}
    peerDependencies:
      eslint: '*'
      typescript: '*'
    peerDependenciesMeta:
      typescript:
        optional: true
    dependencies:
      '@typescript-eslint/typescript-estree': 5.59.1(typescript@5.0.4)
      '@typescript-eslint/utils': 5.59.1(eslint@8.39.0)(typescript@5.0.4)
      debug: 4.3.4
      eslint: 8.39.0
      tsutils: 3.21.0(typescript@5.0.4)
      typescript: 5.0.4
    transitivePeerDependencies:
      - supports-color
    dev: true

  /@typescript-eslint/types@5.59.1:
    resolution: {integrity: sha512-dg0ICB+RZwHlysIy/Dh1SP+gnXNzwd/KS0JprD3Lmgmdq+dJAJnUPe1gNG34p0U19HvRlGX733d/KqscrGC1Pg==}
    engines: {node: ^12.22.0 || ^14.17.0 || >=16.0.0}
    dev: true

  /@typescript-eslint/typescript-estree@5.59.1(typescript@5.0.4):
    resolution: {integrity: sha512-lYLBBOCsFltFy7XVqzX0Ju+Lh3WPIAWxYpmH/Q7ZoqzbscLiCW00LeYCdsUnnfnj29/s1WovXKh2gwCoinHNGA==}
    engines: {node: ^12.22.0 || ^14.17.0 || >=16.0.0}
    peerDependencies:
      typescript: '*'
    peerDependenciesMeta:
      typescript:
        optional: true
    dependencies:
      '@typescript-eslint/types': 5.59.1
      '@typescript-eslint/visitor-keys': 5.59.1
      debug: 4.3.4
      globby: 11.1.0
      is-glob: 4.0.3
      semver: 7.5.0
      tsutils: 3.21.0(typescript@5.0.4)
      typescript: 5.0.4
    transitivePeerDependencies:
      - supports-color
    dev: true

  /@typescript-eslint/utils@5.59.1(eslint@8.39.0)(typescript@5.0.4):
    resolution: {integrity: sha512-MkTe7FE+K1/GxZkP5gRj3rCztg45bEhsd8HYjczBuYm+qFHP5vtZmjx3B0yUCDotceQ4sHgTyz60Ycl225njmA==}
    engines: {node: ^12.22.0 || ^14.17.0 || >=16.0.0}
    peerDependencies:
      eslint: ^6.0.0 || ^7.0.0 || ^8.0.0
    dependencies:
      '@eslint-community/eslint-utils': 4.4.0(eslint@8.39.0)
      '@types/json-schema': 7.0.11
      '@types/semver': 7.3.13
      '@typescript-eslint/scope-manager': 5.59.1
      '@typescript-eslint/types': 5.59.1
      '@typescript-eslint/typescript-estree': 5.59.1(typescript@5.0.4)
      eslint: 8.39.0
      eslint-scope: 5.1.1
      semver: 7.5.0
    transitivePeerDependencies:
      - supports-color
      - typescript
    dev: true

  /@typescript-eslint/visitor-keys@5.59.1:
    resolution: {integrity: sha512-6waEYwBTCWryx0VJmP7JaM4FpipLsFl9CvYf2foAE8Qh/Y0s+bxWysciwOs0LTBED4JCaNxTZ5rGadB14M6dwA==}
    engines: {node: ^12.22.0 || ^14.17.0 || >=16.0.0}
    dependencies:
      '@typescript-eslint/types': 5.59.1
      eslint-visitor-keys: 3.4.0
    dev: true

  /@vitejs/plugin-vue-jsx@3.0.1(vite@4.3.3)(vue@3.2.47):
    resolution: {integrity: sha512-+Jb7ggL48FSPS1uhPnJbJwWa9Sr90vQ+d0InW+AhBM22n+cfuYqJZDckBc+W3QSHe1WDvewMZfa4wZOtk5pRgw==}
    engines: {node: ^14.18.0 || >=16.0.0}
    peerDependencies:
      vite: ^4.0.0
      vue: ^3.0.0
    dependencies:
      '@babel/core': 7.21.5
      '@babel/plugin-transform-typescript': 7.21.3(@babel/core@7.21.5)
      '@vue/babel-plugin-jsx': 1.1.1(@babel/core@7.21.5)
      vite: 4.3.3(@types/node@18.16.2)
      vue: 3.2.47
    transitivePeerDependencies:
      - supports-color
    dev: true

  /@vitejs/plugin-vue@4.1.0(vite@4.3.3)(vue@3.2.47):
    resolution: {integrity: sha512-++9JOAFdcXI3lyer9UKUV4rfoQ3T1RN8yDqoCLar86s0xQct5yblxAE+yWgRnU5/0FOlVCpTZpYSBV/bGWrSrQ==}
    engines: {node: ^14.18.0 || >=16.0.0}
    peerDependencies:
      vite: ^4.0.0
      vue: ^3.2.25
    dependencies:
      vite: 4.3.3(@types/node@18.16.2)
      vue: 3.2.47
    dev: true

  /@vitest/coverage-c8@0.30.1(vitest@0.30.1):
    resolution: {integrity: sha512-/Wa3dtSuckpdngAmiCwowaEXXgJkqPrtfvrs9HTB9QoEfNbZWPu4E4cjEn4lJZb4qcGf4fxFtUA2f9DnDNAzBA==}
    peerDependencies:
      vitest: '>=0.30.0 <1'
    dependencies:
      c8: 7.13.0
      picocolors: 1.0.0
      std-env: 3.3.2
      vitest: 0.30.1(@vitest/ui@0.30.1)(jsdom@21.1.1)
    dev: true

  /@vitest/expect@0.30.1:
    resolution: {integrity: sha512-c3kbEtN8XXJSeN81iDGq29bUzSjQhjES2WR3aColsS4lPGbivwLtas4DNUe0jD9gg/FYGIteqOenfU95EFituw==}
    dependencies:
      '@vitest/spy': 0.30.1
      '@vitest/utils': 0.30.1
      chai: 4.3.7
    dev: true

  /@vitest/runner@0.30.1:
    resolution: {integrity: sha512-W62kT/8i0TF1UBCNMRtRMOBWJKRnNyv9RrjIgdUryEe0wNpGZvvwPDLuzYdxvgSckzjp54DSpv1xUbv4BQ0qVA==}
    dependencies:
      '@vitest/utils': 0.30.1
      concordance: 5.0.4
      p-limit: 4.0.0
      pathe: 1.1.0
    dev: true

  /@vitest/snapshot@0.30.1:
    resolution: {integrity: sha512-fJZqKrE99zo27uoZA/azgWyWbFvM1rw2APS05yB0JaLwUIg9aUtvvnBf4q7JWhEcAHmSwbrxKFgyBUga6tq9Tw==}
    dependencies:
      magic-string: 0.30.0
      pathe: 1.1.0
      pretty-format: 27.5.1
    dev: true

  /@vitest/spy@0.30.1:
    resolution: {integrity: sha512-YfJeIf37GvTZe04ZKxzJfnNNuNSmTEGnla2OdL60C8od16f3zOfv9q9K0nNii0NfjDJRt/CVN/POuY5/zTS+BA==}
    dependencies:
      tinyspy: 2.1.0
    dev: true

  /@vitest/ui@0.30.1:
    resolution: {integrity: sha512-Izz4ElDmdvX02KImSC2nCJI6CsGo9aETbKqxli55M0rbbPPAMtF0zDcJIqgEP5V6Y+4Ysf6wvsjLbLCTnaBvKw==}
    dependencies:
      '@vitest/utils': 0.30.1
      fast-glob: 3.2.12
      fflate: 0.7.4
      flatted: 3.2.7
      pathe: 1.1.0
      picocolors: 1.0.0
      sirv: 2.0.3
    dev: true

  /@vitest/utils@0.30.1:
    resolution: {integrity: sha512-/c8Xv2zUVc+rnNt84QF0Y0zkfxnaGhp87K2dYJMLtLOIckPzuxLVzAtFCicGFdB4NeBHNzTRr1tNn7rCtQcWFA==}
    dependencies:
      concordance: 5.0.4
      loupe: 2.3.6
      pretty-format: 27.5.1
    dev: true

  /@volar/language-core@1.4.1:
    resolution: {integrity: sha512-EIY+Swv+TjsWpxOxujjMf1ZXqOjg9MT2VMXZ+1dKva0wD8W0L6EtptFFcCJdBbcKmGMFkr57Qzz9VNMWhs3jXQ==}
    dependencies:
      '@volar/source-map': 1.4.1
    dev: true

  /@volar/source-map@1.4.1:
    resolution: {integrity: sha512-bZ46ad72dsbzuOWPUtJjBXkzSQzzSejuR3CT81+GvTEI2E994D8JPXzM3tl98zyCNnjgs4OkRyliImL1dvJ5BA==}
    dependencies:
      muggle-string: 0.2.2
    dev: true

  /@volar/typescript@1.4.1(typescript@5.0.4):
    resolution: {integrity: sha512-phTy6p9yG6bgMIKQWEeDOi/aeT0njZsb1a/G1mrEuDsLmAn24Le4gDwSsGNhea6Uhu+3gdpUZn2PmZXa+WG2iQ==}
    peerDependencies:
      typescript: '*'
    dependencies:
      '@volar/language-core': 1.4.1
      typescript: 5.0.4
    dev: true

  /@volar/vue-language-core@1.4.4:
    resolution: {integrity: sha512-c3hL6un+CfoOlusGvpypcodmk9ke/ImrWIUc0GkgI+imoQpUGzgu3tEQWlPs604R7AhxeZwWUi8hQNfax0R/zA==}
    dependencies:
      '@volar/language-core': 1.4.1
      '@volar/source-map': 1.4.1
      '@vue/compiler-dom': 3.2.47
      '@vue/compiler-sfc': 3.2.47
      '@vue/reactivity': 3.2.47
      '@vue/shared': 3.2.47
      minimatch: 9.0.0
      muggle-string: 0.2.2
      vue-template-compiler: 2.7.14
    dev: true

  /@volar/vue-typescript@1.4.4(typescript@5.0.4):
    resolution: {integrity: sha512-L61Fk15jlJw3QtIddD4cVE5jei5i6zbLJRiaEMYDDnUKB259/qUrdvnMfnZUFVyDwlevzdstjtaUyreeG/0nPQ==}
    peerDependencies:
      typescript: '*'
    dependencies:
      '@volar/typescript': 1.4.1(typescript@5.0.4)
      '@volar/vue-language-core': 1.4.4
      typescript: 5.0.4
    dev: true

  /@vscode/emmet-helper@2.8.7:
    resolution: {integrity: sha512-y67wWaWBhlWKMX3FNOXcMPh83+xS31IqobBP6vi3HkMRxv14Bti3xgu+ya/c3oKZ0OM/QMvO+oBCwGWqbPv7Rw==}
    dependencies:
      emmet: 2.4.2
      jsonc-parser: 2.3.1
      vscode-languageserver-textdocument: 1.0.8
      vscode-languageserver-types: 3.17.3
      vscode-uri: 2.1.2

  /@vscode/l10n@0.0.13:
    resolution: {integrity: sha512-A3uY356uOU9nGa+TQIT/i3ziWUgJjVMUrGGXSrtRiTwklyCFjGVWIOHoEIHbJpiyhDkJd9kvIWUOfXK1IkK8XQ==}

  /@vue/babel-helper-vue-transform-on@1.0.2:
    resolution: {integrity: sha512-hz4R8tS5jMn8lDq6iD+yWL6XNB699pGIVLk7WSJnn1dbpjaazsjZQkieJoRX6gW5zpYSCFqQ7jUquPNY65tQYA==}
    dev: true

  /@vue/babel-plugin-jsx@1.1.1(@babel/core@7.21.5):
    resolution: {integrity: sha512-j2uVfZjnB5+zkcbc/zsOc0fSNGCMMjaEXP52wdwdIfn0qjFfEYpYZBFKFg+HHnQeJCVrjOeO0YxgaL7DMrym9w==}
    dependencies:
      '@babel/helper-module-imports': 7.21.4
      '@babel/plugin-syntax-jsx': 7.21.4(@babel/core@7.21.5)
      '@babel/template': 7.20.7
      '@babel/traverse': 7.21.5
      '@babel/types': 7.21.5
      '@vue/babel-helper-vue-transform-on': 1.0.2
      camelcase: 6.3.0
      html-tags: 3.3.1
      svg-tags: 1.0.0
    transitivePeerDependencies:
      - '@babel/core'
      - supports-color
    dev: true

  /@vue/compiler-core@3.2.47:
    resolution: {integrity: sha512-p4D7FDnQb7+YJmO2iPEv0SQNeNzcbHdGByJDsT4lynf63AFkOTFN07HsiRSvjGo0QrxR/o3d0hUyNCUnBU2Tig==}
    dependencies:
      '@babel/parser': 7.21.5
      '@vue/shared': 3.2.47
      estree-walker: 2.0.2
      source-map: 0.6.1

  /@vue/compiler-dom@3.2.47:
    resolution: {integrity: sha512-dBBnEHEPoftUiS03a4ggEig74J2YBZ2UIeyfpcRM2tavgMWo4bsEfgCGsu+uJIL/vax9S+JztH8NmQerUo7shQ==}
    dependencies:
      '@vue/compiler-core': 3.2.47
      '@vue/shared': 3.2.47

  /@vue/compiler-sfc@3.2.47:
    resolution: {integrity: sha512-rog05W+2IFfxjMcFw10tM9+f7i/+FFpZJJ5XHX72NP9eC2uRD+42M3pYcQqDXVYoj74kHMSEdQ/WmCjt8JFksQ==}
    dependencies:
      '@babel/parser': 7.21.5
      '@vue/compiler-core': 3.2.47
      '@vue/compiler-dom': 3.2.47
      '@vue/compiler-ssr': 3.2.47
      '@vue/reactivity-transform': 3.2.47
      '@vue/shared': 3.2.47
      estree-walker: 2.0.2
      magic-string: 0.25.9
      postcss: 8.4.23
      source-map: 0.6.1

  /@vue/compiler-ssr@3.2.47:
    resolution: {integrity: sha512-wVXC+gszhulcMD8wpxMsqSOpvDZ6xKXSVWkf50Guf/S+28hTAXPDYRTbLQ3EDkOP5Xz/+SY37YiwDquKbJOgZw==}
    dependencies:
      '@vue/compiler-dom': 3.2.47
      '@vue/shared': 3.2.47

  /@vue/reactivity-transform@3.2.47:
    resolution: {integrity: sha512-m8lGXw8rdnPVVIdIFhf0LeQ/ixyHkH5plYuS83yop5n7ggVJU+z5v0zecwEnX7fa7HNLBhh2qngJJkxpwEEmYA==}
    dependencies:
      '@babel/parser': 7.21.5
      '@vue/compiler-core': 3.2.47
      '@vue/shared': 3.2.47
      estree-walker: 2.0.2
      magic-string: 0.25.9

  /@vue/reactivity@3.2.47:
    resolution: {integrity: sha512-7khqQ/75oyyg+N/e+iwV6lpy1f5wq759NdlS1fpAhFXa8VeAIKGgk2E/C4VF59lx5b+Ezs5fpp/5WsRYXQiKxQ==}
    dependencies:
      '@vue/shared': 3.2.47

  /@vue/runtime-core@3.2.47:
    resolution: {integrity: sha512-RZxbLQIRB/K0ev0K9FXhNbBzT32H9iRtYbaXb0ZIz2usLms/D55dJR2t6cIEUn6vyhS3ALNvNthI+Q95C+NOpA==}
    dependencies:
      '@vue/reactivity': 3.2.47
      '@vue/shared': 3.2.47

  /@vue/runtime-dom@3.2.47:
    resolution: {integrity: sha512-ArXrFTjS6TsDei4qwNvgrdmHtD930KgSKGhS5M+j8QxXrDJYLqYw4RRcDy1bz1m1wMmb6j+zGLifdVHtkXA7gA==}
    dependencies:
      '@vue/runtime-core': 3.2.47
      '@vue/shared': 3.2.47
      csstype: 2.6.21

  /@vue/server-renderer@3.2.47(vue@3.2.47):
    resolution: {integrity: sha512-dN9gc1i8EvmP9RCzvneONXsKfBRgqFeFZLurmHOveL7oH6HiFXJw5OGu294n1nHc/HMgTy6LulU/tv5/A7f/LA==}
    peerDependencies:
      vue: 3.2.47
    dependencies:
      '@vue/compiler-ssr': 3.2.47
      '@vue/shared': 3.2.47
      vue: 3.2.47

  /@vue/shared@3.2.47:
    resolution: {integrity: sha512-BHGyyGN3Q97EZx0taMQ+OLNuZcW3d37ZEVmEAyeoA9ERdGvm9Irc/0Fua8SNyOtV1w6BS4q25wbMzJujO9HIfQ==}

  /@vueuse/core@10.1.0(vue@3.2.47):
    resolution: {integrity: sha512-3Znoa5m5RO+z4/C9w6DRaKTR3wCVJvD5rav8HTDGsr+7rOZRHtcgFJ8NcCs0ZvIpmev2kExTa311ns5j2RbzDQ==}
    dependencies:
      '@types/web-bluetooth': 0.0.16
      '@vueuse/metadata': 10.1.0
      '@vueuse/shared': 10.1.0(vue@3.2.47)
      vue-demi: 0.14.0(vue@3.2.47)
    transitivePeerDependencies:
      - '@vue/composition-api'
      - vue
    dev: false

  /@vueuse/metadata@10.1.0:
    resolution: {integrity: sha512-cM28HjDEw5FIrPE9rgSPFZvQ0ZYnOLAOr8hl1XM6tFl80U3WAR5ROdnAqiYybniwP5gt9MKKAJAqd/ab2aHkqg==}
    dev: false

  /@vueuse/shared@10.1.0(vue@3.2.47):
    resolution: {integrity: sha512-2X52ogu12i9DkKOQ01yeb/BKg9UO87RNnpm5sXkQvyORlbq8ONS5l39MYkjkeVWWjdT0teJru7a2S41dmHmqjQ==}
    dependencies:
      vue-demi: 0.14.0(vue@3.2.47)
    transitivePeerDependencies:
      - '@vue/composition-api'
      - vue
    dev: false

  /@yarnpkg/lockfile@1.1.0:
    resolution: {integrity: sha512-GpSwvyXOcOOlV70vbnzjj4fW5xW/FdUF6nQEt1ENy7m4ZCczi1+/buVUPAqmGfqznsORNFzUMjctTIp8a9tuCQ==}
    dev: true

  /@yarnpkg/parsers@3.0.0-rc.42:
    resolution: {integrity: sha512-eW9Mbegmb5bJjwawJM9ghjUjUqciNMhC6L7XrQPF/clXS5bbP66MstsgCT5hy9VlfUh/CfBT+0Wucf531dMjHA==}
    engines: {node: '>=14.15.0'}
    dependencies:
      js-yaml: 3.14.1
      tslib: 2.5.0
    dev: true

  /@zkochan/js-yaml@0.0.6:
    resolution: {integrity: sha512-nzvgl3VfhcELQ8LyVrYOru+UtAy1nrygk2+AGbTm8a5YcO6o8lSjAT+pfg3vJWxIoZKOUhrK6UU7xW/+00kQrg==}
    hasBin: true
    dependencies:
      argparse: 2.0.1
    dev: true

  /abab@2.0.6:
    resolution: {integrity: sha512-j2afSsaIENvHZN2B8GOpF566vZ5WVk5opAiMTvWgaQT8DkbOqsTfvNAvHoRGU2zzP8cPoqys+xHTRDWW8L+/BA==}
    dev: true

  /acorn-globals@7.0.1:
    resolution: {integrity: sha512-umOSDSDrfHbTNPuNpC2NSnnA3LUrqpevPb4T9jRx4MagXNS0rs+gwiTcAvqCRmsD6utzsrzNt+ebm00SNWiC3Q==}
    dependencies:
      acorn: 8.8.2
      acorn-walk: 8.2.0
    dev: true

  /acorn-jsx@5.3.2(acorn@8.8.2):
    resolution: {integrity: sha512-rq9s+JNhf0IChjtDXxllJ7g41oZk5SlXtp0LHwyA5cejwn7vKmKp4pPri6YEePv2PU65sAsegbXtIinmDFDXgQ==}
    peerDependencies:
      acorn: ^6.0.0 || ^7.0.0 || ^8.0.0
    dependencies:
      acorn: 8.8.2

  /acorn-walk@8.2.0:
    resolution: {integrity: sha512-k+iyHEuPgSw6SbuDpGQM+06HQUa04DZ3o+F6CSzXMvvI5KMvnaEqXe+YVe555R9nn6GPt404fos4wcgpw12SDA==}
    engines: {node: '>=0.4.0'}
    dev: true

  /acorn@8.8.2:
    resolution: {integrity: sha512-xjIYgE8HBrkpd/sJqOGNspf8uHG+NOHGOw6a/Urj8taM2EXfdNAH2oFcPeIFfsv3+kz/mJrS5VuMqbNLjCa2vw==}
    engines: {node: '>=0.4.0'}
    hasBin: true

  /address@1.2.2:
    resolution: {integrity: sha512-4B/qKCfeE/ODUaAUpSwfzazo5x29WD4r3vXiWsB7I2mSDAihwEqKO+g8GELZUQSSAo5e1XTYh3ZVfLyxBc12nA==}
    engines: {node: '>= 10.0.0'}
    dev: true

  /agent-base@6.0.2:
    resolution: {integrity: sha512-RZNwNclF7+MS/8bDg70amg32dyeZGZxiDuQmZxKLAlQjr3jGyLx+4Kkk58UO7D2QdgFIQCovuSuZESne6RG6XQ==}
    engines: {node: '>= 6.0.0'}
    dependencies:
      debug: 4.3.4
    transitivePeerDependencies:
      - supports-color
    dev: true

  /ajv@6.12.6:
    resolution: {integrity: sha512-j3fVLgvTo527anyYyJOGTYJbG+vnnQYvE0m5mmkc1TK+nxAppkCLMIL0aZ4dblVCNoGShhm+kzE4ZUykBoMg4g==}
    dependencies:
      fast-deep-equal: 3.1.3
      fast-json-stable-stringify: 2.1.0
      json-schema-traverse: 0.4.1
      uri-js: 4.4.1
    dev: true

  /ansi-align@3.0.1:
    resolution: {integrity: sha512-IOfwwBF5iczOjp/WeY4YxyjqAFMQoZufdQWDd19SEExbVLNXqvpzSJ/M7Za4/sCPmQ0+GRquoA7bGcINcxew6w==}
    dependencies:
      string-width: 4.2.3

  /ansi-colors@4.1.3:
    resolution: {integrity: sha512-/6w/C21Pm1A7aZitlI5Ni/2J6FFQN8i1Cvz3kHABAAbw93v/NlvKdVOqz7CCWz/3iv/JplRSEEZ83XION15ovw==}
    engines: {node: '>=6'}
    dev: true

  /ansi-regex@5.0.1:
    resolution: {integrity: sha512-quJQXlTSUGL2LH9SUXo8VwsY4soanhgo6LNSm84E1LBcE8s3O0wpdiRzyR9z/ZZJMlMWv37qOOb9pdJlMUEKFQ==}
    engines: {node: '>=8'}

  /ansi-regex@6.0.1:
    resolution: {integrity: sha512-n5M855fKb2SsfMIiFFoVrABHJC8QtHwVx+mHWP3QcEqBHYienj5dHSgjbxtC0WEZXYt4wcD6zrQElDPhFuZgfA==}
    engines: {node: '>=12'}

  /ansi-styles@3.2.1:
    resolution: {integrity: sha512-VT0ZI6kZRdTh8YyJw3SMbYm/u+NqfsAxEpWO0Pf9sq8/e94WxxOpPKx9FR1FlyCtOVDNOQ+8ntlqFxiRc+r5qA==}
    engines: {node: '>=4'}
    dependencies:
      color-convert: 1.9.3

  /ansi-styles@4.3.0:
    resolution: {integrity: sha512-zbB9rCJAT1rbjiVDb2hqKFHNYLxgtk8NURxZ3IZwD3F6NtxbXZQCnnSi1Lkx+IDohdPlFp222wVALIheZJQSEg==}
    engines: {node: '>=8'}
    dependencies:
      color-convert: 2.0.1

  /ansi-styles@5.2.0:
    resolution: {integrity: sha512-Cxwpt2SfTzTtXcfOlzGEee8O+c+MmUgGrNiBcXnuWxuFJHe6a5Hz7qwhwe5OgaSYI0IJvkLqWX1ASG+cJOkEiA==}
    engines: {node: '>=10'}
    dev: true

  /ansi-styles@6.2.1:
    resolution: {integrity: sha512-bN798gFfQX+viw3R7yrGWRqnrN2oRkEkUjjl4JNn4E8GxxbjtG3FbrEIIY3l8/hrwUwIeCZvi4QuOTP4MErVug==}
    engines: {node: '>=12'}

  /any-promise@1.3.0:
    resolution: {integrity: sha512-7UvmKalWRt1wgjL1RrGxoSJW/0QZFIegpeGvZG9kjp8vrRu55XTHbwnqq2GpXm9uLbcuhxm3IqX9OB4MZR1b2A==}

  /anymatch@3.1.3:
    resolution: {integrity: sha512-KMReFUr0B4t+D+OBkjR3KYqvocp2XaSzO55UcB6mgQMd3KbcE+mWTyvVV7D/zsdEbNnV6acZUutkiHQXvTr1Rw==}
    engines: {node: '>= 8'}
    dependencies:
      normalize-path: 3.0.0
      picomatch: 2.3.1

  /arg@5.0.2:
    resolution: {integrity: sha512-PYjyFOLKQ9y57JvQ6QLo8dAgNqswh8M1RMJYdQduT6xbWSgK36P/Z/v+p888pM69jMMfS8Xd8F6I1kQ/I9HUGg==}

  /argparse@1.0.10:
    resolution: {integrity: sha512-o5Roy6tNG4SL/FOkCAN6RzjiakZS25RLYFrcMttJqbdd8BWrnA+fGz57iN5Pb06pvBGvl5gQ0B48dJlslXvoTg==}
    dependencies:
      sprintf-js: 1.0.3

  /argparse@2.0.1:
    resolution: {integrity: sha512-8+9WqebbFzpX9OR+Wa6O29asIogeRMzcGtAINdpMHHyAg10f05aSFVBbcEqGf/PXw1EjAZ+q2/bEBg3DvurK3Q==}
    dev: true

  /array-buffer-byte-length@1.0.0:
    resolution: {integrity: sha512-LPuwb2P+NrQw3XhxGc36+XSvuBPopovXYTR9Ew++Du9Yb/bx5AzBfrIsBoj0EZUifjQU+sHL21sseZ3jerWO/A==}
    dependencies:
      call-bind: 1.0.2
      is-array-buffer: 3.0.2
    dev: true

  /array-iterate@2.0.1:
    resolution: {integrity: sha512-I1jXZMjAgCMmxT4qxXfPXa6SthSoE8h6gkSI9BGGNv8mP8G/v0blc+qFnZu6K42vTOiuME596QaLO0TP3Lk0xg==}

  /array-union@2.1.0:
    resolution: {integrity: sha512-HGyxoOTYUyCM6stUe6EJgnd4EoewAI7zMdfqO+kGjnlZmBDz/cR5pf8r/cR4Wq60sL/p0IkcjUEEPwS3GFrIyw==}
    engines: {node: '>=8'}
    dev: true

  /array.prototype.flat@1.3.1:
    resolution: {integrity: sha512-roTU0KWIOmJ4DRLmwKd19Otg0/mT3qPNt0Qb3GWW8iObuZXxrjB/pzn0R3hqpRSWg4HCwqx+0vwOnWnvlOyeIA==}
    engines: {node: '>= 0.4'}
    dependencies:
      call-bind: 1.0.2
      define-properties: 1.2.0
      es-abstract: 1.21.2
      es-shim-unscopables: 1.0.0
    dev: true

  /arrify@1.0.1:
    resolution: {integrity: sha512-3CYzex9M9FGQjCGMGyi6/31c8GJbgb0qGyrx5HWxPd0aCwh4cB2YjMb2Xf9UuoogrMrlO9cTqnB5rI5GHZTcUA==}
    engines: {node: '>=0.10.0'}
    dev: true

  /assertion-error@1.1.0:
    resolution: {integrity: sha512-jgsaNduz+ndvGyFt3uSuWqvy4lCnIJiovtouQN5JZHOKCS2QuhEdbcQHFhVksz2N2U9hXJo8odG7ETyWlEeuDw==}
    dev: true

<<<<<<< HEAD
  /astring@1.8.4:
    resolution: {integrity: sha512-97a+l2LBU3Op3bBQEff79i/E4jMD2ZLFD8rHx9B6mXyB2uQwhJQYfiDqUwtfjF4QA1F2qs//N6Cw8LetMbQjcw==}
    hasBin: true
    dev: false

  /astro-icon@0.8.0:
=======
  /astro-icon/0.8.0:
>>>>>>> 09998f31
    resolution: {integrity: sha512-sCzhZcl46BIyLJVg89hq5J4uQABn2psmGvK4cUaxib+M/kBI3TrPy1w3g2O5h/WcrTHLVN9LyxjgkD4lEJJFpw==}
    dependencies:
      node-fetch: 3.3.1
      resolve-pkg: 2.0.0
      svgo: 2.8.0
<<<<<<< HEAD

  /astro@2.1.2:
    resolution: {integrity: sha512-qxBIPHfFJhwNOxI2E96XrGrUM6lGkDRkDY8iqEJNFWPGP+t5yY5SWb8H+OdYUGopexy1GGjoY7SYQCzFBkt7iw==}
    engines: {node: '>=16.12.0', npm: '>=6.14.0'}
    hasBin: true
    peerDependencies:
      sharp: ^0.31.3
    peerDependenciesMeta:
      sharp:
        optional: true
    dependencies:
      '@astrojs/compiler': 1.2.0
      '@astrojs/language-server': 0.28.3
      '@astrojs/markdown-remark': 2.1.0(astro@2.1.2)
      '@astrojs/telemetry': 2.1.0
      '@astrojs/webapi': 2.1.0
      '@babel/core': 7.21.0
      '@babel/generator': 7.21.1
      '@babel/parser': 7.21.2
      '@babel/plugin-transform-react-jsx': 7.21.0(@babel/core@7.21.0)
      '@babel/traverse': 7.21.2
      '@babel/types': 7.21.2
      '@types/babel__core': 7.20.0
      '@types/yargs-parser': 21.0.0
      acorn: 8.8.2
      boxen: 6.2.1
      chokidar: 3.5.3
      ci-info: 3.8.0
      common-ancestor-path: 1.0.1
      cookie: 0.5.0
      debug: 4.3.4
      deepmerge-ts: 4.3.0
      devalue: 4.3.0
      diff: 5.1.0
      es-module-lexer: 1.2.0
      estree-walker: 3.0.3
      execa: 6.1.0
      fast-glob: 3.2.12
      github-slugger: 2.0.0
      gray-matter: 4.0.3
      html-escaper: 3.0.3
      image-size: 1.0.2
      kleur: 4.1.5
      magic-string: 0.27.0
      mime: 3.0.0
      ora: 6.1.2
      path-to-regexp: 6.2.1
      preferred-pm: 3.0.3
      prompts: 2.4.2
      rehype: 12.0.1
      semver: 7.3.8
      server-destroy: 1.0.1
      shiki: 0.11.1
      slash: 4.0.0
      string-width: 5.1.2
      strip-ansi: 7.0.1
      supports-esm: 1.0.0
      tsconfig-resolver: 3.0.1
      typescript: 5.0.4
      unist-util-visit: 4.1.2
      vfile: 5.3.7
      vite: 4.3.3(@types/node@18.16.2)
      vitefu: 0.2.4(vite@4.3.3)
      yargs-parser: 21.1.1
      zod: 3.21.4
    transitivePeerDependencies:
      - '@types/node'
      - less
      - sass
      - stylus
      - sugarss
      - supports-color
      - terser
    dev: false

  /astro@2.3.0:
    resolution: {integrity: sha512-1t8U6vDHQLT0gw0IXZLtJKDIShCcJwOuh0K1JyPgFwu1famb/ggyvsqp9nxBZIbNV8BcAWDHrJA+Z7hh1oEiWA==}
    engines: {node: '>=16.12.0', npm: '>=6.14.0'}
    hasBin: true
    peerDependencies:
      sharp: ^0.31.3
    peerDependenciesMeta:
      sharp:
        optional: true
    dependencies:
      '@astrojs/compiler': 1.3.1
      '@astrojs/language-server': 0.28.3
      '@astrojs/markdown-remark': 2.1.4(astro@2.3.0)
      '@astrojs/telemetry': 2.1.0
      '@astrojs/webapi': 2.1.0
      '@babel/core': 7.21.4
      '@babel/generator': 7.21.4
      '@babel/parser': 7.21.4
      '@babel/plugin-transform-react-jsx': 7.21.0(@babel/core@7.21.4)
      '@babel/traverse': 7.21.4
      '@babel/types': 7.21.4
      '@types/babel__core': 7.20.0
      '@types/yargs-parser': 21.0.0
      acorn: 8.8.2
      boxen: 6.2.1
      chokidar: 3.5.3
      ci-info: 3.8.0
      common-ancestor-path: 1.0.1
      cookie: 0.5.0
      debug: 4.3.4
      deepmerge-ts: 4.3.0
      devalue: 4.3.0
      diff: 5.1.0
      es-module-lexer: 1.2.1
      estree-walker: 3.0.3
      execa: 6.1.0
      fast-glob: 3.2.12
      github-slugger: 2.0.0
      gray-matter: 4.0.3
      html-escaper: 3.0.3
      kleur: 4.1.5
      magic-string: 0.27.0
      mime: 3.0.0
      ora: 6.3.0
      path-to-regexp: 6.2.1
      preferred-pm: 3.0.3
      prompts: 2.4.2
      rehype: 12.0.1
      semver: 7.5.0
      server-destroy: 1.0.1
      shiki: 0.11.1
      slash: 4.0.0
      string-width: 5.1.2
      strip-ansi: 7.0.1
      supports-esm: 1.0.0
      tsconfig-resolver: 3.0.1
      typescript: 5.0.4
      unist-util-visit: 4.1.2
      vfile: 5.3.7
      vite: 4.3.3(@types/node@18.16.2)
      vitefu: 0.2.4(vite@4.3.3)
      yargs-parser: 21.1.1
      zod: 3.21.4
    transitivePeerDependencies:
      - '@types/node'
      - less
      - sass
      - stylus
      - sugarss
      - supports-color
      - terser

  /astro@2.3.1:
    resolution: {integrity: sha512-At0ig9qAL9u2HfGV+LmaFFTPQQ904iB9wkefKo52LF3oEsXFmt7RVUN++gnKN0YIYvWjr4P8S9UtU7zyN1U5Fw==}
    engines: {node: '>=16.12.0', npm: '>=6.14.0'}
    hasBin: true
    peerDependencies:
      sharp: ^0.31.3
    peerDependenciesMeta:
      sharp:
        optional: true
    dependencies:
      '@astrojs/compiler': 1.3.1
      '@astrojs/language-server': 0.28.3
      '@astrojs/markdown-remark': 2.1.4(astro@2.3.1)
      '@astrojs/telemetry': 2.1.0
      '@astrojs/webapi': 2.1.0
      '@babel/core': 7.21.4
      '@babel/generator': 7.21.4
      '@babel/parser': 7.21.4
      '@babel/plugin-transform-react-jsx': 7.21.0(@babel/core@7.21.4)
      '@babel/traverse': 7.21.4
      '@babel/types': 7.21.4
      '@types/babel__core': 7.20.0
      '@types/yargs-parser': 21.0.0
      acorn: 8.8.2
      boxen: 6.2.1
      chokidar: 3.5.3
      ci-info: 3.8.0
      common-ancestor-path: 1.0.1
      cookie: 0.5.0
      debug: 4.3.4
      deepmerge-ts: 4.3.0
      devalue: 4.3.0
      diff: 5.1.0
      es-module-lexer: 1.2.1
      estree-walker: 3.0.3
      execa: 6.1.0
      fast-glob: 3.2.12
      github-slugger: 2.0.0
      gray-matter: 4.0.3
      html-escaper: 3.0.3
      kleur: 4.1.5
      magic-string: 0.27.0
      mime: 3.0.0
      ora: 6.3.0
      path-to-regexp: 6.2.1
      preferred-pm: 3.0.3
      prompts: 2.4.2
      rehype: 12.0.1
      semver: 7.5.0
      server-destroy: 1.0.1
      shiki: 0.11.1
      slash: 4.0.0
      string-width: 5.1.2
      strip-ansi: 7.0.1
      supports-esm: 1.0.0
      tsconfig-resolver: 3.0.1
      typescript: 5.0.4
      unist-util-visit: 4.1.2
      vfile: 5.3.7
      vite: 4.3.3(@types/node@18.16.2)
      vitefu: 0.2.4(vite@4.3.3)
      yargs-parser: 21.1.1
      zod: 3.21.4
    transitivePeerDependencies:
      - '@types/node'
      - less
      - sass
      - stylus
      - sugarss
      - supports-color
      - terser
    dev: false

  /astro@2.3.2:
    resolution: {integrity: sha512-8nv7KG3LpKRh1/2fpOkfXvhvzgYKPYrwztnvjdASaUCT1E9j8Vdsagc11b8M+IbLkR8HwDAn/qDV4KvB3AW9nQ==}
=======
    dev: false

  /astro/2.1.2:
    resolution: {integrity: sha512-qxBIPHfFJhwNOxI2E96XrGrUM6lGkDRkDY8iqEJNFWPGP+t5yY5SWb8H+OdYUGopexy1GGjoY7SYQCzFBkt7iw==}
>>>>>>> 09998f31
    engines: {node: '>=16.12.0', npm: '>=6.14.0'}
    hasBin: true
    peerDependencies:
      sharp: ^0.31.3
    peerDependenciesMeta:
      sharp:
        optional: true
    dependencies:
      '@astrojs/compiler': 1.3.2
      '@astrojs/language-server': 0.28.3
      '@astrojs/markdown-remark': 2.1.4(astro@2.3.2)
      '@astrojs/telemetry': 2.1.0
      '@astrojs/webapi': 2.1.0
      '@babel/core': 7.21.5
      '@babel/generator': 7.21.5
      '@babel/parser': 7.21.5
      '@babel/plugin-transform-react-jsx': 7.21.5(@babel/core@7.21.5)
      '@babel/traverse': 7.21.5
      '@babel/types': 7.21.5
      '@types/babel__core': 7.20.0
      '@types/yargs-parser': 21.0.0
      acorn: 8.8.2
      boxen: 6.2.1
      chokidar: 3.5.3
      ci-info: 3.8.0
      common-ancestor-path: 1.0.1
      cookie: 0.5.0
      debug: 4.3.4
      deepmerge-ts: 4.3.0
      devalue: 4.3.0
      diff: 5.1.0
      es-module-lexer: 1.2.1
      estree-walker: 3.0.3
      execa: 6.1.0
      fast-glob: 3.2.12
      github-slugger: 2.0.0
      gray-matter: 4.0.3
      html-escaper: 3.0.3
      kleur: 4.1.5
      magic-string: 0.27.0
      mime: 3.0.0
      ora: 6.3.0
      path-to-regexp: 6.2.1
      preferred-pm: 3.0.3
      prompts: 2.4.2
      rehype: 12.0.1
      semver: 7.5.0
      server-destroy: 1.0.1
      shiki: 0.11.1
      slash: 4.0.0
      string-width: 5.1.2
      strip-ansi: 7.0.1
      supports-esm: 1.0.0
      tsconfig-resolver: 3.0.1
      typescript: 5.0.4
      unist-util-visit: 4.1.2
      vfile: 5.3.7
      vite: 4.3.3(@types/node@18.16.2)
      vitefu: 0.2.4(vite@4.3.3)
      yargs-parser: 21.1.1
      zod: 3.21.4
    transitivePeerDependencies:
      - '@types/node'
      - less
      - sass
      - stylus
      - sugarss
      - supports-color
      - terser

  /async@3.2.4:
    resolution: {integrity: sha512-iAB+JbDEGXhyIUavoDl9WP/Jj106Kz9DEn1DPgYw5ruDn0e3Wgi3sKFm55sASdGBNOQB8F59d9qQ7deqrHA8wQ==}
    dev: true

  /asynckit@0.4.0:
    resolution: {integrity: sha512-Oei9OH4tRh0YqU3GxhX79dM/mwVgvbZJaSNaRk+bshkj0S5cfHcgYakreBjrHwatXKbz+IoIdYLxrKim2MjW0Q==}
    dev: true

  /autoprefixer@10.4.14(postcss@8.4.23):
    resolution: {integrity: sha512-FQzyfOsTlwVzjHxKEqRIAdJx9niO6VCBCoEwax/VLSoQF29ggECcPuBqUMZ+u8jCZOPSy8b8/8KnuFbp0SaFZQ==}
    engines: {node: ^10 || ^12 || >=14}
    hasBin: true
    peerDependencies:
      postcss: ^8.1.0
    dependencies:
      browserslist: 4.21.5
      caniuse-lite: 1.0.30001481
      fraction.js: 4.2.0
      normalize-range: 0.1.2
      picocolors: 1.0.0
      postcss: 8.4.23
      postcss-value-parser: 4.2.0

  /available-typed-arrays@1.0.5:
    resolution: {integrity: sha512-DMD0KiN46eipeziST1LPP/STfDU0sufISXmjSgvVsoU2tqxctQeASejWcfNtxYKqETM1UxQ8sp2OrSBWpHY6sw==}
    engines: {node: '>= 0.4'}
    dev: true

  /axios@1.1.3:
    resolution: {integrity: sha512-00tXVRwKx/FZr/IDVFt4C+f9FYairX517WoGCL6dpOntqLkZofjhu43F/Xl44UOpqa+9sLFDrG/XAnFsUYgkDA==}
    dependencies:
      follow-redirects: 1.15.2
      form-data: 4.0.0
      proxy-from-env: 1.1.0
    transitivePeerDependencies:
      - debug
    dev: true

  /axios@1.4.0:
    resolution: {integrity: sha512-S4XCWMEmzvo64T9GfvQDOXgYRDJ/wsSZc7Jvdgx5u1sd0JwsuPLqb3SYmusag+edF6ziyMensPVqLTSc1PiSEA==}
    dependencies:
      follow-redirects: 1.15.2
      form-data: 4.0.0
      proxy-from-env: 1.1.0
    transitivePeerDependencies:
      - debug
    dev: true

  /babel-plugin-const-enum@1.2.0(@babel/core@7.21.5):
    resolution: {integrity: sha512-o1m/6iyyFnp9MRsK1dHF3bneqyf3AlM2q3A/YbgQr2pCat6B6XJVDv2TXqzfY2RYUi4mak6WAksSBPlyYGx9dg==}
    peerDependencies:
      '@babel/core': ^7.0.0-0
    dependencies:
      '@babel/core': 7.21.5
      '@babel/helper-plugin-utils': 7.21.5
      '@babel/plugin-syntax-typescript': 7.21.4(@babel/core@7.21.5)
      '@babel/traverse': 7.21.5
    transitivePeerDependencies:
      - supports-color
    dev: true

  /babel-plugin-macros@2.8.0:
    resolution: {integrity: sha512-SEP5kJpfGYqYKpBrj5XU3ahw5p5GOHJ0U5ssOSQ/WBVdwkD2Dzlce95exQTs3jOVWPPKLBN2rlEWkCK7dSmLvg==}
    dependencies:
      '@babel/runtime': 7.21.5
      cosmiconfig: 6.0.0
      resolve: 1.22.2
    dev: true

  /babel-plugin-module-resolver@5.0.0:
    resolution: {integrity: sha512-g0u+/ChLSJ5+PzYwLwP8Rp8Rcfowz58TJNCe+L/ui4rpzE/mg//JVX0EWBUYoxaextqnwuGHzfGp2hh0PPV25Q==}
    engines: {node: '>= 16'}
    dependencies:
      find-babel-config: 2.0.0
      glob: 8.1.0
      pkg-up: 3.1.0
      reselect: 4.1.8
      resolve: 1.22.2
    dev: false

  /babel-plugin-polyfill-corejs2@0.3.3(@babel/core@7.21.5):
    resolution: {integrity: sha512-8hOdmFYFSZhqg2C/JgLUQ+t52o5nirNwaWM2B9LWteozwIvM14VSwdsCAUET10qT+kmySAlseadmfeeSWFCy+Q==}
    peerDependencies:
      '@babel/core': ^7.0.0-0
    dependencies:
      '@babel/compat-data': 7.21.5
      '@babel/core': 7.21.5
      '@babel/helper-define-polyfill-provider': 0.3.3(@babel/core@7.21.5)
      semver: 6.3.0
    transitivePeerDependencies:
      - supports-color
    dev: true

  /babel-plugin-polyfill-corejs3@0.6.0(@babel/core@7.21.5):
    resolution: {integrity: sha512-+eHqR6OPcBhJOGgsIar7xoAB1GcSwVUA3XjAd7HJNzOXT4wv6/H7KIdA/Nc60cvUlDbKApmqNvD1B1bzOt4nyA==}
    peerDependencies:
      '@babel/core': ^7.0.0-0
    dependencies:
      '@babel/core': 7.21.5
      '@babel/helper-define-polyfill-provider': 0.3.3(@babel/core@7.21.5)
      core-js-compat: 3.30.1
    transitivePeerDependencies:
      - supports-color
    dev: true

  /babel-plugin-polyfill-regenerator@0.4.1(@babel/core@7.21.5):
    resolution: {integrity: sha512-NtQGmyQDXjQqQ+IzRkBVwEOz9lQ4zxAQZgoAYEtU9dJjnl1Oc98qnN7jcp+bE7O7aYzVpavXE3/VKXNzUbh7aw==}
    peerDependencies:
      '@babel/core': ^7.0.0-0
    dependencies:
      '@babel/core': 7.21.5
      '@babel/helper-define-polyfill-provider': 0.3.3(@babel/core@7.21.5)
    transitivePeerDependencies:
      - supports-color
    dev: true

  /babel-plugin-transform-typescript-metadata@0.3.2(@babel/core@7.21.5):
    resolution: {integrity: sha512-mWEvCQTgXQf48yDqgN7CH50waTyYBeP2Lpqx4nNWab9sxEpdXVeKgfj1qYI2/TgUPQtNFZ85i3PemRtnXVYYJg==}
    peerDependencies:
      '@babel/core': ^7
      '@babel/traverse': ^7
    peerDependenciesMeta:
      '@babel/traverse':
        optional: true
    dependencies:
      '@babel/core': 7.21.5
      '@babel/helper-plugin-utils': 7.21.5
    dev: true

  /bail@2.0.2:
    resolution: {integrity: sha512-0xO6mYd7JB2YesxDKplafRpsiOzPt9V02ddPCLbY1xYGPOX24NTyN50qnUxgCPcSoYMhKpAuBTjQoRZCAkUDRw==}

  /balanced-match@1.0.2:
    resolution: {integrity: sha512-3oSeUO0TMV67hN1AmbXsK4yaqU7tjiHlbxRDZOpH0KW9+CeX4bRAaX0Anxt0tx2MrpRpWwQaPwIlISEJhYU5Pw==}

  /base64-js@1.5.1:
    resolution: {integrity: sha512-AKpaYlHn8t4SVbOHCy+b5+KKgvR4vrsD8vbvrbiQJps7fKDTkjkDry6ji0rUJjC0kzbNePLwzxq8iypo41qeWA==}

  /better-path-resolve@1.0.0:
    resolution: {integrity: sha512-pbnl5XzGBdrFU/wT4jqmJVPn2B6UHPBOhzMQkY/SPUPB6QtUXtmBHBIwCbXJol93mOpGMnQyP/+BB19q04xj7g==}
    engines: {node: '>=4'}
    dependencies:
      is-windows: 1.0.2
    dev: true

  /binary-extensions@2.2.0:
    resolution: {integrity: sha512-jDctJ/IVQbZoJykoeHbhXpOlNBqGNcwXJKJog42E5HDPUwQTSdjCHdihjj0DlnheQ7blbT6dHOafNAiS8ooQKA==}
    engines: {node: '>=8'}

  /bl@4.1.0:
    resolution: {integrity: sha512-1W07cM9gS6DcLperZfFSj+bWLtaPGSOHWhPiGzXmvVJbRLdG82sH/Kn8EtW1VqWVA54AKf2h5k5BbnIbwF3h6w==}
    dependencies:
      buffer: 5.7.1
      inherits: 2.0.4
      readable-stream: 3.6.2
    dev: true

  /bl@5.1.0:
    resolution: {integrity: sha512-tv1ZJHLfTDnXE6tMHv73YgSJaWR2AFuPwMntBe7XL/GBFHnT0CLnsHMogfk5+GzCDC5ZWarSCYaIGATZt9dNsQ==}
    dependencies:
      buffer: 6.0.3
      inherits: 2.0.4
      readable-stream: 3.6.2

  /blueimp-md5@2.19.0:
    resolution: {integrity: sha512-DRQrD6gJyy8FbiE4s+bDoXS9hiW3Vbx5uCdwvcCf3zLHL+Iv7LtGHLpr+GZV8rHG8tK766FGYBwRbu8pELTt+w==}
    dev: true

<<<<<<< HEAD
  /boolbase@1.0.0:
    resolution: {integrity: sha512-JZOSA7Mo9sNGB8+UjSgzdLtokWAky1zbztM3WRLCbZ70/3cTANmQmOdR7y2g+J0e2WXywy1yS468tY+IruqEww==}

  /boxen@6.2.1:
=======
  /boolbase/1.0.0:
    resolution: {integrity: sha512-JZOSA7Mo9sNGB8+UjSgzdLtokWAky1zbztM3WRLCbZ70/3cTANmQmOdR7y2g+J0e2WXywy1yS468tY+IruqEww==}
    dev: false

  /boxen/6.2.1:
>>>>>>> 09998f31
    resolution: {integrity: sha512-H4PEsJXfFI/Pt8sjDWbHlQPx4zL/bvSQjcilJmaulGt5mLDorHOHpmdXAJcBcmru7PhYSp/cDMWRko4ZUMFkSw==}
    engines: {node: ^12.20.0 || ^14.13.1 || >=16.0.0}
    dependencies:
      ansi-align: 3.0.1
      camelcase: 6.3.0
      chalk: 4.1.2
      cli-boxes: 3.0.0
      string-width: 5.1.2
      type-fest: 2.19.0
      widest-line: 4.0.1
      wrap-ansi: 8.1.0

  /brace-expansion@1.1.11:
    resolution: {integrity: sha512-iCuPHDFgrHX7H2vEI/5xpz07zSHB00TpugqhmYtVmMO6518mCuRMoOYFldEBl0g187ufozdaHgWKcYFb61qGiA==}
    dependencies:
      balanced-match: 1.0.2
      concat-map: 0.0.1

  /brace-expansion@2.0.1:
    resolution: {integrity: sha512-XnAIvQ8eM+kC6aULx6wuQiwVsnzsi9d3WxzV3FpWTGA19F621kwdbsAcFKXgKUHZWsy+mY6iL1sHTxWEFCytDA==}
    dependencies:
      balanced-match: 1.0.2

  /braces@3.0.2:
    resolution: {integrity: sha512-b8um+L1RzM3WDSzvhm6gIz1yfTbBt6YTlcEKAvsmqCZZFw46z626lVj9j1yEPW33H5H+lBQpZMP1k8l+78Ha0A==}
    engines: {node: '>=8'}
    dependencies:
      fill-range: 7.0.1

  /breakword@1.0.5:
    resolution: {integrity: sha512-ex5W9DoOQ/LUEU3PMdLs9ua/CYZl1678NUkKOdUSi8Aw5F1idieaiRURCBFJCwVcrD1J8Iy3vfWSloaMwO2qFg==}
    dependencies:
      wcwidth: 1.0.1
    dev: true

  /browserslist@4.21.5:
    resolution: {integrity: sha512-tUkiguQGW7S3IhB7N+c2MV/HZPSCPAAiYBZXLsBhFB/PCy6ZKKsZrmBayHV9fdGV/ARIfJ14NkxKzRDjvp7L6w==}
    engines: {node: ^6 || ^7 || ^8 || ^9 || ^10 || ^11 || ^12 || >=13.7}
    hasBin: true
    dependencies:
      caniuse-lite: 1.0.30001481
      electron-to-chromium: 1.4.377
      node-releases: 2.0.10
      update-browserslist-db: 1.0.11(browserslist@4.21.5)

  /buffer-from@1.1.2:
    resolution: {integrity: sha512-E+XQCRwSbaaiChtv6k6Dwgc+bx+Bs6vuKJHHl5kox/BaKbhiXzqQOwK4cO22yElGp2OCmjwVhT3HmxgyPGnJfQ==}
    dev: true

  /buffer@5.7.1:
    resolution: {integrity: sha512-EHcyIPBQ4BSGlvjB16k5KgAJ27CIsHY/2JBmCRReo48y9rQ3MaUzWX3KVlBa4U7MyX02HdVj0K7C3WaB3ju7FQ==}
    dependencies:
      base64-js: 1.5.1
      ieee754: 1.2.1
    dev: true

  /buffer@6.0.3:
    resolution: {integrity: sha512-FTiCpNxtwiZZHEZbcbTIcZjERVICn9yq/pDFkTl95/AxzD1naBctN7YO68riM/gLSDY7sdrMby8hofADYuuqOA==}
    dependencies:
      base64-js: 1.5.1
      ieee754: 1.2.1

  /busboy@1.6.0:
    resolution: {integrity: sha512-8SFQbg/0hQ9xy3UNTB0YEnsNBbWfhf7RtnzpL7TkBiTBRfrQ9Fxcnz7VJsleJpyp6rVLvXiuORqjlHi5q+PYuA==}
    engines: {node: '>=10.16.0'}
    dependencies:
      streamsearch: 1.1.0

  /c8@7.13.0:
    resolution: {integrity: sha512-/NL4hQTv1gBL6J6ei80zu3IiTrmePDKXKXOTLpHvcIWZTVYQlDhVWjjWvkhICylE8EwwnMVzDZugCvdx0/DIIA==}
    engines: {node: '>=10.12.0'}
    hasBin: true
    dependencies:
      '@bcoe/v8-coverage': 0.2.3
      '@istanbuljs/schema': 0.1.3
      find-up: 5.0.0
      foreground-child: 2.0.0
      istanbul-lib-coverage: 3.2.0
      istanbul-lib-report: 3.0.0
      istanbul-reports: 3.1.5
      rimraf: 3.0.2
      test-exclude: 6.0.0
      v8-to-istanbul: 9.1.0
      yargs: 16.2.0
      yargs-parser: 20.2.9
    dev: true

  /cac@6.7.14:
    resolution: {integrity: sha512-b6Ilus+c3RrdDk+JhLKUAQfzzgLEPy6wcXqS7f/xe1EETvsDP6GORG7SFuOs6cID5YkqchW/LXZbX5bc8j7ZcQ==}
    engines: {node: '>=8'}
    dev: true

  /call-bind@1.0.2:
    resolution: {integrity: sha512-7O+FbCihrB5WGbFYesctwmTKae6rOiIzmz1icreWJ+0aA7LJfuqhEso2T9ncpcFtzMQtzXf2QGGueWJGTYsqrA==}
    dependencies:
      function-bind: 1.1.1
      get-intrinsic: 1.2.0
    dev: true

  /callsites@3.1.0:
    resolution: {integrity: sha512-P8BjAsXvZS+VIDUI11hHCQEv74YT67YUi5JJFNWIqL235sBmjX4+qx9Muvls5ivyNENctx46xQLQ3aTuE7ssaQ==}
    engines: {node: '>=6'}
    dev: true

  /camelcase-css@2.0.1:
    resolution: {integrity: sha512-QOSvevhslijgYwRx6Rv7zKdMF8lbRmx+uQGx2+vDc+KI/eBnsy9kit5aj23AgGu3pa4t9AgwbnXWqS+iOY+2aA==}
    engines: {node: '>= 6'}

  /camelcase-keys@6.2.2:
    resolution: {integrity: sha512-YrwaA0vEKazPBkn0ipTiMpSajYDSe+KjQfrjhcBMxJt/znbvlHd8Pw/Vamaz5EB4Wfhs3SUR3Z9mwRu/P3s3Yg==}
    engines: {node: '>=8'}
    dependencies:
      camelcase: 5.3.1
      map-obj: 4.3.0
      quick-lru: 4.0.1
    dev: true

  /camelcase@5.3.1:
    resolution: {integrity: sha512-L28STB170nwWS63UjtlEOE3dldQApaJXZkOI1uMFfzf3rRuPegHaHesyee+YxQ+W6SvRDQV6UrdOdRiR153wJg==}
    engines: {node: '>=6'}
    dev: true

  /camelcase@6.3.0:
    resolution: {integrity: sha512-Gmy6FhYlCY7uOElZUSbxo2UCDH8owEk996gkbrpsgGtrJLM3J7jGxl9Ic7Qwwj4ivOE5AWZWRMecDdF7hqGjFA==}
    engines: {node: '>=10'}

  /caniuse-lite@1.0.30001481:
    resolution: {integrity: sha512-KCqHwRnaa1InZBtqXzP98LPg0ajCVujMKjqKDhZEthIpAsJl/YEIa3YvXjGXPVqzZVguccuu7ga9KOE1J9rKPQ==}

  /ccount@2.0.1:
    resolution: {integrity: sha512-eyrF0jiFpY+3drT6383f1qhkbGsLSifNAjA61IUjZjmLCWjItY6LB9ft9YhoDgwfmclB2zhu51Lc7+95b8NRAg==}

  /chai@4.3.7:
    resolution: {integrity: sha512-HLnAzZ2iupm25PlN0xFreAlBA5zaBSv3og0DdeGA4Ar6h6rJ3A0rolRUKJhSF2V10GZKDgWF/VmAEsNWjCRB+A==}
    engines: {node: '>=4'}
    dependencies:
      assertion-error: 1.1.0
      check-error: 1.0.2
      deep-eql: 4.1.3
      get-func-name: 2.0.0
      loupe: 2.3.6
      pathval: 1.1.1
      type-detect: 4.0.8
    dev: true

  /chalk@2.4.2:
    resolution: {integrity: sha512-Mti+f9lpJNcwF4tWV8/OrTTtF1gZi+f8FqlyAdouralcFWFQWF2+NgCHShjkCb+IFBLq9buZwE1xckQU4peSuQ==}
    engines: {node: '>=4'}
    dependencies:
      ansi-styles: 3.2.1
      escape-string-regexp: 1.0.5
      supports-color: 5.5.0

  /chalk@4.1.2:
    resolution: {integrity: sha512-oKnbhFyRIXpUuez8iBMmyEa4nbj4IOQyuhc/wy9kY7/WVPcwIO9VA668Pu8RkO7+0G76SLROeyw9CpQ061i4mA==}
    engines: {node: '>=10'}
    dependencies:
      ansi-styles: 4.3.0
      supports-color: 7.2.0

  /chalk@5.2.0:
    resolution: {integrity: sha512-ree3Gqw/nazQAPuJJEy+avdl7QfZMcUvmHIKgEZkGL+xOBzRvup5Hxo6LHuMceSxOabuJLJm5Yp/92R9eMmMvA==}
    engines: {node: ^12.17.0 || ^14.13 || >=16.0.0}

  /character-entities-html4@2.1.0:
    resolution: {integrity: sha512-1v7fgQRj6hnSwFpq1Eu0ynr/CDEw0rXo2B61qXrLNdHZmPKgb7fqS1a2JwF0rISo9q77jDI8VMEHoApn8qDoZA==}

  /character-entities-legacy@3.0.0:
    resolution: {integrity: sha512-RpPp0asT/6ufRm//AJVwpViZbGM/MkjQFxJccQRHmISF/22NBtsHqAWmL+/pmkPWoIUJdWyeVleTl1wydHATVQ==}

  /character-entities@2.0.2:
    resolution: {integrity: sha512-shx7oQ0Awen/BRIdkjkvz54PnEEI/EjwXDSIZp86/KKdbafHh1Df/RYGBhn4hbe2+uKC9FnT5UCEdyPz3ai9hQ==}

  /character-reference-invalid@2.0.1:
    resolution: {integrity: sha512-iBZ4F4wRbyORVsu0jPV7gXkOsGYjGHPmAyv+HiHG8gi5PtC9KI2j1+v8/tlibRvjoWX027ypmG/n0HtO5t7unw==}

  /chardet@0.7.0:
    resolution: {integrity: sha512-mT8iDcrh03qDGRRmoA2hmBJnxpllMR+0/0qlzjqZES6NdiWDcZkCNAk4rPFZ9Q85r27unkiNNg8ZOiwZXBHwcA==}
    dev: true

  /check-error@1.0.2:
    resolution: {integrity: sha512-BrgHpW9NURQgzoNyjfq0Wu6VFO6D7IZEmJNdtgNqpzGG8RuNFHt2jQxWlAs4HMe119chBnv+34syEZtc6IhLtA==}
    dev: true

  /chokidar@3.5.3:
    resolution: {integrity: sha512-Dr3sfKRP6oTcjf2JmUmFJfeVMvXBdegxB0iVQ5eb2V10uFJUCAS8OByZdVAyVb8xXNz3GjjTgj9kLWsZTqE6kw==}
    engines: {node: '>= 8.10.0'}
    dependencies:
      anymatch: 3.1.3
      braces: 3.0.2
      glob-parent: 5.1.2
      is-binary-path: 2.1.0
      is-glob: 4.0.3
      normalize-path: 3.0.0
      readdirp: 3.6.0
    optionalDependencies:
      fsevents: 2.3.2

  /chownr@2.0.0:
    resolution: {integrity: sha512-bIomtDF5KGpdogkLd9VspvFzk9KfpyyGlS8YFVZl7TGPBHL5snIOnxeshwVgPteQ9b4Eydl+pVbIyE1DcvCWgQ==}
    engines: {node: '>=10'}
    dev: true

  /ci-info@3.8.0:
    resolution: {integrity: sha512-eXTggHWSooYhq49F2opQhuHWgzucfF2YgODK4e1566GQs5BIfP30B0oenwBJHfWxAs2fyPB1s7Mg949zLf61Yw==}
    engines: {node: '>=8'}

  /cli-boxes@3.0.0:
    resolution: {integrity: sha512-/lzGpEWL/8PfI0BmBOPRwp0c/wFNX1RdUML3jK/RcSBA9T8mZDdQpqYBKtCFTOfQbwPqWEOpjqW+Fnayc0969g==}
    engines: {node: '>=10'}

  /cli-cursor@3.1.0:
    resolution: {integrity: sha512-I/zHAwsKf9FqGoXM4WWRACob9+SNukZTd94DWF57E4toouRulbCxcUh6RKUEOQlYTHJnzkPMySvPNaaSLNfLZw==}
    engines: {node: '>=8'}
    dependencies:
      restore-cursor: 3.1.0
    dev: true

  /cli-cursor@4.0.0:
    resolution: {integrity: sha512-VGtlMu3x/4DOtIUwEkRezxUZ2lBacNJCHash0N0WeZDBS+7Ux1dm3XWAgWYxLJFMMdOeXMHXorshEFhbMSGelg==}
    engines: {node: ^12.20.0 || ^14.13.1 || >=16.0.0}
    dependencies:
      restore-cursor: 4.0.0

  /cli-spinners@2.6.1:
    resolution: {integrity: sha512-x/5fWmGMnbKQAaNwN+UZlV79qBLM9JFnJuJ03gIi5whrob0xV0ofNVHy9DhwGdsMJQc2OKv0oGmLzvaqvAVv+g==}
    engines: {node: '>=6'}
    dev: true

  /cli-spinners@2.8.0:
    resolution: {integrity: sha512-/eG5sJcvEIwxcdYM86k5tPwn0MUzkX5YY3eImTGpJOZgVe4SdTMY14vQpcxgBzJ0wXwAYrS8E+c3uHeK4JNyzQ==}
    engines: {node: '>=6'}

  /cliui@6.0.0:
    resolution: {integrity: sha512-t6wbgtoCXvAzst7QgXxJYqPt0usEfbgQdftEPbLL/cvv6HPE5VgvqCuAIDR0NgU52ds6rFwqrgakNLrHEjCbrQ==}
    dependencies:
      string-width: 4.2.3
      strip-ansi: 6.0.1
      wrap-ansi: 6.2.0
    dev: true

  /cliui@7.0.4:
    resolution: {integrity: sha512-OcRE68cOsVMXp1Yvonl/fzkQOyjLSu/8bhPDfQt0e0/Eb283TKP20Fs2MqoPsr9SwA595rRCA+QMzYc9nBP+JQ==}
    dependencies:
      string-width: 4.2.3
      strip-ansi: 6.0.1
      wrap-ansi: 7.0.0
    dev: true

  /cliui@8.0.1:
    resolution: {integrity: sha512-BSeNnyus75C4//NQ9gQt1/csTXyo/8Sb+afLAkzAptFuMsod9HFokGNudZpi/oQV73hnVK+sR+5PVRMd+Dr7YQ==}
    engines: {node: '>=12'}
    dependencies:
      string-width: 4.2.3
      strip-ansi: 6.0.1
      wrap-ansi: 7.0.0
    dev: true

  /clone@1.0.4:
    resolution: {integrity: sha512-JQHZ2QMW6l3aH/j6xCqQThY/9OH4D/9ls34cgkUBiEeocRTU04tHfKPBsUK1PqZCUQM7GiA0IIXJSuXHI64Kbg==}
    engines: {node: '>=0.8'}

  /clsx@1.2.1:
    resolution: {integrity: sha512-EcR6r5a8bj6pu3ycsa/E/cKVGuTgZJZdsyUYHOksG/UHIiKfjxzRxYJpyVBwYaQeOvghal9fcc4PidlgzugAQg==}
    engines: {node: '>=6'}
    dev: false

  /code-block-writer@12.0.0:
    resolution: {integrity: sha512-q4dMFMlXtKR3XNBHyMHt/3pwYNA69EDk00lloMOaaUMKPUXBw6lpXtbu3MMVG6/uOihGnRDOlkyqsONEUj60+w==}
    dev: true

  /color-convert@1.9.3:
    resolution: {integrity: sha512-QfAUtd+vFdAtFQcC8CCyYt1fYWxSqAiK2cSD6zDB8N3cpsEBAvRxp9zOGg6G/SHHJYAT88/az/IuDGALsNVbGg==}
    dependencies:
      color-name: 1.1.3

  /color-convert@2.0.1:
    resolution: {integrity: sha512-RRECPsj7iu/xb5oKYcsFHSppFNnsj/52OVTRKb4zP5onXwVF3zVmmToNcOfGC+CRDpfK/U584fMg38ZHCaElKQ==}
    engines: {node: '>=7.0.0'}
    dependencies:
      color-name: 1.1.4

  /color-name@1.1.3:
    resolution: {integrity: sha512-72fSenhMw2HZMTVHeCA9KCmpEIbzWiQsjN+BHcBbS9vr1mtt+vJjPdksIBNUmKAW8TFUDPJK5SUU3QhE9NEXDw==}

  /color-name@1.1.4:
    resolution: {integrity: sha512-dOy+3AuW3a2wNbZHIuMZpTcgjGuLU/uBL/ubcZF9OXbDo8ff4O8yVp5Bf0efS8uEoYo5q4Fx7dY9OgQGXgAsQA==}

  /colors@1.2.5:
    resolution: {integrity: sha512-erNRLao/Y3Fv54qUa0LBB+//Uf3YwMUmdJinN20yMXm9zdKKqH9wt7R9IIVZ+K7ShzfpLV/Zg8+VyrBJYB4lpg==}
    engines: {node: '>=0.1.90'}
    dev: true

  /combined-stream@1.0.8:
    resolution: {integrity: sha512-FQN4MRfuJeHf7cBbBMJFXhKSDq+2kAArBlmRBvcvFE5BB1HZKXtSFASDhdlz9zOYwxh8lDdnvmMOe/+5cdoEdg==}
    engines: {node: '>= 0.8'}
    dependencies:
      delayed-stream: 1.0.0
    dev: true

  /comma-separated-tokens@2.0.3:
    resolution: {integrity: sha512-Fu4hJdvzeylCfQPp9SGWidpzrMs7tTrlu6Vb8XGaRGck8QSNZJJp538Wrb60Lax4fPwR64ViY468OIUTbRlGZg==}

<<<<<<< HEAD
  /commander@4.1.1:
    resolution: {integrity: sha512-NOKm8xhkzAjzFx8B2v5OAHT+u5pRQc2UCa2Vq9jYL/31o2wi9mxBA7LIFs3sV5VSC49z6pEhfbMULvShKj26WA==}
    engines: {node: '>= 6'}

  /commander@7.2.0:
    resolution: {integrity: sha512-QrWXB+ZQSVPmIWIhtEO9H+gwHaMGYiF5ChvoJ+K9ZGHG/sVsa6yiesAD1GC/x46sET00Xlwo1u49RVVVzvcSkw==}
    engines: {node: '>= 10'}

  /commander@9.5.0:
=======
  /commander/7.2.0:
    resolution: {integrity: sha512-QrWXB+ZQSVPmIWIhtEO9H+gwHaMGYiF5ChvoJ+K9ZGHG/sVsa6yiesAD1GC/x46sET00Xlwo1u49RVVVzvcSkw==}
    engines: {node: '>= 10'}
    dev: false

  /commander/9.5.0:
>>>>>>> 09998f31
    resolution: {integrity: sha512-KRs7WVDKg86PWiuAqhDrAQnTXZKraVcCc6vFdL14qrZ/DcWwuRo7VoiYXalXO7S5GKpqYiVEwCbgFDfxNHKJBQ==}
    engines: {node: ^12.20.0 || >=14}
    requiresBuild: true
    dev: true
    optional: true

  /common-ancestor-path@1.0.1:
    resolution: {integrity: sha512-L3sHRo1pXXEqX8VU28kfgUY+YGsk09hPqZiZmLacNib6XNTCM8ubYeT7ryXQw8asB1sKgcU5lkB7ONug08aB8w==}

  /concat-map@0.0.1:
    resolution: {integrity: sha512-/Srv4dswyQNBfohGpz9o6Yb3Gz3SrUDqBH5rTuhGR7ahtlbYKnVxw2bCFMRljaA7EXHaXZ8wsHdodFvbkhKmqg==}

  /concordance@5.0.4:
    resolution: {integrity: sha512-OAcsnTEYu1ARJqWVGwf4zh4JDfHZEaSNlNccFmt8YjB2l/n19/PF2viLINHc57vO4FKIAFl2FWASIGZZWZ2Kxw==}
    engines: {node: '>=10.18.0 <11 || >=12.14.0 <13 || >=14'}
    dependencies:
      date-time: 3.1.0
      esutils: 2.0.3
      fast-diff: 1.2.0
      js-string-escape: 1.0.1
      lodash: 4.17.21
      md5-hex: 3.0.1
      semver: 7.5.0
      well-known-symbols: 2.0.0
    dev: true

  /confusing-browser-globals@1.0.11:
    resolution: {integrity: sha512-JsPKdmh8ZkmnHxDk55FZ1TqVLvEQTvoByJZRN9jzI0UjxK/QgAmsphz7PGtqgPieQZ/CQcHWXCR7ATDNhGe+YA==}
    dev: true

  /convert-source-map@1.9.0:
    resolution: {integrity: sha512-ASFBup0Mz1uyiIjANan1jzLQami9z1PoYSZCiiYW2FczPbenXc45FZdBZLzOT+r6+iciuEModtmCti+hjaAk0A==}

  /cookie@0.5.0:
    resolution: {integrity: sha512-YZ3GUyn/o8gfKJlnlX7g7xq4gyO6OSuhGPKaaGssGB2qgDUS0gPgtTvoyZLTt9Ab6dC4hfc9dV5arkvc/OCmrw==}
    engines: {node: '>= 0.6'}

  /core-js-compat@3.30.1:
    resolution: {integrity: sha512-d690npR7MC6P0gq4npTl5n2VQeNAmUrJ90n+MHiKS7W2+xno4o3F5GDEuylSdi6EJ3VssibSGXOa1r3YXD3Mhw==}
    dependencies:
      browserslist: 4.21.5
    dev: true

  /cosmiconfig@6.0.0:
    resolution: {integrity: sha512-xb3ZL6+L8b9JLLCx3ZdoZy4+2ECphCMo2PwqgP1tlfVq6M6YReyzBJtvWWtbDSpNr9hn96pkCiZqUcFEc+54Qg==}
    engines: {node: '>=8'}
    dependencies:
      '@types/parse-json': 4.0.0
      import-fresh: 3.3.0
      parse-json: 5.2.0
      path-type: 4.0.0
      yaml: 1.10.2
    dev: true

  /cross-spawn@5.1.0:
    resolution: {integrity: sha512-pTgQJ5KC0d2hcY8eyL1IzlBPYjTkyH72XRZPnLyKus2mBfNjQs3klqbJU2VILqZryAZUt9JOb3h/mWMy23/f5A==}
    dependencies:
      lru-cache: 4.1.5
      shebang-command: 1.2.0
      which: 1.3.1
    dev: true

  /cross-spawn@7.0.3:
    resolution: {integrity: sha512-iRDPJKUPVEND7dHPO8rkbOnPpyDygcDFtWjpeWNCgy8WP2rXcxXL8TskReQl6OrB2G7+UJrags1q15Fudc7G6w==}
    engines: {node: '>= 8'}
    dependencies:
      path-key: 3.1.1
      shebang-command: 2.0.0
      which: 2.0.2

<<<<<<< HEAD
  /css-select@4.3.0:
=======
  /css-select/4.3.0:
>>>>>>> 09998f31
    resolution: {integrity: sha512-wPpOYtnsVontu2mODhA19JrqWxNsfdatRKd64kmpRbQgh1KtItko5sTnEpPdpSaJszTOhEMlF/RPz28qj4HqhQ==}
    dependencies:
      boolbase: 1.0.0
      css-what: 6.1.0
      domhandler: 4.3.1
      domutils: 2.8.0
      nth-check: 2.1.1
<<<<<<< HEAD

  /css-tree@1.1.3:
=======
    dev: false

  /css-tree/1.1.3:
>>>>>>> 09998f31
    resolution: {integrity: sha512-tRpdppF7TRazZrjJ6v3stzv93qxRcSsFmW6cX0Zm2NVKpxE1WV1HblnghVv9TreireHkqI/VDEsfolRF1p6y7Q==}
    engines: {node: '>=8.0.0'}
    dependencies:
      mdn-data: 2.0.14
      source-map: 0.6.1
<<<<<<< HEAD

  /css-what@6.1.0:
    resolution: {integrity: sha512-HTUrgRJ7r4dsZKU6GjmpfRK1O76h97Z8MfS1G0FozR+oF2kG6Vfe8JE6zwrkbxigziPHinCJ+gCPjA9EaBDtRw==}
    engines: {node: '>= 6'}

  /cssesc@3.0.0:
    resolution: {integrity: sha512-/Tb/JcjK111nNScGob5MNtsntNM1aCNUDipB/TkwZFhyDrrE47SOx/18wF2bbjgc3ZzCSKW1T5nt5EbFoAz/Vg==}
    engines: {node: '>=4'}
    hasBin: true
=======
    dev: false

  /css-what/6.1.0:
    resolution: {integrity: sha512-HTUrgRJ7r4dsZKU6GjmpfRK1O76h97Z8MfS1G0FozR+oF2kG6Vfe8JE6zwrkbxigziPHinCJ+gCPjA9EaBDtRw==}
    engines: {node: '>= 6'}
    dev: false

  /cssesc/3.0.0:
    resolution: {integrity: sha512-/Tb/JcjK111nNScGob5MNtsntNM1aCNUDipB/TkwZFhyDrrE47SOx/18wF2bbjgc3ZzCSKW1T5nt5EbFoAz/Vg==}
    engines: {node: '>=4'}
    hasBin: true
    dev: true

  /csso/4.2.0:
    resolution: {integrity: sha512-wvlcdIbf6pwKEk7vHj8/Bkc0B4ylXZruLvOgs9doS5eOsOpuodOV2zJChSpkp+pRpYQLQMeF04nr3Z68Sta9jA==}
    engines: {node: '>=8.0.0'}
    dependencies:
      css-tree: 1.1.3
    dev: false

  /cssom/0.3.8:
    resolution: {integrity: sha512-b0tGHbfegbhPJpxpiBPU2sCkigAqtM9O121le6bbOlgyV+NyGyCmVfJ6QW9eRjz8CpNfWEOYBIMIGRYkLwsIYg==}
    dev: true
>>>>>>> 09998f31

  /csso@4.2.0:
    resolution: {integrity: sha512-wvlcdIbf6pwKEk7vHj8/Bkc0B4ylXZruLvOgs9doS5eOsOpuodOV2zJChSpkp+pRpYQLQMeF04nr3Z68Sta9jA==}
    engines: {node: '>=8.0.0'}
    dependencies:
      css-tree: 1.1.3

  /cssstyle@3.0.0:
    resolution: {integrity: sha512-N4u2ABATi3Qplzf0hWbVCdjenim8F3ojEXpBDF5hBpjzW182MjNGLqfmQ0SkSPeQ+V86ZXgeH8aXj6kayd4jgg==}
    engines: {node: '>=14'}
    dependencies:
      rrweb-cssom: 0.6.0
    dev: true

  /csstype@2.6.21:
    resolution: {integrity: sha512-Z1PhmomIfypOpoMjRQB70jfvy/wxT50qW08YXO5lMIJkrdq4yOTR+AW7FqutScmB9NkLwxo+jU+kZLbofZZq/w==}

  /csv-generate@3.4.3:
    resolution: {integrity: sha512-w/T+rqR0vwvHqWs/1ZyMDWtHHSJaN06klRqJXBEpDJaM/+dZkso0OKh1VcuuYvK3XM53KysVNq8Ko/epCK8wOw==}
    dev: true

  /csv-parse@4.16.3:
    resolution: {integrity: sha512-cO1I/zmz4w2dcKHVvpCr7JVRu8/FymG5OEpmvsZYlccYolPBLoVGKUHgNoc4ZGkFeFlWGEDmMyBM+TTqRdW/wg==}
    dev: true

  /csv-stringify@5.6.5:
    resolution: {integrity: sha512-PjiQ659aQ+fUTQqSrd1XEDnOr52jh30RBurfzkscaE2tPaFsDH5wOAHJiw8XAHphRknCwMUE9KRayc4K/NbO8A==}
    dev: true

  /csv@5.5.3:
    resolution: {integrity: sha512-QTaY0XjjhTQOdguARF0lGKm5/mEq9PD9/VhZZegHDIBq2tQwgNpHc3dneD4mGo2iJs+fTKv5Bp0fZ+BRuY3Z0g==}
    engines: {node: '>= 0.1.90'}
    dependencies:
      csv-generate: 3.4.3
      csv-parse: 4.16.3
      csv-stringify: 5.6.5
      stream-transform: 2.1.3
    dev: true

<<<<<<< HEAD
  /data-uri-to-buffer@4.0.1:
    resolution: {integrity: sha512-0R9ikRb668HB7QDxT1vkpuUBtqc53YyAwMwGeUFKRojY/NWKvdZ+9UYtRfGmhqNbRkTSVpMbmyhXipFFv2cb/A==}
    engines: {node: '>= 12'}

  /data-urls@4.0.0:
    resolution: {integrity: sha512-/mMTei/JXPqvFqQtfyTowxmJVwr2PVAeCcDxyFf6LhoOu/09TX2OX3kb2wzi4DMXcfj4OItwDOnhl5oziPnT6g==}
    engines: {node: '>=14'}
=======
  /data-uri-to-buffer/4.0.1:
    resolution: {integrity: sha512-0R9ikRb668HB7QDxT1vkpuUBtqc53YyAwMwGeUFKRojY/NWKvdZ+9UYtRfGmhqNbRkTSVpMbmyhXipFFv2cb/A==}
    engines: {node: '>= 12'}
    dev: false

  /data-urls/3.0.2:
    resolution: {integrity: sha512-Jy/tj3ldjZJo63sVAvg6LHt2mHvl4V6AgRAmNDtLdm7faqtsx+aJG42rsyCo9JCoRVKwPFzKlIPx3DIibwSIaQ==}
    engines: {node: '>=12'}
>>>>>>> 09998f31
    dependencies:
      abab: 2.0.6
      whatwg-mimetype: 3.0.0
      whatwg-url: 12.0.1
    dev: true

  /date-time@3.1.0:
    resolution: {integrity: sha512-uqCUKXE5q1PNBXjPqvwhwJf9SwMoAHBgWJ6DcrnS5o+W2JOiIILl0JEdVD8SGujrNS02GGxgwAg2PN2zONgtjg==}
    engines: {node: '>=6'}
    dependencies:
      time-zone: 1.0.0
    dev: true

  /de-indent@1.0.2:
    resolution: {integrity: sha512-e/1zu3xH5MQryN2zdVaF0OrdNLUbvWxzMbi+iNA6Bky7l1RoP8a2fIbRocyHclXt/arDrrR6lL3TqFD9pMQTsg==}
    dev: true

  /debug@4.3.4:
    resolution: {integrity: sha512-PRWFHuSU3eDtQJPvnNY7Jcket1j0t5OuOsFzPPzsekD52Zl8qUfFIPEiswXqIvHWGVHOgX+7G/vCNNhehwxfkQ==}
    engines: {node: '>=6.0'}
    peerDependencies:
      supports-color: '*'
    peerDependenciesMeta:
      supports-color:
        optional: true
    dependencies:
      ms: 2.1.2

  /decamelize-keys@1.1.1:
    resolution: {integrity: sha512-WiPxgEirIV0/eIOMcnFBA3/IJZAZqKnwAwWyvvdi4lsr1WCN22nhdf/3db3DoZcUjTV2SqfzIwNyp6y2xs3nmg==}
    engines: {node: '>=0.10.0'}
    dependencies:
      decamelize: 1.2.0
      map-obj: 1.0.1
    dev: true

  /decamelize@1.2.0:
    resolution: {integrity: sha512-z2S+W9X73hAUUki+N+9Za2lBlun89zigOyGrsax+KUQ6wKW4ZoWpEYBkGhQjwAjjDCkWxhY0VKEhk8wzY7F5cA==}
    engines: {node: '>=0.10.0'}
    dev: true

  /decimal.js@10.4.3:
    resolution: {integrity: sha512-VBBaLc1MgL5XpzgIP7ny5Z6Nx3UrRkIViUkPUdtl9aya5amy3De1gsUUSB1g3+3sExYNjCAsAznmukyxCb1GRA==}
    dev: true

  /decode-named-character-reference@1.0.2:
    resolution: {integrity: sha512-O8x12RzrUF8xyVcY0KJowWsmaJxQbmy0/EtnNtHRpsOcT7dFk5W598coHqBVpmWo1oQQfsCqfCmkZN5DJrZVdg==}
    dependencies:
      character-entities: 2.0.2

  /deep-eql@4.1.3:
    resolution: {integrity: sha512-WaEtAOpRA1MQ0eohqZjpGD8zdI0Ovsm8mmFhaDN8dvDZzyoUMcYDnf5Y6iu7HTXxf8JDS23qWa4a+hKCDyOPzw==}
    engines: {node: '>=6'}
    dependencies:
      type-detect: 4.0.8
    dev: true

  /deep-is@0.1.4:
    resolution: {integrity: sha512-oIPzksmTg4/MriiaYGO+okXDT7ztn/w3Eptv/+gSIdMdKsJo0u4CfYNFJPy+4SKMuCqGw2wxnA+URMg3t8a/bQ==}
    dev: true

  /deepmerge-ts@4.3.0:
    resolution: {integrity: sha512-if3ZYdkD2dClhnXR5reKtG98cwyaRT1NeugQoAPTTfsOpV9kqyeiBF9Qa5RHjemb3KzD5ulqygv6ED3t5j9eJw==}
    engines: {node: '>=12.4.0'}

  /deepmerge@4.3.1:
    resolution: {integrity: sha512-3sUqbMEc77XqpdNO7FRyRog+eW3ph+GYCbj+rK+uYyRMuwsVy0rMiVtPn+QJlKFvWP/1PYpapqYn0Me2knFn+A==}
    engines: {node: '>=0.10.0'}

  /defaults@1.0.4:
    resolution: {integrity: sha512-eFuaLoy/Rxalv2kr+lqMlUnrDWV+3j4pljOIJgLIhI058IQfWJ7vXhyEIHu+HtC738klGALYxOKDO0bQP3tg8A==}
    dependencies:
      clone: 1.0.4

  /define-lazy-prop@2.0.0:
    resolution: {integrity: sha512-Ds09qNh8yw3khSjiJjiUInaGX9xlqZDY7JVryGxdxV7NPeuqQfplOpQ66yJFZut3jLa5zOwkXw1g9EI2uKh4Og==}
    engines: {node: '>=8'}

  /define-properties@1.2.0:
    resolution: {integrity: sha512-xvqAVKGfT1+UAvPwKTVw/njhdQ8ZhXK4lI0bCIuCMrp2up9nPnaDftrLtmpTazqd1o+UY4zgzU+avtMbDP+ldA==}
    engines: {node: '>= 0.4'}
    dependencies:
      has-property-descriptors: 1.0.0
      object-keys: 1.1.1
    dev: true

  /delayed-stream@1.0.0:
    resolution: {integrity: sha512-ZySD7Nf91aLB0RxL4KGrKHBXl7Eds1DAmEdcoVawXnLD7SDhpNgtuII2aAkg7a7QS41jxPSZ17p4VdGnMHk3MQ==}
    engines: {node: '>=0.4.0'}
    dev: true

  /dequal@2.0.3:
    resolution: {integrity: sha512-0je+qPKHEMohvfRTCEo3CrPG6cAzAYgmzKyxRiYSSDkS6eGJdyVJm7WaYA5ECaAD9wLB2T4EEeymA5aFVcYXCA==}
    engines: {node: '>=6'}

  /detect-indent@6.1.0:
    resolution: {integrity: sha512-reYkTUJAZb9gUuZ2RvVCNhVHdg62RHnJ7WJl8ftMi4diZ6NWlciOzQN88pUhSELEwflJht4oQDv0F0BMlwaYtA==}
    engines: {node: '>=8'}
    dev: true

  /detect-port@1.5.1:
    resolution: {integrity: sha512-aBzdj76lueB6uUst5iAs7+0H/oOjqI5D16XUWxlWMIMROhcM0rfsNVk93zTngq1dDNpoXRr++Sus7ETAExppAQ==}
    hasBin: true
    dependencies:
      address: 1.2.2
      debug: 4.3.4
    transitivePeerDependencies:
      - supports-color
    dev: true

  /devalue@4.3.0:
    resolution: {integrity: sha512-n94yQo4LI3w7erwf84mhRUkUJfhLoCZiLyoOZ/QFsDbcWNZePrLwbQpvZBUG2TNxwV3VjCKPxkiiQA6pe3TrTA==}

  /didyoumean@1.2.2:
    resolution: {integrity: sha512-gxtyfqMg7GKyhQmb056K7M3xszy/myH8w+B4RT+QXBQsvAOdc3XymqDDPHx1BgPgsdAA5SIifona89YtRATDzw==}

  /diff@5.1.0:
    resolution: {integrity: sha512-D+mk+qE8VC/PAUrlAU34N+VfXev0ghe5ywmpqrawphmVZc1bEfn56uo9qpyGp1p4xpzOHkSW4ztBd6L7Xx4ACw==}
    engines: {node: '>=0.3.1'}

  /dir-glob@3.0.1:
    resolution: {integrity: sha512-WkrWp9GR4KXfKGYzOLmTuGVi1UWFfws377n9cc55/tb6DuqyF6pcQ5AbiHEshaDpY9v6oaSr2XCDidGmMwdzIA==}
    engines: {node: '>=8'}
    dependencies:
      path-type: 4.0.0
    dev: true

  /dlv@1.1.3:
    resolution: {integrity: sha512-+HlytyjlPKnIG8XuRG8WvmBP8xs8P71y+SKKS6ZXWoEgLuePxtDoUEiH7WkdePWrQ5JBpE6aoVqfZfJUQkjXwA==}

  /doctrine@3.0.0:
    resolution: {integrity: sha512-yS+Q5i3hBf7GBkd4KG8a7eBNNWNGLTaEwwYWUijIYM7zrlYDM0BFXHjjPWlWZ1Rg7UaddZeIDmi9jF3HmqiQ2w==}
    engines: {node: '>=6.0.0'}
    dependencies:
      esutils: 2.0.3
    dev: true

<<<<<<< HEAD
  /dom-serializer@1.4.1:
=======
  /dom-serializer/1.4.1:
>>>>>>> 09998f31
    resolution: {integrity: sha512-VHwB3KfrcOOkelEG2ZOfxqLZdfkil8PtJi4P8N2MMXucZq2yLp75ClViUlOVwyoHEDjYU433Aq+5zWP61+RGag==}
    dependencies:
      domelementtype: 2.3.0
      domhandler: 4.3.1
      entities: 2.2.0
<<<<<<< HEAD

  /domelementtype@2.3.0:
    resolution: {integrity: sha512-OLETBj6w0OsagBwdXnPdN0cnMfF9opN69co+7ZrbfPGrdpPVNBUj02spi6B1N7wChLQiPn4CSH/zJvXw56gmHw==}

  /domexception@4.0.0:
=======
    dev: false

  /domelementtype/2.3.0:
    resolution: {integrity: sha512-OLETBj6w0OsagBwdXnPdN0cnMfF9opN69co+7ZrbfPGrdpPVNBUj02spi6B1N7wChLQiPn4CSH/zJvXw56gmHw==}
    dev: false

  /domexception/4.0.0:
>>>>>>> 09998f31
    resolution: {integrity: sha512-A2is4PLG+eeSfoTMA95/s4pvAoSo2mKtiM5jlHkAVewmiO8ISFTFKZjH7UAM1Atli/OT/7JHOrJRJiMKUZKYBw==}
    engines: {node: '>=12'}
    dependencies:
      webidl-conversions: 7.0.0
    dev: true

<<<<<<< HEAD
  /domhandler@4.3.1:
=======
  /domhandler/4.3.1:
>>>>>>> 09998f31
    resolution: {integrity: sha512-GrwoxYN+uWlzO8uhUXRl0P+kHE4GtVPfYzVLcUxPL7KNdHKj66vvlhiweIHqYYXWlw+T8iLMp42Lm67ghw4WMQ==}
    engines: {node: '>= 4'}
    dependencies:
      domelementtype: 2.3.0
<<<<<<< HEAD

  /domutils@2.8.0:
=======
    dev: false

  /domutils/2.8.0:
>>>>>>> 09998f31
    resolution: {integrity: sha512-w96Cjofp72M5IIhpjgobBimYEfoPjx1Vx0BSX9P30WBdZW2WIKU0T1Bd0kz2eNZ9ikjKgHbEyKx8BB6H1L3h3A==}
    dependencies:
      dom-serializer: 1.4.1
      domelementtype: 2.3.0
      domhandler: 4.3.1
<<<<<<< HEAD

  /dotenv@10.0.0:
=======
    dev: false

  /dotenv/10.0.0:
>>>>>>> 09998f31
    resolution: {integrity: sha512-rlBi9d8jpv9Sf1klPjNfFAuWDjKLwTIJJ/VxtoTwIR6hnZxcEOQCZg2oIL3MWBYw5GpUDKOEnND7LXTbIpQ03Q==}
    engines: {node: '>=10'}
    dev: true

  /dset@3.1.2:
    resolution: {integrity: sha512-g/M9sqy3oHe477Ar4voQxWtaPIFw1jTdKZuomOjhCcBx9nHUNn0pu6NopuFFrTh/TRZIKEj+76vLWFu9BNKk+Q==}
    engines: {node: '>=4'}

  /duplexer@0.1.2:
    resolution: {integrity: sha512-jtD6YG370ZCIi/9GTaJKQxWTZD045+4R4hTk/x1UyoqadyJ9x9CgSi1RlVDQF8U2sxLLSnFkCaMihqljHIWgMg==}
    dev: true

  /eastasianwidth@0.2.0:
    resolution: {integrity: sha512-I88TYZWc9XiYHRQ4/3c5rjjfgkjhLyW2luGIheGERbNQ6OY7yTybanSpDXZa8y7VUP9YmDcYa+eyq4ca7iLqWA==}

  /ejs@3.1.9:
    resolution: {integrity: sha512-rC+QVNMJWv+MtPgkt0y+0rVEIdbtxVADApW9JXrUVlzHetgcyczP/E7DJmWJ4fJCZF2cPcBk0laWO9ZHMG3DmQ==}
    engines: {node: '>=0.10.0'}
    hasBin: true
    dependencies:
      jake: 10.8.5
    dev: true

  /electron-to-chromium@1.4.377:
    resolution: {integrity: sha512-H3BYG6DW5Z+l0xcfXaicJGxrpA4kMlCxnN71+iNX+dBLkRMOdVJqFJiAmbNZZKA1zISpRg17JR03qGifXNsJtw==}

  /emmet@2.4.2:
    resolution: {integrity: sha512-YgmsMkhUgzhJMgH5noGudfxqrQn1bapvF0y7C1e7A0jWFImsRrrvVslzyZz0919NED/cjFOpVWx7c973V+2S/w==}
    dependencies:
      '@emmetio/abbreviation': 2.3.1
      '@emmetio/css-abbreviation': 2.1.6

  /emoji-regex@8.0.0:
    resolution: {integrity: sha512-MSjYzcWNOA0ewAHpz0MxpYFvwg6yjy1NG3xteoqz644VCo/RPgnr1/GGt+ic3iJTzQ8Eu3TdM14SawnVUmGE6A==}

  /emoji-regex@9.2.2:
    resolution: {integrity: sha512-L18DaJsXSUk2+42pv8mLs5jJT2hqFkFE4j21wOmgbUqsZ2hL72NsUU785g9RXgo3s0ZNgVl42TiHp3ZtOv/Vyg==}

  /end-of-stream@1.4.4:
    resolution: {integrity: sha512-+uw1inIHVPQoaVuHzRyXd21icM+cnt4CzD5rW+NC1wjOUSTOs+Te7FOv7AhN7vS9x/oIyhLP5PR1H+phQAHu5Q==}
    dependencies:
      once: 1.4.0
    dev: true

  /enquirer@2.3.6:
    resolution: {integrity: sha512-yjNnPr315/FjS4zIsUxYguYUPP2e1NK4d7E7ZOLiyYCcbFBiTMyID+2wvm2w6+pZ/odMA7cRkjhsPbltwBOrLg==}
    engines: {node: '>=8.6'}
    dependencies:
      ansi-colors: 4.1.3
    dev: true

<<<<<<< HEAD
  /entities@2.2.0:
    resolution: {integrity: sha512-p92if5Nz619I0w+akJrLZH0MX0Pb5DX39XOwQTtXSdQQOaYH03S1uIQp4mhOZtAXrxq4ViO67YTiLBo2638o9A==}

  /entities@4.5.0:
    resolution: {integrity: sha512-V0hjH4dGPh9Ao5p0MoRY6BVqtwCjhz6vI5LT8AJ55H+4g9/4vbHx1I54fS0XuclLhDHArPQCiMjDxjaL8fPxhw==}
=======
  /entities/2.2.0:
    resolution: {integrity: sha512-p92if5Nz619I0w+akJrLZH0MX0Pb5DX39XOwQTtXSdQQOaYH03S1uIQp4mhOZtAXrxq4ViO67YTiLBo2638o9A==}
    dev: false

  /entities/4.4.0:
    resolution: {integrity: sha512-oYp7156SP8LkeGD0GF85ad1X9Ai79WtRsZ2gxJqtBuzH+98YUV6jkHEKlZkMbcrjJjIVJNIDP/3WL9wQkoPbWA==}
>>>>>>> 09998f31
    engines: {node: '>=0.12'}
    dev: true

  /error-ex@1.3.2:
    resolution: {integrity: sha512-7dFHNmqeFSEt2ZBsCriorKnn3Z2pj+fd9kmI6QoWw4//DL+icEBfc0U7qJCisqrTsKTjw4fNFy2pW9OqStD84g==}
    dependencies:
      is-arrayish: 0.2.1
    dev: true

  /es-abstract@1.21.2:
    resolution: {integrity: sha512-y/B5POM2iBnIxCiernH1G7rC9qQoM77lLIMQLuob0zhp8C56Po81+2Nj0WFKnd0pNReDTnkYryc+zhOzpEIROg==}
    engines: {node: '>= 0.4'}
    dependencies:
      array-buffer-byte-length: 1.0.0
      available-typed-arrays: 1.0.5
      call-bind: 1.0.2
      es-set-tostringtag: 2.0.1
      es-to-primitive: 1.2.1
      function.prototype.name: 1.1.5
      get-intrinsic: 1.2.0
      get-symbol-description: 1.0.0
      globalthis: 1.0.3
      gopd: 1.0.1
      has: 1.0.3
      has-property-descriptors: 1.0.0
      has-proto: 1.0.1
      has-symbols: 1.0.3
      internal-slot: 1.0.5
      is-array-buffer: 3.0.2
      is-callable: 1.2.7
      is-negative-zero: 2.0.2
      is-regex: 1.1.4
      is-shared-array-buffer: 1.0.2
      is-string: 1.0.7
      is-typed-array: 1.1.10
      is-weakref: 1.0.2
      object-inspect: 1.12.3
      object-keys: 1.1.1
      object.assign: 4.1.4
      regexp.prototype.flags: 1.5.0
      safe-regex-test: 1.0.0
      string.prototype.trim: 1.2.7
      string.prototype.trimend: 1.0.6
      string.prototype.trimstart: 1.0.6
      typed-array-length: 1.0.4
      unbox-primitive: 1.0.2
      which-typed-array: 1.1.9
    dev: true

  /es-module-lexer@1.2.0:
    resolution: {integrity: sha512-2BMfqBDeVCcOlLaL1ZAfp+D868SczNpKArrTM3dhpd7dK/OVlogzY15qpUngt+LMTq5UC/csb9vVQAgupucSbA==}
    dev: false

  /es-module-lexer@1.2.1:
    resolution: {integrity: sha512-9978wrXM50Y4rTMmW5kXIC09ZdXQZqkE4mxhwkd8VbzsGkXGPgV4zWuqQJgCEzYngdo2dYDa0l8xhX4fkSwJSg==}

  /es-set-tostringtag@2.0.1:
    resolution: {integrity: sha512-g3OMbtlwY3QewlqAiMLI47KywjWZoEytKr8pf6iTC8uJq5bIAH52Z9pnQ8pVL6whrCto53JZDuUIsifGeLorTg==}
    engines: {node: '>= 0.4'}
    dependencies:
      get-intrinsic: 1.2.0
      has: 1.0.3
      has-tostringtag: 1.0.0
    dev: true

  /es-shim-unscopables@1.0.0:
    resolution: {integrity: sha512-Jm6GPcCdC30eMLbZ2x8z2WuRwAws3zTBBKuusffYVUrNj/GVSUAZ+xKMaUpfNDR5IbyNA5LJbaecoUVbmUcB1w==}
    dependencies:
      has: 1.0.3
    dev: true

  /es-to-primitive@1.2.1:
    resolution: {integrity: sha512-QCOllgZJtaUo9miYBcLChTUaHNjJF3PYs1VidD7AwiEj1kYxKeQTctLAezAOH5ZKRH0g2IgPn6KwB4IT8iRpvA==}
    engines: {node: '>= 0.4'}
    dependencies:
      is-callable: 1.2.7
      is-date-object: 1.0.5
      is-symbol: 1.0.4
    dev: true

  /esbuild@0.17.18:
    resolution: {integrity: sha512-z1lix43jBs6UKjcZVKOw2xx69ffE2aG0PygLL5qJ9OS/gy0Ewd1gW/PUQIOIQGXBHWNywSc0floSKoMFF8aK2w==}
    engines: {node: '>=12'}
    hasBin: true
    requiresBuild: true
    optionalDependencies:
      '@esbuild/android-arm': 0.17.18
      '@esbuild/android-arm64': 0.17.18
      '@esbuild/android-x64': 0.17.18
      '@esbuild/darwin-arm64': 0.17.18
      '@esbuild/darwin-x64': 0.17.18
      '@esbuild/freebsd-arm64': 0.17.18
      '@esbuild/freebsd-x64': 0.17.18
      '@esbuild/linux-arm': 0.17.18
      '@esbuild/linux-arm64': 0.17.18
      '@esbuild/linux-ia32': 0.17.18
      '@esbuild/linux-loong64': 0.17.18
      '@esbuild/linux-mips64el': 0.17.18
      '@esbuild/linux-ppc64': 0.17.18
      '@esbuild/linux-riscv64': 0.17.18
      '@esbuild/linux-s390x': 0.17.18
      '@esbuild/linux-x64': 0.17.18
      '@esbuild/netbsd-x64': 0.17.18
      '@esbuild/openbsd-x64': 0.17.18
      '@esbuild/sunos-x64': 0.17.18
      '@esbuild/win32-arm64': 0.17.18
      '@esbuild/win32-ia32': 0.17.18
      '@esbuild/win32-x64': 0.17.18

  /escalade@3.1.1:
    resolution: {integrity: sha512-k0er2gUkLf8O0zKJiAhmkTnJlTvINGv7ygDNPbeIsX/TJjGJZHuh9B2UxbsaEkmlEo9MfhrSzmhIlhRlI2GXnw==}
    engines: {node: '>=6'}

  /escape-string-regexp@1.0.5:
    resolution: {integrity: sha512-vbRorB5FUQWvla16U8R/qgaFIya2qGzwDrNmCZuYKrbdSUMG6I1ZCGQRefkRVhuOkIGVne7BQ35DSfo1qvJqFg==}
    engines: {node: '>=0.8.0'}

  /escape-string-regexp@4.0.0:
    resolution: {integrity: sha512-TtpcNJ3XAzx3Gq8sWRzJaVajRs0uVxA2YAkdb1jm2YkPz4G6egUFAyA3n5vtEIZefPk5Wa4UXbKuS5fKkJWdgA==}
    engines: {node: '>=10'}
    dev: true

  /escape-string-regexp@5.0.0:
    resolution: {integrity: sha512-/veY75JbMK4j1yjvuUxuVsiS/hr/4iHs9FTT6cgTexxdE0Ly/glccBAkloH/DofkjRbZU3bnoj38mOmhkZ0lHw==}
    engines: {node: '>=12'}

  /escodegen@2.0.0:
    resolution: {integrity: sha512-mmHKys/C8BFUGI+MAWNcSYoORYLMdPzjrknd2Vc+bUsjN5bXcr8EhrNB+UTqfL1y3I9c4fw2ihgtMPQLBRiQxw==}
    engines: {node: '>=6.0'}
    hasBin: true
    dependencies:
      esprima: 4.0.1
      estraverse: 5.3.0
      esutils: 2.0.3
      optionator: 0.8.3
    optionalDependencies:
      source-map: 0.6.1
    dev: true

  /eslint-config-prettier@8.8.0(eslint@8.39.0):
    resolution: {integrity: sha512-wLbQiFre3tdGgpDv67NQKnJuTlcUVYHas3k+DZCc2U2BadthoEY4B7hLPvAxaqdyOGCzuLfii2fqGph10va7oA==}
    hasBin: true
    peerDependencies:
      eslint: '>=7.0.0'
    dependencies:
      eslint: 8.39.0
    dev: true

  /eslint-scope@5.1.1:
    resolution: {integrity: sha512-2NxwbF/hZ0KpepYN0cNbo+FN6XoK7GaHlQhgx/hIZl6Va0bF45RQOOwhLIy8lQDbuCiadSLCBnH2CFYquit5bw==}
    engines: {node: '>=8.0.0'}
    dependencies:
      esrecurse: 4.3.0
      estraverse: 4.3.0
    dev: true

  /eslint-scope@7.2.0:
    resolution: {integrity: sha512-DYj5deGlHBfMt15J7rdtyKNq/Nqlv5KfU4iodrQ019XESsRnwXH9KAE0y3cwtUHDo2ob7CypAnCqefh6vioWRw==}
    engines: {node: ^12.22.0 || ^14.17.0 || >=16.0.0}
    dependencies:
      esrecurse: 4.3.0
      estraverse: 5.3.0
    dev: true

  /eslint-visitor-keys@3.4.0:
    resolution: {integrity: sha512-HPpKPUBQcAsZOsHAFwTtIKcYlCje62XB7SEAcxjtmW6TD1WVpkS6i6/hOVtTZIl4zGj/mBqpFVGvaDneik+VoQ==}
    engines: {node: ^12.22.0 || ^14.17.0 || >=16.0.0}
    dev: true

  /eslint@8.39.0:
    resolution: {integrity: sha512-mwiok6cy7KTW7rBpo05k6+p4YVZByLNjAZ/ACB9DRCu4YDRwjXI01tWHp6KAUWelsBetTxKK/2sHB0vdS8Z2Og==}
    engines: {node: ^12.22.0 || ^14.17.0 || >=16.0.0}
    hasBin: true
    dependencies:
      '@eslint-community/eslint-utils': 4.4.0(eslint@8.39.0)
      '@eslint-community/regexpp': 4.5.0
      '@eslint/eslintrc': 2.0.2
      '@eslint/js': 8.39.0
      '@humanwhocodes/config-array': 0.11.8
      '@humanwhocodes/module-importer': 1.0.1
      '@nodelib/fs.walk': 1.2.8
      ajv: 6.12.6
      chalk: 4.1.2
      cross-spawn: 7.0.3
      debug: 4.3.4
      doctrine: 3.0.0
      escape-string-regexp: 4.0.0
      eslint-scope: 7.2.0
      eslint-visitor-keys: 3.4.0
      espree: 9.5.1
      esquery: 1.5.0
      esutils: 2.0.3
      fast-deep-equal: 3.1.3
      file-entry-cache: 6.0.1
      find-up: 5.0.0
      glob-parent: 6.0.2
      globals: 13.20.0
      grapheme-splitter: 1.0.4
      ignore: 5.2.4
      import-fresh: 3.3.0
      imurmurhash: 0.1.4
      is-glob: 4.0.3
      is-path-inside: 3.0.3
      js-sdsl: 4.4.0
      js-yaml: 4.1.0
      json-stable-stringify-without-jsonify: 1.0.1
      levn: 0.4.1
      lodash.merge: 4.6.2
      minimatch: 3.1.2
      natural-compare: 1.4.0
      optionator: 0.9.1
      strip-ansi: 6.0.1
      strip-json-comments: 3.1.1
      text-table: 0.2.0
    transitivePeerDependencies:
      - supports-color
    dev: true

  /espree@9.5.1:
    resolution: {integrity: sha512-5yxtHSZXRSW5pvv3hAlXM5+/Oswi1AUFqBmbibKb5s6bp3rGIDkyXU6xCoyuuLhijr4SFwPrXRoZjz0AZDN9tg==}
    engines: {node: ^12.22.0 || ^14.17.0 || >=16.0.0}
    dependencies:
      acorn: 8.8.2
      acorn-jsx: 5.3.2(acorn@8.8.2)
      eslint-visitor-keys: 3.4.0
    dev: true

  /esprima@4.0.1:
    resolution: {integrity: sha512-eGuFFw7Upda+g4p+QHvnW0RyTX/SVeJBDM/gCtMARO0cLuT2HcEKnTPvhjV6aGeqrCB/sbNop0Kszm0jsaWU4A==}
    engines: {node: '>=4'}
    hasBin: true

  /esquery@1.5.0:
    resolution: {integrity: sha512-YQLXUplAwJgCydQ78IMJywZCceoqk1oH01OERdSAJc/7U2AylwjhSCLDEtqwg811idIS/9fIU5GjG73IgjKMVg==}
    engines: {node: '>=0.10'}
    dependencies:
      estraverse: 5.3.0
    dev: true

  /esrecurse@4.3.0:
    resolution: {integrity: sha512-KmfKL3b6G+RXvP8N1vr3Tq1kL/oCFgn2NYXEtqP8/L3pKapUA4G8cFVaoF3SU323CD4XypR/ffioHmkti6/Tag==}
    engines: {node: '>=4.0'}
    dependencies:
      estraverse: 5.3.0
    dev: true

  /estraverse@4.3.0:
    resolution: {integrity: sha512-39nnKffWz8xN1BU/2c79n9nB9HDzo0niYUqx6xyqUnyoAnQyyWpOTdZEeiCch8BBu515t4wp9ZmgVfVhn9EBpw==}
    engines: {node: '>=4.0'}
    dev: true

  /estraverse@5.3.0:
    resolution: {integrity: sha512-MMdARuVEQziNTeJD8DgMqmhwR11BRQ/cBP+pLtYdSTnf3MIO8fFeiINEbX36ZdNlfU/7A9f3gUw49B3oQsvwBA==}
    engines: {node: '>=4.0'}
    dev: true

  /estree-util-attach-comments@2.1.1:
    resolution: {integrity: sha512-+5Ba/xGGS6mnwFbXIuQiDPTbuTxuMCooq3arVv7gPZtYpjp+VXH/NkHAP35OOefPhNG/UGqU3vt/LTABwcHX0w==}
    dependencies:
      '@types/estree': 1.0.1
    dev: false

  /estree-util-build-jsx@2.2.2:
    resolution: {integrity: sha512-m56vOXcOBuaF+Igpb9OPAy7f9w9OIkb5yhjsZuaPm7HoGi4oTOQi0h2+yZ+AtKklYFZ+rPC4n0wYCJCEU1ONqg==}
    dependencies:
      '@types/estree-jsx': 1.0.0
      estree-util-is-identifier-name: 2.1.0
      estree-walker: 3.0.3
    dev: false

  /estree-util-is-identifier-name@2.1.0:
    resolution: {integrity: sha512-bEN9VHRyXAUOjkKVQVvArFym08BTWB0aJPppZZr0UNyAqWsLaVfAqP7hbaTJjzHifmB5ebnR8Wm7r7yGN/HonQ==}
    dev: false

  /estree-util-to-js@1.2.0:
    resolution: {integrity: sha512-IzU74r1PK5IMMGZXUVZbmiu4A1uhiPgW5hm1GjcOfr4ZzHaMPpLNJjR7HjXiIOzi25nZDrgFTobHTkV5Q6ITjA==}
    dependencies:
      '@types/estree-jsx': 1.0.0
      astring: 1.8.4
      source-map: 0.7.4
    dev: false

  /estree-util-visit@1.2.1:
    resolution: {integrity: sha512-xbgqcrkIVbIG+lI/gzbvd9SGTJL4zqJKBFttUl5pP27KhAjtMKbX/mQXJ7qgyXpMgVy/zvpm0xoQQaGL8OloOw==}
    dependencies:
      '@types/estree-jsx': 1.0.0
      '@types/unist': 2.0.6
    dev: false

  /estree-walker@2.0.2:
    resolution: {integrity: sha512-Rfkk/Mp/DL7JVje3u18FxFujQlTNR2q6QfMSMB7AvCBx91NGj/ba3kCfza0f6dVDbw7YlRf/nDrn7pQrCCyQ/w==}

  /estree-walker@3.0.3:
    resolution: {integrity: sha512-7RUKfXgSMMkzt6ZuXmqapOurLGPPfgj6l9uRZ7lRGolvk0y2yocc35LdcxKC5PQZdn2DMqioAQ2NoWcrTKmm6g==}
    dependencies:
      '@types/estree': 1.0.1

  /esutils@2.0.3:
    resolution: {integrity: sha512-kVscqXk4OCp68SZ0dkgEKVi6/8ij300KBWTJq32P/dYeWTSwK41WyTxalN1eRmA5Z9UU/LX9D7FWSmV9SAYx6g==}
    engines: {node: '>=0.10.0'}
    dev: true

  /events@3.3.0:
    resolution: {integrity: sha512-mQw+2fkQbALzQ7V0MY0IqdnXNOeTtP4r0lN9z7AAawCXgqea7bDii20AYrIBrFd/Hx0M2Ocz6S111CaFkUcb0Q==}
    engines: {node: '>=0.8.x'}

  /execa@5.1.1:
    resolution: {integrity: sha512-8uSpZZocAZRBAPIEINJj3Lo9HyGitllczc27Eh5YYojjMFMn8yHMDMaUHE2Jqfq05D/wucwI4JGURyXt1vchyg==}
    engines: {node: '>=10'}
    dependencies:
      cross-spawn: 7.0.3
      get-stream: 6.0.1
      human-signals: 2.1.0
      is-stream: 2.0.1
      merge-stream: 2.0.0
      npm-run-path: 4.0.1
      onetime: 5.1.2
      signal-exit: 3.0.7
      strip-final-newline: 2.0.0
    dev: false

  /execa@6.1.0:
    resolution: {integrity: sha512-QVWlX2e50heYJcCPG0iWtf8r0xjEYfz/OYLGDYH+IyjWezzPNxz63qNFOu0l4YftGWuizFVZHHs8PrLU5p2IDA==}
    engines: {node: ^12.20.0 || ^14.13.1 || >=16.0.0}
    dependencies:
      cross-spawn: 7.0.3
      get-stream: 6.0.1
      human-signals: 3.0.1
      is-stream: 3.0.0
      merge-stream: 2.0.0
      npm-run-path: 5.1.0
      onetime: 6.0.0
      signal-exit: 3.0.7
      strip-final-newline: 3.0.0

  /extend-shallow@2.0.1:
    resolution: {integrity: sha512-zCnTtlxNoAiDc3gqY2aYAWFx7XWWiasuF2K8Me5WbN8otHKTUKBwjPtNpRs/rbUZm7KxWAaNj7P1a/p52GbVug==}
    engines: {node: '>=0.10.0'}
    dependencies:
      is-extendable: 0.1.1

  /extend@3.0.2:
    resolution: {integrity: sha512-fjquC59cD7CyW6urNXK0FBufkZcoiGG80wTuPujX590cB5Ttln20E2UB4S/WARVqhXffZl2LNgS+gQdPIIim/g==}

  /extendable-error@0.1.7:
    resolution: {integrity: sha512-UOiS2in6/Q0FK0R0q6UY9vYpQ21mr/Qn1KOnte7vsACuNJf514WvCCUHSRCPcgjPT2bAhNIJdlE6bVap1GKmeg==}
    dev: true

  /external-editor@3.1.0:
    resolution: {integrity: sha512-hMQ4CX1p1izmuLYyZqLMO/qGNw10wSv9QDCPfzXfyFrOaCSSoRfqE1Kf1s5an66J5JZC62NewG+mK49jOCtQew==}
    engines: {node: '>=4'}
    dependencies:
      chardet: 0.7.0
      iconv-lite: 0.4.24
      tmp: 0.0.33
    dev: true

  /fast-deep-equal@3.1.3:
    resolution: {integrity: sha512-f3qQ9oQy9j2AhBe/H9VC91wLmKBCCU/gDOnKNAYG5hswO7BLKj09Hc5HYNz9cGI++xlpDCIgDaitVs03ATR84Q==}
    dev: true

  /fast-diff@1.2.0:
    resolution: {integrity: sha512-xJuoT5+L99XlZ8twedaRf6Ax2TgQVxvgZOYoPKqZufmJib0tL2tegPBOZb1pVNgIhlqDlA0eO0c3wBvQcmzx4w==}
    dev: true

  /fast-glob@3.2.12:
    resolution: {integrity: sha512-DVj4CQIYYow0BlaelwK1pHl5n5cRSJfM60UA0zK891sVInoPri2Ekj7+e1CT3/3qxXenpI+nBBmQAcJPJgaj4w==}
    engines: {node: '>=8.6.0'}
    dependencies:
      '@nodelib/fs.stat': 2.0.5
      '@nodelib/fs.walk': 1.2.8
      glob-parent: 5.1.2
      merge2: 1.4.1
      micromatch: 4.0.5

  /fast-glob@3.2.7:
    resolution: {integrity: sha512-rYGMRwip6lUMvYD3BTScMwT1HtAs2d71SMv66Vrxs0IekGZEjhM0pcMfjQPnknBt2zeCwQMEupiN02ZP4DiT1Q==}
    engines: {node: '>=8'}
    dependencies:
      '@nodelib/fs.stat': 2.0.5
      '@nodelib/fs.walk': 1.2.8
      glob-parent: 5.1.2
      merge2: 1.4.1
      micromatch: 4.0.5
    dev: true

  /fast-json-stable-stringify@2.1.0:
    resolution: {integrity: sha512-lhd/wF+Lk98HZoTCtlVraHtfh5XYijIjalXck7saUtuanSDyLMxnHhSXEDJqHxD7msR8D0uCmqlkwjCV8xvwHw==}
    dev: true

  /fast-levenshtein@2.0.6:
    resolution: {integrity: sha512-DCXu6Ifhqcks7TZKY3Hxp3y6qphY5SJZmrWMDrKcERSOXWQdMhU9Ig/PYrzyw/ul9jOIyh0N4M0tbC5hodg8dw==}
    dev: true

  /fastq@1.15.0:
    resolution: {integrity: sha512-wBrocU2LCXXa+lWBt8RoIRD89Fi8OdABODa/kEnyeyjS5aZO5/GNvI5sEINADqP/h8M29UHTHUb53sUu5Ihqdw==}
    dependencies:
      reusify: 1.0.4

  /fault@2.0.1:
    resolution: {integrity: sha512-WtySTkS4OKev5JtpHXnib4Gxiurzh5NCGvWrFaZ34m6JehfTUhKZvn9njTfw48t6JumVQOmrKqpmGcdwxnhqBQ==}
    dependencies:
      format: 0.2.2
    dev: false

  /fetch-blob@3.2.0:
    resolution: {integrity: sha512-7yAQpD2UMJzLi1Dqv7qFYnPbaPx7ZfFK6PiIxQ4PfkGPyNyl2Ugx+a/umUonmKqjhM4DnfbMvdX6otXq83soQQ==}
    engines: {node: ^12.20 || >= 14.13}
    dependencies:
      node-domexception: 1.0.0
      web-streams-polyfill: 3.2.1

  /fflate@0.7.4:
    resolution: {integrity: sha512-5u2V/CDW15QM1XbbgS+0DfPxVB+jUKhWEKuuFuHncbk3tEEqzmoXL+2KyOFuKGqOnmdIy0/davWF1CkuwtibCw==}
    dev: true

<<<<<<< HEAD
  /figures@3.2.0:
=======
  /fetch-blob/3.2.0:
    resolution: {integrity: sha512-7yAQpD2UMJzLi1Dqv7qFYnPbaPx7ZfFK6PiIxQ4PfkGPyNyl2Ugx+a/umUonmKqjhM4DnfbMvdX6otXq83soQQ==}
    engines: {node: ^12.20 || >= 14.13}
    dependencies:
      node-domexception: 1.0.0
      web-streams-polyfill: 3.2.1
    dev: false

  /figures/3.2.0:
>>>>>>> 09998f31
    resolution: {integrity: sha512-yaduQFRKLXYOGgEn6AZau90j3ggSOyiqXU0F9JZfeXYhNa+Jk4X+s45A2zg5jns87GAFa34BBm2kXw4XpNcbdg==}
    engines: {node: '>=8'}
    dependencies:
      escape-string-regexp: 1.0.5
    dev: true

  /file-entry-cache@6.0.1:
    resolution: {integrity: sha512-7Gps/XWymbLk2QLYK4NzpMOrYjMhdIxXuIvy2QBsLE6ljuodKvdkWs/cpyJJ3CVIVpH0Oi1Hvg1ovbMzLdFBBg==}
    engines: {node: ^10.12.0 || >=12.0.0}
    dependencies:
      flat-cache: 3.0.4
    dev: true

  /filelist@1.0.4:
    resolution: {integrity: sha512-w1cEuf3S+DrLCQL7ET6kz+gmlJdbq9J7yXCSjK/OZCPA+qEN1WyF4ZAf0YYJa4/shHJra2t/d/r8SV4Ji+x+8Q==}
    dependencies:
      minimatch: 5.1.6
    dev: true

  /fill-range@7.0.1:
    resolution: {integrity: sha512-qOo9F+dMUmC2Lcb4BbVvnKJxTPjCm+RRpe4gDuGrzkL7mEVl/djYSu2OdQ2Pa302N4oqkSg9ir6jaLWJ2USVpQ==}
    engines: {node: '>=8'}
    dependencies:
      to-regex-range: 5.0.1

  /find-babel-config@2.0.0:
    resolution: {integrity: sha512-dOKT7jvF3hGzlW60Gc3ONox/0rRZ/tz7WCil0bqA1In/3I8f1BctpXahRnEKDySZqci7u+dqq93sZST9fOJpFw==}
    engines: {node: '>=16.0.0'}
    dependencies:
      json5: 2.2.3
      path-exists: 4.0.0
    dev: false

  /find-up@3.0.0:
    resolution: {integrity: sha512-1yD6RmLI1XBfxugvORwlck6f75tYL+iR0jqwsOrOxMZyGYqUuDhJ0l4AXdO1iX/FTs9cBAMEk1gWSEx1kSbylg==}
    engines: {node: '>=6'}
    dependencies:
      locate-path: 3.0.0
    dev: false

  /find-up@4.1.0:
    resolution: {integrity: sha512-PpOwAdQ/YlXQ2vj8a3h8IipDuYRi3wceVQQGYWxNINccq40Anw7BlsEXCMbt1Zt+OLA6Fq9suIpIWD0OsnISlw==}
    engines: {node: '>=8'}
    dependencies:
      locate-path: 5.0.0
      path-exists: 4.0.0

  /find-up@5.0.0:
    resolution: {integrity: sha512-78/PXT1wlLLDgTzDs7sjq9hzz0vXD+zn+7wypEe4fXQxCmdmqfGsEPQxmiCSQI3ajFV91bVSsvNtrJRiW6nGng==}
    engines: {node: '>=10'}
    dependencies:
      locate-path: 6.0.0
      path-exists: 4.0.0

  /find-yarn-workspace-root2@1.2.16:
    resolution: {integrity: sha512-hr6hb1w8ePMpPVUK39S4RlwJzi+xPLuVuG8XlwXU3KD5Yn3qgBWVfy3AzNlDhWvE1EORCE65/Qm26rFQt3VLVA==}
    dependencies:
      micromatch: 4.0.5
      pkg-dir: 4.2.0

  /flat-cache@3.0.4:
    resolution: {integrity: sha512-dm9s5Pw7Jc0GvMYbshN6zchCA9RgQlzzEZX3vylR9IqFfS8XciblUXOKfW6SiuJ0e13eDYZoZV5wdrev7P3Nwg==}
    engines: {node: ^10.12.0 || >=12.0.0}
    dependencies:
      flatted: 3.2.7
      rimraf: 3.0.2
    dev: true

  /flat@5.0.2:
    resolution: {integrity: sha512-b6suED+5/3rTpUBdG1gupIl8MPFCAMA0QXwmljLhvCUKcUvdE4gWky9zpuGCcXHOsz4J9wPGNWq6OKpmIzz3hQ==}
    hasBin: true
    dev: true

  /flatted@3.2.7:
    resolution: {integrity: sha512-5nqDSxl8nn5BSNxyR3n4I6eDmbolI6WT+QqR547RwxQapgjQBmtktdP+HTBb/a/zLsbzERTONyUB5pefh5TtjQ==}
    dev: true

  /follow-redirects@1.15.2:
    resolution: {integrity: sha512-VQLG33o04KaQ8uYi2tVNbdrWp1QWxNNea+nmIB4EVM28v0hmP17z7aG1+wAkNzVq4KeXTq3221ye5qTJP91JwA==}
    engines: {node: '>=4.0'}
    peerDependencies:
      debug: '*'
    peerDependenciesMeta:
      debug:
        optional: true
    dev: true

  /for-each@0.3.3:
    resolution: {integrity: sha512-jqYfLp7mo9vIyQf8ykW2v7A+2N4QjeCeI5+Dz9XraiO1ign81wjiH7Fb9vSOWvQfNtmSa4H2RoQTrrXivdUZmw==}
    dependencies:
      is-callable: 1.2.7
    dev: true

  /foreground-child@2.0.0:
    resolution: {integrity: sha512-dCIq9FpEcyQyXKCkyzmlPTFNgrCzPudOe+mhvJU5zAtlBnGVy2yKxtfsxK2tQBThwq225jcvBjpw1Gr40uzZCA==}
    engines: {node: '>=8.0.0'}
    dependencies:
      cross-spawn: 7.0.3
      signal-exit: 3.0.7
    dev: true

  /form-data@4.0.0:
    resolution: {integrity: sha512-ETEklSGi5t0QMZuiXoA/Q6vcnxcLQP5vdugSpuAyi6SVGi2clPPp+xgEhuMaHC+zGgn31Kd235W35f7Hykkaww==}
    engines: {node: '>= 6'}
    dependencies:
      asynckit: 0.4.0
      combined-stream: 1.0.8
      mime-types: 2.1.35
    dev: true

<<<<<<< HEAD
  /format@0.2.2:
    resolution: {integrity: sha512-wzsgA6WOq+09wrU1tsJ09udeR/YZRaeArL9e1wPbFg3GG2yDnC2ldKpxs4xunpFF9DgqCqOIra3bc1HWrJ37Ww==}
    engines: {node: '>=0.4.x'}
    dev: false

  /formdata-polyfill@4.0.10:
=======
  /formdata-polyfill/4.0.10:
>>>>>>> 09998f31
    resolution: {integrity: sha512-buewHzMvYL29jdeQTVILecSaZKnt/RJWjoZCF5OW60Z67/GmSLBkOFM7qh1PI3zFNtJbaZL5eQu1vLfazOwj4g==}
    engines: {node: '>=12.20.0'}
    dependencies:
      fetch-blob: 3.2.0
<<<<<<< HEAD

  /fraction.js@4.2.0:
=======
    dev: false

  /fraction.js/4.2.0:
>>>>>>> 09998f31
    resolution: {integrity: sha512-MhLuK+2gUcnZe8ZHlaaINnQLl0xRIGRfcGk2yl8xoQAfHrSsL3rYu6FCmBdkdbhc9EPlwyGHewaRsvwRMJtAlA==}

  /fs-constants@1.0.0:
    resolution: {integrity: sha512-y6OAwoSIf7FyjMIv94u+b5rdheZEjzR63GTyZJm5qh4Bi+2YgwLCcI/fPFZkL5PSixOt6ZNKm+w+Hfp/Bciwow==}
    dev: true

  /fs-extra@10.1.0:
    resolution: {integrity: sha512-oRXApq54ETRj4eMiFzGnHWGy+zo5raudjuxN0b8H7s/RU2oW0Wvsx9O0ACRN/kRq9E8Vu/ReskGB5o3ji+FzHQ==}
    engines: {node: '>=12'}
    dependencies:
      graceful-fs: 4.2.11
      jsonfile: 6.1.0
      universalify: 2.0.0
    dev: true

  /fs-extra@11.1.1:
    resolution: {integrity: sha512-MGIE4HOvQCeUCzmlHs0vXpih4ysz4wg9qiSAu6cd42lVwPbTM1TjV7RusoyQqMmk/95gdQZX72u+YW+c3eEpFQ==}
    engines: {node: '>=14.14'}
    dependencies:
      graceful-fs: 4.2.11
      jsonfile: 6.1.0
      universalify: 2.0.0
    dev: true

  /fs-extra@7.0.1:
    resolution: {integrity: sha512-YJDaCJZEnBmcbw13fvdAM9AwNOJwOzrE4pqMqBq5nFiEqXUqHwlK4B+3pUw6JNvfSPtX05xFHtYy/1ni01eGCw==}
    engines: {node: '>=6 <7 || >=8'}
    dependencies:
      graceful-fs: 4.2.11
      jsonfile: 4.0.0
      universalify: 0.1.2
    dev: true

  /fs-extra@8.1.0:
    resolution: {integrity: sha512-yhlQgA6mnOJUKOsRUFsgJdQCvkKhcz8tlZG5HBQfReYZy46OwLcY+Zia0mtdHsOo9y/hP+CxMN0TU9QxoOtG4g==}
    engines: {node: '>=6 <7 || >=8'}
    dependencies:
      graceful-fs: 4.2.11
      jsonfile: 4.0.0
      universalify: 0.1.2
    dev: true

  /fs-minipass@2.1.0:
    resolution: {integrity: sha512-V/JgOLFCS+R6Vcq0slCuaeWEdNC3ouDlJMNIsacH2VtALiu9mV4LPrHc5cDl8k5aw6J8jwgWWpiTo5RYhmIzvg==}
    engines: {node: '>= 8'}
    dependencies:
      minipass: 3.3.6
    dev: true

  /fs.realpath@1.0.0:
    resolution: {integrity: sha512-OO0pH2lK6a0hZnAdau5ItzHPI6pUlvI7jMVnxUQRtw4owF2wk8lOSabtGDCTP4Ggrg2MbGnWO9X8K1t4+fGMDw==}

  /fsevents@2.3.2:
    resolution: {integrity: sha512-xiqMQR4xAeHTuB9uWm+fFRcIOgKBMiOBP+eXiyT7jsgVCq1bkVygt00oASowB7EdtpOHaaPgKt812P9ab+DDKA==}
    engines: {node: ^8.16.0 || ^10.6.0 || >=11.0.0}
    os: [darwin]
    requiresBuild: true
    optional: true

  /function-bind@1.1.1:
    resolution: {integrity: sha512-yIovAzMX49sF8Yl58fSCWJ5svSLuaibPxXQJFLmBObTuCr0Mf1KiPopGM9NiFjiYBCbfaa2Fh6breQ6ANVTI0A==}

  /function.prototype.name@1.1.5:
    resolution: {integrity: sha512-uN7m/BzVKQnCUF/iW8jYea67v++2u7m5UgENbHRtdDVclOUP+FMPlCNdmk0h/ysGyo2tavMJEDqJAkJdRa1vMA==}
    engines: {node: '>= 0.4'}
    dependencies:
      call-bind: 1.0.2
      define-properties: 1.2.0
      es-abstract: 1.21.2
      functions-have-names: 1.2.3
    dev: true

  /functions-have-names@1.2.3:
    resolution: {integrity: sha512-xckBUXyTIqT97tq2x2AMb+g163b5JFysYk0x4qxNFwbfQkmNZoiRHb6sPzI9/QV33WeuvVYBUIiD4NzNIyqaRQ==}
    dev: true

  /gensync@1.0.0-beta.2:
    resolution: {integrity: sha512-3hN7NaskYvMDLQY55gnW3NQ+mesEAepTqlg+VEbj7zzqEMBVNhzcGYYeqFo/TlYz6eQiFcp1HcsCZO+nGgS8zg==}
    engines: {node: '>=6.9.0'}

  /get-caller-file@2.0.5:
    resolution: {integrity: sha512-DyFP3BM/3YHTQOCUL/w0OZHR0lpKeGrxotcHWcqNEdnltqFwXVfhEBQ94eIo34AfQpo0rGki4cyIiftY06h2Fg==}
    engines: {node: 6.* || 8.* || >= 10.*}
    dev: true

  /get-func-name@2.0.0:
    resolution: {integrity: sha512-Hm0ixYtaSZ/V7C8FJrtZIuBBI+iSgL+1Aq82zSu8VQNB4S3Gk8e7Qs3VwBDJAhmRZcFqkl3tQu36g/Foh5I5ig==}
    dev: true

  /get-intrinsic@1.2.0:
    resolution: {integrity: sha512-L049y6nFOuom5wGyRc3/gdTLO94dySVKRACj1RmJZBQXlbTMhtNIgkWkUHq+jYmZvKf14EW1EoJnnjbmoHij0Q==}
    dependencies:
      function-bind: 1.1.1
      has: 1.0.3
      has-symbols: 1.0.3
    dev: true

  /get-stream@6.0.1:
    resolution: {integrity: sha512-ts6Wi+2j3jQjqi70w5AlN8DFnkSwC+MqmxEzdEALB2qXZYV3X/b1CTfgPLGJNMeAWxdPfU8FO1ms3NUfaHCPYg==}
    engines: {node: '>=10'}

  /get-symbol-description@1.0.0:
    resolution: {integrity: sha512-2EmdH1YvIQiZpltCNgkuiUnyukzxM/R6NDJX31Ke3BG1Nq5b0S2PhX59UKi9vZpPDQVdqn+1IcaAwnzTT5vCjw==}
    engines: {node: '>= 0.4'}
    dependencies:
      call-bind: 1.0.2
      get-intrinsic: 1.2.0
    dev: true

  /github-slugger@1.5.0:
    resolution: {integrity: sha512-wIh+gKBI9Nshz2o46B0B3f5k/W+WI9ZAv6y5Dn5WJ5SK1t0TnDimB4WE5rmTD05ZAIn8HALCZVmCsvj0w0v0lw==}

  /github-slugger@2.0.0:
    resolution: {integrity: sha512-IaOQ9puYtjrkq7Y0Ygl9KDZnrf/aiUJYUpVf89y8kyaxbRG7Y1SrX/jaumrv81vc61+kiMempujsM3Yw7w5qcw==}

  /glob-parent@5.1.2:
    resolution: {integrity: sha512-AOIgSQCepiJYwP3ARnGx+5VnTu2HBYdzbGP45eLw1vr3zB3vZLeyed1sC9hnbcOc9/SrMyM5RPQrkGz4aS9Zow==}
    engines: {node: '>= 6'}
    dependencies:
      is-glob: 4.0.3

  /glob-parent@6.0.2:
    resolution: {integrity: sha512-XxwI8EOhVQgWp6iDL+3b0r86f4d6AX6zSU55HfB4ydCEuXLXc5FcYeOu+nnGftS4TEju/11rt4KJPTMgbfmv4A==}
    engines: {node: '>=10.13.0'}
    dependencies:
      is-glob: 4.0.3

  /glob@7.1.4:
    resolution: {integrity: sha512-hkLPepehmnKk41pUGm3sYxoFs/umurYfYJCerbXEyFIWcAzvpipAgVkBqqT9RBKMGjnq6kMuyYwha6csxbiM1A==}
    dependencies:
      fs.realpath: 1.0.0
      inflight: 1.0.6
      inherits: 2.0.4
      minimatch: 3.0.5
      once: 1.4.0
      path-is-absolute: 1.0.1
    dev: true

  /glob@7.1.6:
    resolution: {integrity: sha512-LwaxwyZ72Lk7vZINtNNrywX0ZuLyStrdDtabefZKAY5ZGJhVtgdznluResxNmPitE0SAO+O26sWTHeKSI2wMBA==}
    dependencies:
      fs.realpath: 1.0.0
      inflight: 1.0.6
      inherits: 2.0.4
      minimatch: 3.1.2
      once: 1.4.0
      path-is-absolute: 1.0.1

  /glob@7.2.3:
    resolution: {integrity: sha512-nFR0zLpU2YCaRxwoCJvL6UvCH2JFyFVIvwTLsIf21AuHlMskA1hhTdk+LlYJtOlYt9v6dvszD2BGRqBL+iQK9Q==}
    dependencies:
      fs.realpath: 1.0.0
      inflight: 1.0.6
      inherits: 2.0.4
      minimatch: 3.1.2
      once: 1.4.0
      path-is-absolute: 1.0.1
    dev: true

  /glob@8.1.0:
    resolution: {integrity: sha512-r8hpEjiQEYlF2QU0df3dS+nxxSIreXQS1qRhMJM0Q5NDdR386C7jb7Hwwod8Fgiuex+k0GFjgft18yvxm5XoCQ==}
    engines: {node: '>=12'}
    dependencies:
      fs.realpath: 1.0.0
      inflight: 1.0.6
      inherits: 2.0.4
      minimatch: 5.1.6
      once: 1.4.0
    dev: false

  /globals@11.12.0:
    resolution: {integrity: sha512-WOBp/EEGUiIsJSp7wcv/y6MO+lV9UoncWqxuFfm8eBwzWNgyfBd6Gz+IeKQ9jCmyhoH99g15M3T+QaVHFjizVA==}
    engines: {node: '>=4'}

  /globals@13.20.0:
    resolution: {integrity: sha512-Qg5QtVkCy/kv3FUSlu4ukeZDVf9ee0iXLAUYX13gbR17bnejFTzr4iS9bY7kwCf1NztRNm1t91fjOiyx4CSwPQ==}
    engines: {node: '>=8'}
    dependencies:
      type-fest: 0.20.2
    dev: true

  /globalthis@1.0.3:
    resolution: {integrity: sha512-sFdI5LyBiNTHjRd7cGPWapiHWMOXKyuBNX/cWJ3NfzrZQVa8GI/8cofCl74AOVqq9W5kNmguTIzJ/1s2gyI9wA==}
    engines: {node: '>= 0.4'}
    dependencies:
      define-properties: 1.2.0
    dev: true

  /globalyzer@0.1.0:
    resolution: {integrity: sha512-40oNTM9UfG6aBmuKxk/giHn5nQ8RVz/SS4Ir6zgzOv9/qC3kKZ9v4etGTcJbEl/NyVQH7FGU7d+X1egr57Md2Q==}

  /globby@11.1.0:
    resolution: {integrity: sha512-jhIXaOzy1sb8IyocaruWSn1TjmnBVs8Ayhcy83rmxNJ8q2uWKCAj3CnJY+KpGSXCueAPc0i05kVvVKtP1t9S3g==}
    engines: {node: '>=10'}
    dependencies:
      array-union: 2.1.0
      dir-glob: 3.0.1
      fast-glob: 3.2.12
      ignore: 5.2.4
      merge2: 1.4.1
      slash: 3.0.0
    dev: true

  /globrex@0.1.2:
    resolution: {integrity: sha512-uHJgbwAMwNFf5mLst7IWLNg14x1CkeqglJb/K3doi4dw6q2IvAAmM/Y81kevy83wP+Sst+nutFTYOGg3d1lsxg==}

  /gopd@1.0.1:
    resolution: {integrity: sha512-d65bNlIadxvpb/A2abVdlqKqV563juRnZ1Wtk6s1sIR8uNsXR70xqIzVqxVf1eTqDunwT2MkczEeaezCKTZhwA==}
    dependencies:
      get-intrinsic: 1.2.0
    dev: true

  /graceful-fs@4.2.11:
    resolution: {integrity: sha512-RbJ5/jmFcNNCcDV5o9eTnBLJ/HszWV0P73bc+Ff4nS/rJj+YaS6IGyiOL0VoBYX+l1Wrl3k63h/KrH+nhJ0XvQ==}

  /grapheme-splitter@1.0.4:
    resolution: {integrity: sha512-bzh50DW9kTPM00T8y4o8vQg89Di9oLJVLW/KaOGIXJWP/iqCN6WKYkbNOF04vFLJhwcpYUh9ydh/+5vpOqV4YQ==}
    dev: true

  /gray-matter@4.0.3:
    resolution: {integrity: sha512-5v6yZd4JK3eMI3FqqCouswVqwugaA9r4dNZB1wwcmrD02QkV5H0y7XBQW8QwQqEaZY1pM9aqORSORhJRdNK44Q==}
    engines: {node: '>=6.0'}
    dependencies:
      js-yaml: 3.14.1
      kind-of: 6.0.3
      section-matter: 1.0.0
      strip-bom-string: 1.0.0

  /hard-rejection@2.1.0:
    resolution: {integrity: sha512-VIZB+ibDhx7ObhAe7OVtoEbuP4h/MuOTHJ+J8h/eBXotJYl0fBgR72xDFCKgIh22OJZIOVNxBMWuhAr10r8HdA==}
    engines: {node: '>=6'}
    dev: true

  /has-bigints@1.0.2:
    resolution: {integrity: sha512-tSvCKtBr9lkF0Ex0aQiP9N+OpV4zi2r/Nee5VkRDbaqv35RLYMzbwQfFSZZH0kR+Rd6302UJZ2p/bJCEoR3VoQ==}
    dev: true

  /has-flag@3.0.0:
    resolution: {integrity: sha512-sKJf1+ceQBr4SMkvQnBDNDtf4TXpVhVGateu0t918bl30FnbE2m4vNLX+VWe/dpjlb+HugGYzW7uQXH98HPEYw==}
    engines: {node: '>=4'}

  /has-flag@4.0.0:
    resolution: {integrity: sha512-EykJT/Q1KjTWctppgIAgfSO0tKVuZUjhgMr17kqTumMl6Afv3EISleU7qZUzoXDFTAHTDC4NOoG/ZxU3EvlMPQ==}
    engines: {node: '>=8'}

  /has-package-exports@1.3.0:
    resolution: {integrity: sha512-e9OeXPQnmPhYoJ63lXC4wWe34TxEGZDZ3OQX9XRqp2VwsfLl3bQBy7VehLnd34g3ef8CmYlBLGqEMKXuz8YazQ==}
    dependencies:
      '@ljharb/has-package-exports-patterns': 0.0.2

  /has-property-descriptors@1.0.0:
    resolution: {integrity: sha512-62DVLZGoiEBDHQyqG4w9xCuZ7eJEwNmJRWw2VY84Oedb7WFcA27fiEVe8oUQx9hAUJ4ekurquucTGwsyO1XGdQ==}
    dependencies:
      get-intrinsic: 1.2.0
    dev: true

  /has-proto@1.0.1:
    resolution: {integrity: sha512-7qE+iP+O+bgF9clE5+UoBFzE65mlBiVj3tKCrlNQ0Ogwm0BjpT/gK4SlLYDMybDh5I3TCTKnPPa0oMG7JDYrhg==}
    engines: {node: '>= 0.4'}
    dev: true

  /has-symbols@1.0.3:
    resolution: {integrity: sha512-l3LCuF6MgDNwTDKkdYGEihYjt5pRPbEg46rtlmnSPlUbgmB8LOIrKJbYYFBSbnPaJexMKtiPO8hmeRjRz2Td+A==}
    engines: {node: '>= 0.4'}
    dev: true

  /has-tostringtag@1.0.0:
    resolution: {integrity: sha512-kFjcSNhnlGV1kyoGk7OXKSawH5JOb/LzUc5w9B02hOTO0dfFRjbHQKvg1d6cf3HbeUmtU9VbbV3qzZ2Teh97WQ==}
    engines: {node: '>= 0.4'}
    dependencies:
      has-symbols: 1.0.3
    dev: true

  /has@1.0.3:
    resolution: {integrity: sha512-f2dvO0VU6Oej7RkWJGrehjbzMAjFp5/VKPp5tTpWIV4JHHZK1/BxbFRtf/siA2SWTe09caDmVtYYzWEIbBS4zw==}
    engines: {node: '>= 0.4.0'}
    dependencies:
      function-bind: 1.1.1

  /hast-util-from-parse5@7.1.2:
    resolution: {integrity: sha512-Nz7FfPBuljzsN3tCQ4kCBKqdNhQE2l0Tn+X1ubgKBPRoiDIu1mL08Cfw4k7q71+Duyaw7DXDN+VTAp4Vh3oCOw==}
    dependencies:
      '@types/hast': 2.3.4
      '@types/unist': 2.0.6
      hastscript: 7.2.0
      property-information: 6.2.0
      vfile: 5.3.7
      vfile-location: 4.1.0
      web-namespaces: 2.0.1

  /hast-util-parse-selector@3.1.1:
    resolution: {integrity: sha512-jdlwBjEexy1oGz0aJ2f4GKMaVKkA9jwjr4MjAAI22E5fM/TXVZHuS5OpONtdeIkRKqAaryQ2E9xNQxijoThSZA==}
    dependencies:
      '@types/hast': 2.3.4

  /hast-util-raw@7.2.3:
    resolution: {integrity: sha512-RujVQfVsOrxzPOPSzZFiwofMArbQke6DJjnFfceiEbFh7S05CbPt0cYN+A5YeD3pso0JQk6O1aHBnx9+Pm2uqg==}
    dependencies:
      '@types/hast': 2.3.4
      '@types/parse5': 6.0.3
      hast-util-from-parse5: 7.1.2
      hast-util-to-parse5: 7.1.0
      html-void-elements: 2.0.1
      parse5: 6.0.1
      unist-util-position: 4.0.4
      unist-util-visit: 4.1.2
      vfile: 5.3.7
      web-namespaces: 2.0.1
      zwitch: 2.0.4

  /hast-util-to-estree@2.3.2:
    resolution: {integrity: sha512-YYDwATNdnvZi3Qi84iatPIl1lWpXba1MeNrNbDfJfVzEBZL8uUmtR7mt7bxKBC8kuAuvb0bkojXYZzsNHyHCLg==}
    dependencies:
      '@types/estree': 1.0.1
      '@types/estree-jsx': 1.0.0
      '@types/hast': 2.3.4
      '@types/unist': 2.0.6
      comma-separated-tokens: 2.0.3
      estree-util-attach-comments: 2.1.1
      estree-util-is-identifier-name: 2.1.0
      hast-util-whitespace: 2.0.1
      mdast-util-mdx-expression: 1.3.2
      mdast-util-mdxjs-esm: 1.3.1
      property-information: 6.2.0
      space-separated-tokens: 2.0.2
      style-to-object: 0.4.1
      unist-util-position: 4.0.4
      zwitch: 2.0.4
    transitivePeerDependencies:
      - supports-color
    dev: false

  /hast-util-to-html@8.0.4:
    resolution: {integrity: sha512-4tpQTUOr9BMjtYyNlt0P50mH7xj0Ks2xpo8M943Vykljf99HW6EzulIoJP1N3eKOSScEHzyzi9dm7/cn0RfGwA==}
    dependencies:
      '@types/hast': 2.3.4
      '@types/unist': 2.0.6
      ccount: 2.0.1
      comma-separated-tokens: 2.0.3
      hast-util-raw: 7.2.3
      hast-util-whitespace: 2.0.1
      html-void-elements: 2.0.1
      property-information: 6.2.0
      space-separated-tokens: 2.0.2
      stringify-entities: 4.0.3
      zwitch: 2.0.4

  /hast-util-to-parse5@7.1.0:
    resolution: {integrity: sha512-YNRgAJkH2Jky5ySkIqFXTQiaqcAtJyVE+D5lkN6CdtOqrnkLfGYYrEcKuHOJZlp+MwjSwuD3fZuawI+sic/RBw==}
    dependencies:
      '@types/hast': 2.3.4
      comma-separated-tokens: 2.0.3
      property-information: 6.2.0
      space-separated-tokens: 2.0.2
      web-namespaces: 2.0.1
      zwitch: 2.0.4

  /hast-util-whitespace@2.0.1:
    resolution: {integrity: sha512-nAxA0v8+vXSBDt3AnRUNjyRIQ0rD+ntpbAp4LnPkumc5M9yUbSMa4XDU9Q6etY4f1Wp4bNgvc1yjiZtsTTrSng==}

  /hastscript@7.2.0:
    resolution: {integrity: sha512-TtYPq24IldU8iKoJQqvZOuhi5CyCQRAbvDOX0x1eW6rsHSxa/1i2CCiptNTotGHJ3VoHRGmqiv6/D3q113ikkw==}
    dependencies:
      '@types/hast': 2.3.4
      comma-separated-tokens: 2.0.3
      hast-util-parse-selector: 3.1.1
      property-information: 6.2.0
      space-separated-tokens: 2.0.2

  /he@1.2.0:
    resolution: {integrity: sha512-F/1DnUGPopORZi0ni+CvrCgHQ5FyEAHRLSApuYWMmrbSwoN2Mn/7k+Gl38gJnR7yyDZk6WLXwiGod1JOWNDKGw==}
    hasBin: true
    dev: true

  /hosted-git-info@2.8.9:
    resolution: {integrity: sha512-mxIDAb9Lsm6DoOJ7xH+5+X4y1LU/4Hi50L9C5sIswK3JzULS4bwk1FvjdBgvYR4bzT4tuUQiC15FE2f5HbLvYw==}
    dev: true

  /html-encoding-sniffer@3.0.0:
    resolution: {integrity: sha512-oWv4T4yJ52iKrufjnyZPkrN0CH3QnrUqdB6In1g5Fe1mia8GmF36gnfNySxoZtxD5+NmYw1EElVXiBk93UeskA==}
    engines: {node: '>=12'}
    dependencies:
      whatwg-encoding: 2.0.0
    dev: true

  /html-escaper@2.0.2:
    resolution: {integrity: sha512-H2iMtd0I4Mt5eYiapRdIDjp+XzelXQ0tFE4JS7YFwFevXXMmOp9myNrUvCg0D6ws8iqkRPBfKHgbwig1SmlLfg==}
    dev: true

  /html-escaper@3.0.3:
    resolution: {integrity: sha512-RuMffC89BOWQoY0WKGpIhn5gX3iI54O6nRA0yC124NYVtzjmFWBIiFd8M0x+ZdX0P9R4lADg1mgP8C7PxGOWuQ==}

  /html-tags@3.3.1:
    resolution: {integrity: sha512-ztqyC3kLto0e9WbNp0aeP+M3kTt+nbaIveGmUxAtZa+8iFgKLUOD4YKM5j+f3QD89bra7UeumolZHKuOXnTmeQ==}
    engines: {node: '>=8'}
    dev: true

  /html-void-elements@2.0.1:
    resolution: {integrity: sha512-0quDb7s97CfemeJAnW9wC0hw78MtW7NU3hqtCD75g2vFlDLt36llsYD7uB7SUzojLMP24N5IatXf7ylGXiGG9A==}

  /http-proxy-agent@5.0.0:
    resolution: {integrity: sha512-n2hY8YdoRE1i7r6M0w9DIw5GgZN0G25P8zLCRQ8rjXtTU3vsNFBI/vWK/UIeE6g5MUUz6avwAPXmL6Fy9D/90w==}
    engines: {node: '>= 6'}
    dependencies:
      '@tootallnate/once': 2.0.0
      agent-base: 6.0.2
      debug: 4.3.4
    transitivePeerDependencies:
      - supports-color
    dev: true

  /https-proxy-agent@5.0.1:
    resolution: {integrity: sha512-dFcAjpTQFgoLMzC2VwU+C/CbS7uRL0lWmxDITmqm7C+7F0Odmj6s9l6alZc6AELXhrnggM2CeWSXHGOdX2YtwA==}
    engines: {node: '>= 6'}
    dependencies:
      agent-base: 6.0.2
      debug: 4.3.4
    transitivePeerDependencies:
      - supports-color
    dev: true

  /human-id@1.0.2:
    resolution: {integrity: sha512-UNopramDEhHJD+VR+ehk8rOslwSfByxPIZyJRfV739NDhN5LF1fa1MqnzKm2lGTQRjNrjK19Q5fhkgIfjlVUKw==}
    dev: true

  /human-signals@2.1.0:
    resolution: {integrity: sha512-B4FFZ6q/T2jhhksgkbEW3HBvWIfDW85snkQgawt07S7J5QXTk6BkNV+0yAeZrM5QpMAdYlocGoljn0sJ/WQkFw==}
    engines: {node: '>=10.17.0'}
    dev: false

  /human-signals@3.0.1:
    resolution: {integrity: sha512-rQLskxnM/5OCldHo+wNXbpVgDn5A17CUoKX+7Sokwaknlq7CdSnphy0W39GU8dw59XiCXmFXDg4fRuckQRKewQ==}
    engines: {node: '>=12.20.0'}

  /iconv-lite@0.4.24:
    resolution: {integrity: sha512-v3MXnZAcvnywkTUEZomIActle7RXXeedOR31wwl7VlyoXO4Qi9arvSenNQWne1TcRwhCL1HwLI21bEqdpj8/rA==}
    engines: {node: '>=0.10.0'}
    dependencies:
      safer-buffer: 2.1.2
    dev: true

  /iconv-lite@0.6.3:
    resolution: {integrity: sha512-4fCk79wshMdzMp2rH06qWrJE4iolqLhCUH+OiuIgU++RB0+94NlDL81atO7GX55uUKueo0txHNtvEyI6D7WdMw==}
    engines: {node: '>=0.10.0'}
    dependencies:
      safer-buffer: 2.1.2
    dev: true

  /ieee754@1.2.1:
    resolution: {integrity: sha512-dcyqhDvX1C46lXZcVqCpK+FtMRQVdIMN6/Df5js2zouUsqG7I6sFxitIC+7KYK29KdXOLHdu9zL4sFnoVQnqaA==}

  /ignore@5.2.4:
    resolution: {integrity: sha512-MAb38BcSbH0eHNBxn7ql2NH/kX33OkB3lZ1BNdh7ENeRChHTYsTvWrMubiIAMNS2llXEEgZ1MUOBtXChP3kaFQ==}
    engines: {node: '>= 4'}
    dev: true

  /image-size@1.0.2:
    resolution: {integrity: sha512-xfOoWjceHntRb3qFCrh5ZFORYH8XCdYpASltMhZ/Q0KZiOwjdE/Yl2QCiWdwD+lygV5bMCvauzgu5PxBX/Yerg==}
    engines: {node: '>=14.0.0'}
    hasBin: true
    dependencies:
      queue: 6.0.2
    dev: false

  /import-fresh@3.3.0:
    resolution: {integrity: sha512-veYYhQa+D1QBKznvhUHxb8faxlrwUnxseDAbAp457E0wLNio2bOSKnjYDhMj+YiAq61xrMGhQk9iXVk5FzgQMw==}
    engines: {node: '>=6'}
    dependencies:
      parent-module: 1.0.1
      resolve-from: 4.0.0
    dev: true

  /import-lazy@4.0.0:
    resolution: {integrity: sha512-rKtvo6a868b5Hu3heneU+L4yEQ4jYKLtjpnPeUdK7h0yzXGmyBTypknlkCvHFBqfX9YlorEiMM6Dnq/5atfHkw==}
    engines: {node: '>=8'}
    dev: true

  /import-meta-resolve@2.2.2:
    resolution: {integrity: sha512-f8KcQ1D80V7RnqVm+/lirO9zkOxjGxhaTC1IPrBGd3MEfNgmNG67tSUO9gTi2F3Blr2Az6g1vocaxzkVnWl9MA==}

  /imurmurhash@0.1.4:
    resolution: {integrity: sha512-JmXMZ6wuvDmLiHEml9ykzqO6lwFbof0GG4IkcGaENdCRDDmMVnny7s5HsIgHCbaq0w2MyPhDqkhTUgS2LU2PHA==}
    engines: {node: '>=0.8.19'}
    dev: true

  /indent-string@4.0.0:
    resolution: {integrity: sha512-EdDDZu4A2OyIK7Lr/2zG+w5jmbuk1DVBnEwREQvBzspBJkCEbRa8GxU1lghYcaGJCnRWibjDXlq779X1/y5xwg==}
    engines: {node: '>=8'}
    dev: true

  /inflight@1.0.6:
    resolution: {integrity: sha512-k92I/b08q4wvFscXCLvqfsHCrjrF7yiXsQuIVvVE7N82W3+aqpzuUdBbfhWcy/FZR3/4IgflMgKLOsvPDrGCJA==}
    dependencies:
      once: 1.4.0
      wrappy: 1.0.2

  /inherits@2.0.4:
    resolution: {integrity: sha512-k/vGaX4/Yla3WzyMCvTQOXYeIHvqOKtnqBduzTHpzpQZzAskKMhZ2K+EnBiSM9zGSoIFeMpXKxa4dYeZIQqewQ==}

  /inline-style-parser@0.1.1:
    resolution: {integrity: sha512-7NXolsK4CAS5+xvdj5OMMbI962hU/wvwoxk+LWR9Ek9bVtyuuYScDN6eS0rUm6TxApFpw7CX1o4uJzcd4AyD3Q==}
    dev: false

  /internal-slot@1.0.5:
    resolution: {integrity: sha512-Y+R5hJrzs52QCG2laLn4udYVnxsfny9CpOhNhUvk/SSSVyF6T27FzRbF0sroPidSu3X8oEAkOn2K804mjpt6UQ==}
    engines: {node: '>= 0.4'}
    dependencies:
      get-intrinsic: 1.2.0
      has: 1.0.3
      side-channel: 1.0.4
    dev: true

  /is-alphabetical@2.0.1:
    resolution: {integrity: sha512-FWyyY60MeTNyeSRpkM2Iry0G9hpr7/9kD40mD/cGQEuilcZYS4okz8SN2Q6rLCJ8gbCt6fN+rC+6tMGS99LaxQ==}

  /is-alphanumerical@2.0.1:
    resolution: {integrity: sha512-hmbYhX/9MUMF5uh7tOXyK/n0ZvWpad5caBA17GsC6vyuCqaWliRG5K1qS9inmUhEMaOBIW7/whAnSwveW/LtZw==}
    dependencies:
      is-alphabetical: 2.0.1
      is-decimal: 2.0.1

  /is-array-buffer@3.0.2:
    resolution: {integrity: sha512-y+FyyR/w8vfIRq4eQcM1EYgSTnmHXPqaF+IgzgraytCFq5Xh8lllDVmAZolPJiZttZLeFSINPYMaEJ7/vWUa1w==}
    dependencies:
      call-bind: 1.0.2
      get-intrinsic: 1.2.0
      is-typed-array: 1.1.10
    dev: true

  /is-arrayish@0.2.1:
    resolution: {integrity: sha512-zz06S8t0ozoDXMG+ube26zeCTNXcKIPJZJi8hBrF4idCLms4CG9QtK7qBl1boi5ODzFpjswb5JPmHCbMpjaYzg==}
    dev: true

  /is-bigint@1.0.4:
    resolution: {integrity: sha512-zB9CruMamjym81i2JZ3UMn54PKGsQzsJeo6xvN3HJJ4CAsQNB6iRutp2To77OfCNuoxspsIhzaPoO1zyCEhFOg==}
    dependencies:
      has-bigints: 1.0.2
    dev: true

  /is-binary-path@2.1.0:
    resolution: {integrity: sha512-ZMERYes6pDydyuGidse7OsHxtbI7WVeUEozgR/g7rd0xUimYNlvZRE/K2MgZTjWy725IfelLeVcEM97mmtRGXw==}
    engines: {node: '>=8'}
    dependencies:
      binary-extensions: 2.2.0

  /is-boolean-object@1.1.2:
    resolution: {integrity: sha512-gDYaKHJmnj4aWxyj6YHyXVpdQawtVLHU5cb+eztPGczf6cjuTdwve5ZIEfgXqH4e57An1D1AKf8CZ3kYrQRqYA==}
    engines: {node: '>= 0.4'}
    dependencies:
      call-bind: 1.0.2
      has-tostringtag: 1.0.0
    dev: true

  /is-buffer@2.0.5:
    resolution: {integrity: sha512-i2R6zNFDwgEHJyQUtJEk0XFi1i0dPFn/oqjK3/vPCcDeJvW5NQ83V8QbicfF1SupOaB0h8ntgBC2YiE7dfyctQ==}
    engines: {node: '>=4'}

  /is-callable@1.2.7:
    resolution: {integrity: sha512-1BC0BVFhS/p0qtw6enp8e+8OD0UrK0oFLztSjNzhcKA3WDuJxxAPXzPuPtKkjEY9UUoEWlX/8fgKeu2S8i9JTA==}
    engines: {node: '>= 0.4'}
    dev: true

  /is-ci@3.0.1:
    resolution: {integrity: sha512-ZYvCgrefwqoQ6yTyYUbQu64HsITZ3NfKX1lzaEYdkTDcfKzzCI/wthRRYKkdjHKFVgNiXKAKm65Zo1pk2as/QQ==}
    hasBin: true
    dependencies:
      ci-info: 3.8.0
    dev: true

  /is-core-module@2.12.0:
    resolution: {integrity: sha512-RECHCBCd/viahWmwj6enj19sKbHfJrddi/6cBDsNTKbNq0f7VeaUkBo60BqzvPqo/W54ChS62Z5qyun7cfOMqQ==}
    dependencies:
      has: 1.0.3

  /is-date-object@1.0.5:
    resolution: {integrity: sha512-9YQaSxsAiSwcvS33MBk3wTCVnWK+HhF8VZR2jRxehM16QcVOdHqPn4VPHmRK4lSr38n9JriurInLcP90xsYNfQ==}
    engines: {node: '>= 0.4'}
    dependencies:
      has-tostringtag: 1.0.0
    dev: true

  /is-decimal@2.0.1:
    resolution: {integrity: sha512-AAB9hiomQs5DXWcRB1rqsxGUstbRroFOPPVAomNk/3XHR5JyEZChOyTWe2oayKnsSsr/kcGqF+z6yuH6HHpN0A==}

  /is-docker@2.2.1:
    resolution: {integrity: sha512-F+i2BKsFrH66iaUFc0woD8sLy8getkwTwtOBjvs56Cx4CgJDeKQeqfz8wAYiSb8JOprWhHH5p77PbmYCvvUuXQ==}
    engines: {node: '>=8'}
    hasBin: true

  /is-docker@3.0.0:
    resolution: {integrity: sha512-eljcgEDlEns/7AXFosB5K/2nCM4P7FQPkGc/DWLy5rmFEWvZayGrik1d9/QIY5nJ4f9YsVvBkA6kJpHn9rISdQ==}
    engines: {node: ^12.20.0 || ^14.13.1 || >=16.0.0}
    hasBin: true

  /is-extendable@0.1.1:
    resolution: {integrity: sha512-5BMULNob1vgFX6EjQw5izWDxrecWK9AM72rugNr0TFldMOi0fj6Jk+zeKIt0xGj4cEfQIJth4w3OKWOJ4f+AFw==}
    engines: {node: '>=0.10.0'}

  /is-extglob@2.1.1:
    resolution: {integrity: sha512-SbKbANkN603Vi4jEZv49LeVJMn4yGwsbzZworEoyEiutsN3nJYdbO36zfhGJ6QEDpOZIFkDtnq5JRxmvl3jsoQ==}
    engines: {node: '>=0.10.0'}

  /is-fullwidth-code-point@3.0.0:
    resolution: {integrity: sha512-zymm5+u+sCsSWyD9qNaejV3DFvhCKclKdizYaJUuHA83RLjb7nSuGnddCHGv0hk+KY7BMAlsWeK4Ueg6EV6XQg==}
    engines: {node: '>=8'}

  /is-glob@4.0.3:
    resolution: {integrity: sha512-xelSayHH36ZgE7ZWhli7pW34hNbNl8Ojv5KVmkJD4hBdD3th8Tfk9vYasLM+mXWOZhFkgZfxhLSnrwRr4elSSg==}
    engines: {node: '>=0.10.0'}
    dependencies:
      is-extglob: 2.1.1

  /is-hexadecimal@2.0.1:
    resolution: {integrity: sha512-DgZQp241c8oO6cA1SbTEWiXeoxV42vlcJxgH+B3hi1AiqqKruZR3ZGF8In3fj4+/y/7rHvlOZLZtgJ/4ttYGZg==}

  /is-interactive@2.0.0:
    resolution: {integrity: sha512-qP1vozQRI+BMOPcjFzrjXuQvdak2pHNUMZoeG2eRbiSqyvbEf/wQtEOTOX1guk6E3t36RkaqiSt8A/6YElNxLQ==}
    engines: {node: '>=12'}

  /is-negative-zero@2.0.2:
    resolution: {integrity: sha512-dqJvarLawXsFbNDeJW7zAz8ItJ9cd28YufuuFzh0G8pNHjJMnY08Dv7sYX2uF5UpQOwieAeOExEYAWWfu7ZZUA==}
    engines: {node: '>= 0.4'}
    dev: true

  /is-number-object@1.0.7:
    resolution: {integrity: sha512-k1U0IRzLMo7ZlYIfzRu23Oh6MiIFasgpb9X76eqfFZAqwH44UI4KTBvBYIZ1dSL9ZzChTB9ShHfLkR4pdW5krQ==}
    engines: {node: '>= 0.4'}
    dependencies:
      has-tostringtag: 1.0.0
    dev: true

  /is-number@7.0.0:
    resolution: {integrity: sha512-41Cifkg6e8TylSpdtTpeLVMqvSBEVzTttHvERD741+pnZ8ANv0004MRL43QKPDlK9cGvNp6NZWZUBlbGXYxxng==}
    engines: {node: '>=0.12.0'}

  /is-path-inside@3.0.3:
    resolution: {integrity: sha512-Fd4gABb+ycGAmKou8eMftCupSir5lRxqf4aD/vd0cD2qc4HL07OjCeuHMr8Ro4CoMaeCKDB0/ECBOVWjTwUvPQ==}
    engines: {node: '>=8'}
    dev: true

  /is-plain-obj@1.1.0:
    resolution: {integrity: sha512-yvkRyxmFKEOQ4pNXCmJG5AEQNlXJS5LaONXo5/cLdTZdWvsZ1ioJEonLGAosKlMWE8lwUy/bJzMjcw8az73+Fg==}
    engines: {node: '>=0.10.0'}
    dev: true

  /is-plain-obj@4.1.0:
    resolution: {integrity: sha512-+Pgi+vMuUNkJyExiMBt5IlFoMyKnr5zhJ4Uspz58WOhBF5QoIZkFyNHIbBAtHwzVAgk5RtndVNsDRN61/mmDqg==}
    engines: {node: '>=12'}

  /is-potential-custom-element-name@1.0.1:
    resolution: {integrity: sha512-bCYeRA2rVibKZd+s2625gGnGF/t7DSqDs4dP7CrLA1m7jKWz6pps0LpYLJN8Q64HtmPKJ1hrN3nzPNKFEKOUiQ==}
    dev: true

  /is-reference@3.0.1:
    resolution: {integrity: sha512-baJJdQLiYaJdvFbJqXrcGv3WU3QCzBlUcI5QhbesIm6/xPsvmO+2CDoi/GMOFBQEQm+PXkwOPrp9KK5ozZsp2w==}
    dependencies:
      '@types/estree': 1.0.1
    dev: false

  /is-regex@1.1.4:
    resolution: {integrity: sha512-kvRdxDsxZjhzUX07ZnLydzS1TU/TJlTUHHY4YLL87e37oUA49DfkLqgy+VjFocowy29cKvcSiu+kIv728jTTVg==}
    engines: {node: '>= 0.4'}
    dependencies:
      call-bind: 1.0.2
      has-tostringtag: 1.0.0
    dev: true

  /is-shared-array-buffer@1.0.2:
    resolution: {integrity: sha512-sqN2UDu1/0y6uvXyStCOzyhAjCSlHceFoMKJW8W9EU9cvic/QdsZ0kEU93HEy3IUEFZIiH/3w+AH/UQbPHNdhA==}
    dependencies:
      call-bind: 1.0.2
    dev: true

  /is-stream@2.0.1:
    resolution: {integrity: sha512-hFoiJiTl63nn+kstHGBtewWSKnQLpyb155KHheA1l39uvtO9nWIop1p3udqPcUd/xbF1VLMO4n7OI6p7RbngDg==}
    engines: {node: '>=8'}
    dev: false

  /is-stream@3.0.0:
    resolution: {integrity: sha512-LnQR4bZ9IADDRSkvpqMGvt/tEJWclzklNgSw48V5EAaAeDd6qGvN8ei6k5p0tvxSR171VmGyHuTiAOfxAbr8kA==}
    engines: {node: ^12.20.0 || ^14.13.1 || >=16.0.0}

  /is-string@1.0.7:
    resolution: {integrity: sha512-tE2UXzivje6ofPW7l23cjDOMa09gb7xlAqG6jG5ej6uPV32TlWP3NKPigtaGeHNu9fohccRYvIiZMfOOnOYUtg==}
    engines: {node: '>= 0.4'}
    dependencies:
      has-tostringtag: 1.0.0
    dev: true

  /is-subdir@1.2.0:
    resolution: {integrity: sha512-2AT6j+gXe/1ueqbW6fLZJiIw3F8iXGJtt0yDrZaBhAZEG1raiTxKWU+IPqMCzQAXOUCKdA4UDMgacKH25XG2Cw==}
    engines: {node: '>=4'}
    dependencies:
      better-path-resolve: 1.0.0
    dev: true

  /is-symbol@1.0.4:
    resolution: {integrity: sha512-C/CPBqKWnvdcxqIARxyOh4v1UUEOCHpgDa0WYgpKDFMszcrPcffg5uhwSgPCLD2WWxmq6isisz87tzT01tuGhg==}
    engines: {node: '>= 0.4'}
    dependencies:
      has-symbols: 1.0.3
    dev: true

  /is-typed-array@1.1.10:
    resolution: {integrity: sha512-PJqgEHiWZvMpaFZ3uTc8kHPM4+4ADTlDniuQL7cU/UDA0Ql7F70yGfHph3cLNe+c9toaigv+DFzTJKhc2CtO6A==}
    engines: {node: '>= 0.4'}
    dependencies:
      available-typed-arrays: 1.0.5
      call-bind: 1.0.2
      for-each: 0.3.3
      gopd: 1.0.1
      has-tostringtag: 1.0.0
    dev: true

  /is-unicode-supported@1.3.0:
    resolution: {integrity: sha512-43r2mRvz+8JRIKnWJ+3j8JtjRKZ6GmjzfaE/qiBJnikNnYv/6bagRJ1kUhNk8R5EX/GkobD+r+sfxCPJsiKBLQ==}
    engines: {node: '>=12'}

  /is-weakref@1.0.2:
    resolution: {integrity: sha512-qctsuLZmIQ0+vSSMfoVvyFe2+GSEvnmZ2ezTup1SBse9+twCCeial6EEi3Nc2KFcf6+qz2FBPnjXsk8xhKSaPQ==}
    dependencies:
      call-bind: 1.0.2
    dev: true

  /is-windows@1.0.2:
    resolution: {integrity: sha512-eXK1UInq2bPmjyX6e3VHIzMLobc4J94i4AWn+Hpq3OU5KkrRC96OAcR3PRJ/pGu6m8TRnBHP9dkXQVsT/COVIA==}
    engines: {node: '>=0.10.0'}
    dev: true

  /is-wsl@2.2.0:
    resolution: {integrity: sha512-fKzAra0rGJUUBwGBgNkHZuToZcn+TtXHpeCgmkMJMMYx1sQDYaCSyjJBSCa2nH1DGm7s3n1oBnohoVTBaN7Lww==}
    engines: {node: '>=8'}
    dependencies:
      is-docker: 2.2.1

  /isexe@2.0.0:
    resolution: {integrity: sha512-RHxMLp9lnKHGHRng9QFhRCMbYAcVpn69smSGcq3f36xjgVVWThj4qqLbTLlq7Ssj8B+fIQ1EuCEGI2lKsyQeIw==}

  /istanbul-lib-coverage@3.2.0:
    resolution: {integrity: sha512-eOeJ5BHCmHYvQK7xt9GkdHuzuCGS1Y6g9Gvnx3Ym33fz/HpLRYxiS0wHNr+m/MBC8B647Xt608vCDEvhl9c6Mw==}
    engines: {node: '>=8'}
    dev: true

  /istanbul-lib-report@3.0.0:
    resolution: {integrity: sha512-wcdi+uAKzfiGT2abPpKZ0hSU1rGQjUQnLvtY5MpQ7QCTahD3VODhcu4wcfY1YtkGaDD5yuydOLINXsfbus9ROw==}
    engines: {node: '>=8'}
    dependencies:
      istanbul-lib-coverage: 3.2.0
      make-dir: 3.1.0
      supports-color: 7.2.0
    dev: true

  /istanbul-reports@3.1.5:
    resolution: {integrity: sha512-nUsEMa9pBt/NOHqbcbeJEgqIlY/K7rVWUX6Lql2orY5e9roQOthbR3vtY4zzf2orPELg80fnxxk9zUyPlgwD1w==}
    engines: {node: '>=8'}
    dependencies:
      html-escaper: 2.0.2
      istanbul-lib-report: 3.0.0
    dev: true

  /jake@10.8.5:
    resolution: {integrity: sha512-sVpxYeuAhWt0OTWITwT98oyV0GsXyMlXCF+3L1SuafBVUIr/uILGRB+NqwkzhgXKvoJpDIpQvqkUALgdmQsQxw==}
    engines: {node: '>=10'}
    hasBin: true
    dependencies:
      async: 3.2.4
      chalk: 4.1.2
      filelist: 1.0.4
      minimatch: 3.0.5
    dev: true

  /jiti@1.18.2:
    resolution: {integrity: sha512-QAdOptna2NYiSSpv0O/BwoHBSmz4YhpzJHyi+fnMRTXFjp7B8i/YG5Z8IfusxB1ufjcD2Sre1F3R+nX3fvy7gg==}
    hasBin: true

  /jju@1.4.0:
    resolution: {integrity: sha512-8wb9Yw966OSxApiCt0K3yNJL8pnNeIv+OEq2YMidz4FKP6nonSRoOXc80iXY4JaN2FC11B9qsNmDsm+ZOfMROA==}
    dev: true

  /js-sdsl@4.4.0:
    resolution: {integrity: sha512-FfVSdx6pJ41Oa+CF7RDaFmTnCaFhua+SNYQX74riGOpl96x+2jQCqEfQ2bnXu/5DPCqlRuiqyvTJM0Qjz26IVg==}
    dev: true

  /js-string-escape@1.0.1:
    resolution: {integrity: sha512-Smw4xcfIQ5LVjAOuJCvN/zIodzA/BBSsluuoSykP+lUvScIi4U6RJLfwHet5cxFnCswUjISV8oAXaqaJDY3chg==}
    engines: {node: '>= 0.8'}
    dev: true

  /js-tokens@4.0.0:
    resolution: {integrity: sha512-RdJUflcE3cUzKiMqQgsCu06FPu9UdIJO0beYbPhHN4k6apgJtifcoCtT9bcxOpYBtpD2kCM6Sbzg4CausW/PKQ==}

  /js-yaml@3.14.1:
    resolution: {integrity: sha512-okMH7OXXJ7YrN9Ok3/SXrnu4iX9yOk+25nqX4imS2npuvTYDmo/QEZoqwZkYaIDk3jVvBOTOIEgEhaLOynBS9g==}
    hasBin: true
    dependencies:
      argparse: 1.0.10
      esprima: 4.0.1

  /js-yaml@4.1.0:
    resolution: {integrity: sha512-wpxZs9NoxZaJESJGIZTyDEaYpl0FKSA+FB9aJiyemKhMwkxQg63h4T1KJgUGHpTqPDNRcmmYLugrRjJlBtWvRA==}
    hasBin: true
    dependencies:
      argparse: 2.0.1
    dev: true

  /jsdom@21.1.1:
    resolution: {integrity: sha512-Jjgdmw48RKcdAIQyUD1UdBh2ecH7VqwaXPN3ehoZN6MqgVbMn+lRm1aAT1AsdJRAJpwfa4IpwgzySn61h2qu3w==}
    engines: {node: '>=14'}
    peerDependencies:
      canvas: ^2.5.0
    peerDependenciesMeta:
      canvas:
        optional: true
    dependencies:
      abab: 2.0.6
      acorn: 8.8.2
      acorn-globals: 7.0.1
      cssstyle: 3.0.0
      data-urls: 4.0.0
      decimal.js: 10.4.3
      domexception: 4.0.0
      escodegen: 2.0.0
      form-data: 4.0.0
      html-encoding-sniffer: 3.0.0
      http-proxy-agent: 5.0.0
      https-proxy-agent: 5.0.1
      is-potential-custom-element-name: 1.0.1
      nwsapi: 2.2.4
      parse5: 7.1.2
      rrweb-cssom: 0.6.0
      saxes: 6.0.0
      symbol-tree: 3.2.4
      tough-cookie: 4.1.2
      w3c-xmlserializer: 4.0.0
      webidl-conversions: 7.0.0
      whatwg-encoding: 2.0.0
      whatwg-mimetype: 3.0.0
      whatwg-url: 12.0.1
      ws: 8.13.0
      xml-name-validator: 4.0.0
    transitivePeerDependencies:
      - bufferutil
      - supports-color
      - utf-8-validate
    dev: true

  /jsesc@0.5.0:
    resolution: {integrity: sha512-uZz5UnB7u4T9LvwmFqXii7pZSouaRPorGs5who1Ip7VO0wxanFvBL7GkM6dTHlgX+jhBApRetaWpnDabOeTcnA==}
    hasBin: true
    dev: true

  /jsesc@2.5.2:
    resolution: {integrity: sha512-OYu7XEzjkCQ3C5Ps3QIZsQfNpqoJyZZA99wd9aWd05NCtC5pWOkShK2mkL6HXQR6/Cy2lbNdPlZBpuQHXE63gA==}
    engines: {node: '>=4'}
    hasBin: true

  /json-parse-even-better-errors@2.3.1:
    resolution: {integrity: sha512-xyFwyhro/JEof6Ghe2iz2NcXoj2sloNsWr/XsERDK/oiPCfaNhl5ONfp+jQdAZRQQ0IJWNzH9zIZF7li91kh2w==}
    dev: true

  /json-schema-traverse@0.4.1:
    resolution: {integrity: sha512-xbbCH5dCYU5T8LcEhhuh7HJ88HXuW3qsI3Y0zOZFKfZEHcpWiHU/Jxzk629Brsab/mMiHQti9wMP+845RPe3Vg==}
    dev: true

  /json-stable-stringify-without-jsonify@1.0.1:
    resolution: {integrity: sha512-Bdboy+l7tA3OGW6FjyFHWkP5LuByj1Tk33Ljyq0axyzdk9//JSi2u3fP1QSmd1KNwq6VOKYGlAu87CisVir6Pw==}
    dev: true

  /json5@2.2.3:
    resolution: {integrity: sha512-XmOWe7eyHYH14cLdVPoyg+GOH3rYX++KpzrylJwSW98t3Nk+U8XOl8FWKOgwtzdb8lXGf6zYwDUzeHMWfxasyg==}
    engines: {node: '>=6'}
    hasBin: true

  /jsonc-parser@2.3.1:
    resolution: {integrity: sha512-H8jvkz1O50L3dMZCsLqiuB2tA7muqbSg1AtGEkN0leAqGjsUzDJir3Zwr02BhqdcITPg3ei3mZ+HjMocAknhhg==}

  /jsonc-parser@3.2.0:
    resolution: {integrity: sha512-gfFQZrcTc8CnKXp6Y4/CBT3fTc0OVuDofpre4aEeEpSBPV5X5v4+Vmx+8snU7RLPrNHPKSgLxGo9YuQzz20o+w==}

  /jsonfile@4.0.0:
    resolution: {integrity: sha512-m6F1R3z8jjlf2imQHS2Qez5sjKWQzbuuhuJ/FKYFRZvPE3PuHcSMVZzfsLhGVOkfd20obL5SWEBew5ShlquNxg==}
    optionalDependencies:
      graceful-fs: 4.2.11
    dev: true

  /jsonfile@6.1.0:
    resolution: {integrity: sha512-5dgndWOriYSm5cnYaJNhalLNDKOqFwyDB/rr1E9ZsGciGvKPs8R2xYGCacuf3z6K1YKDz182fd+fY3cn3pMqXQ==}
    dependencies:
      universalify: 2.0.0
    optionalDependencies:
      graceful-fs: 4.2.11
    dev: true

  /kind-of@6.0.3:
    resolution: {integrity: sha512-dcS1ul+9tmeD95T+x28/ehLgd9mENa3LsvDTtzm3vyBEO7RPptvAD+t44WVXaUjTBRcrpFeFlC8WCruUR456hw==}
    engines: {node: '>=0.10.0'}

  /kleur@3.0.3:
    resolution: {integrity: sha512-eTIzlVOSUR+JxdDFepEYcBMtZ9Qqdef+rnzWdRZuMbOywu5tO2w2N7rqjoANZ5k9vywhL6Br1VRjUIgTQx4E8w==}
    engines: {node: '>=6'}

  /kleur@4.1.5:
    resolution: {integrity: sha512-o+NO+8WrRiQEE4/7nwRJhN1HWpVmJm511pBHUxPLtp0BUISzlBplORYSmTclCnJvQq2tKu/sgl3xVpkc7ZWuQQ==}
    engines: {node: '>=6'}

  /kolorist@1.8.0:
    resolution: {integrity: sha512-Y+60/zizpJ3HRH8DCss+q95yr6145JXZo46OTpFvDZWLfRCE4qChOyk1b26nMaNpfHHgxagk9dXT5OP0Tfe+dQ==}

  /levn@0.3.0:
    resolution: {integrity: sha512-0OO4y2iOHix2W6ujICbKIaEQXvFQHue65vUG3pb5EUomzPI90z9hsA1VsO/dbIIpC53J8gxM9Q4Oho0jrCM/yA==}
    engines: {node: '>= 0.8.0'}
    dependencies:
      prelude-ls: 1.1.2
      type-check: 0.3.2
    dev: true

  /levn@0.4.1:
    resolution: {integrity: sha512-+bT2uH4E5LGE7h/n3evcS/sQlJXCpIp6ym8OWJ5eV6+67Dsql/LaaT7qJBAt2rzfoa/5QBGBhxDix1dMt2kQKQ==}
    engines: {node: '>= 0.8.0'}
    dependencies:
      prelude-ls: 1.2.1
      type-check: 0.4.0
    dev: true

  /lilconfig@2.1.0:
    resolution: {integrity: sha512-utWOt/GHzuUxnLKxB6dk81RoOeoNeHgbrXiuGk4yyF5qlRz+iIVWu56E2fqGHFrXz0QNUhLB/8nKqvRH66JKGQ==}
    engines: {node: '>=10'}

  /lines-and-columns@1.2.4:
    resolution: {integrity: sha512-7ylylesZQ/PV29jhEDl3Ufjo6ZX7gCqJr5F7PKrqc93v7fzSymt1BpwEU8nAUXs8qzzvqhbjhK5QZg6Mt/HkBg==}

  /lines-and-columns@2.0.3:
    resolution: {integrity: sha512-cNOjgCnLB+FnvWWtyRTzmB3POJ+cXxTA81LoW7u8JdmhfXzriropYwpjShnz1QLLWsQwY7nIxoDmcPTwphDK9w==}
    engines: {node: ^12.20.0 || ^14.13.1 || >=16.0.0}
    dev: true

  /load-yaml-file@0.2.0:
    resolution: {integrity: sha512-OfCBkGEw4nN6JLtgRidPX6QxjBQGQf72q3si2uvqyFEMbycSFFHwAZeXx6cJgFM9wmLrf9zBwCP3Ivqa+LLZPw==}
    engines: {node: '>=6'}
    dependencies:
      graceful-fs: 4.2.11
      js-yaml: 3.14.1
      pify: 4.0.1
      strip-bom: 3.0.0

  /local-pkg@0.4.3:
    resolution: {integrity: sha512-SFppqq5p42fe2qcZQqqEOiVRXl+WCP1MdT6k7BDEW1j++sp5fIY+/fdRQitvKgB5BrBcmrs5m/L0v2FrU5MY1g==}
    engines: {node: '>=14'}

  /locate-path@3.0.0:
    resolution: {integrity: sha512-7AO748wWnIhNqAuaty2ZWHkQHRSNfPVIsPIfwEOWO22AmaoVrWavlOcMR5nzTLNYvp36X220/maaRsrec1G65A==}
    engines: {node: '>=6'}
    dependencies:
      p-locate: 3.0.0
      path-exists: 3.0.0
    dev: false

  /locate-path@5.0.0:
    resolution: {integrity: sha512-t7hw9pI+WvuwNJXwk5zVHpyhIqzg2qTlklJOf0mVxGSbe3Fp2VieZcduNYjaLDoy6p9uGpQEGWG87WpMKlNq8g==}
    engines: {node: '>=8'}
    dependencies:
      p-locate: 4.1.0

  /locate-path@6.0.0:
    resolution: {integrity: sha512-iPZK6eYjbxRu3uB4/WZ3EsEIMJFMqAoopl3R+zuq0UjcAm/MO6KCweDgPfP3elTztoKP3KtnVHxTn2NHBSDVUw==}
    engines: {node: '>=10'}
    dependencies:
      p-locate: 5.0.0

  /lodash.debounce@4.0.8:
    resolution: {integrity: sha512-FT1yDzDYEoYWhnSGnpE/4Kj1fLZkDFyqRb7fNt6FdYOSxlUWAtp42Eh6Wb0rGIv/m9Bgo7x4GhQbm5Ys4SG5ow==}
    dev: true

  /lodash.get@4.4.2:
    resolution: {integrity: sha512-z+Uw/vLuy6gQe8cfaFWD7p0wVv8fJl3mbzXh33RS+0oW2wvUqiRXiQ69gLWSLpgB5/6sU+r6BlQR0MBILadqTQ==}
    dev: true

  /lodash.isequal@4.5.0:
    resolution: {integrity: sha512-pDo3lu8Jhfjqls6GkMgpahsF9kCyayhgykjyLMNFTKWrpVdAQtYyB4muAMWozBB4ig/dtWAmsMxLEI8wuz+DYQ==}
    dev: true

  /lodash.merge@4.6.2:
    resolution: {integrity: sha512-0KpjqXRVvrYyCsX1swR/XTK0va6VQkQM6MNo7PqW77ByjAhoARA8EfrP1N4+KlKj8YS0ZUCtRT/YUuhyYDujIQ==}
    dev: true

  /lodash.startcase@4.4.0:
    resolution: {integrity: sha512-+WKqsK294HMSc2jEbNgpHpd0JfIBhp7rEV4aqXWqFr6AlXov+SlcgB1Fv01y2kGe3Gc8nMW7VA0SrGuSkRfIEg==}
    dev: true

  /lodash@4.17.21:
    resolution: {integrity: sha512-v2kDEe57lecTulaDIuNTPy3Ry4gLGJ6Z1O3vE1krgXZNrsQ+LFTGHVxVjcXPs17LhbZVGedAJv8XZ1tvj5FvSg==}
    dev: true

  /log-symbols@5.1.0:
    resolution: {integrity: sha512-l0x2DvrW294C9uDCoQe1VSU4gf529FkSZ6leBl4TiqZH/e+0R7hSfHQBNut2mNygDgHwvYHfFLn6Oxb3VWj2rA==}
    engines: {node: '>=12'}
    dependencies:
      chalk: 5.2.0
      is-unicode-supported: 1.3.0

  /longest-streak@3.1.0:
    resolution: {integrity: sha512-9Ri+o0JYgehTaVBBDoMqIl8GXtbWg711O3srftcHhZ0dqnETqLaoIK0x17fUw9rFSlK/0NlsKe0Ahhyl5pXE2g==}

  /loupe@2.3.6:
    resolution: {integrity: sha512-RaPMZKiMy8/JruncMU5Bt6na1eftNoo++R4Y+N2FrxkDVTrGvcyzFTsaGif4QTeKESheMGegbhw6iUAq+5A8zA==}
    dependencies:
      get-func-name: 2.0.0
    dev: true

  /lru-cache@4.1.5:
    resolution: {integrity: sha512-sWZlbEP2OsHNkXrMl5GYk/jKk70MBng6UU4YI/qGDYbgf6YbP4EvmqISbXCoJiRKs+1bSpFHVgQxvJ17F2li5g==}
    dependencies:
      pseudomap: 1.0.2
      yallist: 2.1.2
    dev: true

  /lru-cache@5.1.1:
    resolution: {integrity: sha512-KpNARQA3Iwv+jTA0utUVVbrh+Jlrr1Fv0e56GGzAFOXN7dk/FviaDW8LHmK52DlcH4WP2n6gI8vN1aesBFgo9w==}
    dependencies:
      yallist: 3.1.1

  /lru-cache@6.0.0:
    resolution: {integrity: sha512-Jo6dJ04CmSjuznwJSS3pUeWmd/H0ffTlkXXgwZi+eq1UCmqQwCh+eLsYOYCwY991i2Fah4h1BEMCx4qThGbsiA==}
    engines: {node: '>=10'}
    dependencies:
      yallist: 4.0.0

  /magic-string@0.25.9:
    resolution: {integrity: sha512-RmF0AsMzgt25qzqqLc1+MbHmhdx0ojF2Fvs4XnOqz2ZOBXzzkEwc/dJQZCYHAn7v1jbVOjAZfK8msRn4BxO4VQ==}
    dependencies:
      sourcemap-codec: 1.4.8

  /magic-string@0.27.0:
    resolution: {integrity: sha512-8UnnX2PeRAPZuN12svgR9j7M1uWMovg/CEnIwIG0LFkXSJJe4PdfUGiTGl8V9bsBHFUtfVINcSyYxd7q+kx9fA==}
    engines: {node: '>=12'}
    dependencies:
      '@jridgewell/sourcemap-codec': 1.4.15

  /magic-string@0.29.0:
    resolution: {integrity: sha512-WcfidHrDjMY+eLjlU+8OvwREqHwpgCeKVBUpQ3OhYYuvfaYCUgcbuBzappNzZvg/v8onU3oQj+BYpkOJe9Iw4Q==}
    engines: {node: '>=12'}
    dependencies:
      '@jridgewell/sourcemap-codec': 1.4.15
    dev: true

  /magic-string@0.30.0:
    resolution: {integrity: sha512-LA+31JYDJLs82r2ScLrlz1GjSgu66ZV518eyWT+S8VhyQn/JL0u9MeBOvQMGYiPk1DBiSN9DDMOcXvigJZaViQ==}
    engines: {node: '>=12'}
    dependencies:
      '@jridgewell/sourcemap-codec': 1.4.15

  /make-dir@3.1.0:
    resolution: {integrity: sha512-g3FeP20LNwhALb/6Cz6Dd4F2ngze0jz7tbzrD2wAV+o9FeNHe4rL+yK2md0J/fiSf1sa1ADhXqi5+oVwOM/eGw==}
    engines: {node: '>=8'}
    dependencies:
      semver: 6.3.0
    dev: true

  /map-obj@1.0.1:
    resolution: {integrity: sha512-7N/q3lyZ+LVCp7PzuxrJr4KMbBE2hW7BT7YNia330OFxIf4d3r5zVpicP2650l7CPN6RM9zOJRl3NGpqSiw3Eg==}
    engines: {node: '>=0.10.0'}
    dev: true

  /map-obj@4.3.0:
    resolution: {integrity: sha512-hdN1wVrZbb29eBGiGjJbeP8JbKjq1urkHJ/LIP/NY48MZ1QVXUsQBV1G1zvYFHn1XE06cwjBsOI2K3Ulnj1YXQ==}
    engines: {node: '>=8'}
    dev: true

  /markdown-extensions@1.1.1:
    resolution: {integrity: sha512-WWC0ZuMzCyDHYCasEGs4IPvLyTGftYwh6wIEOULOF0HXcqZlhwRzrK0w2VUlxWA98xnvb/jszw4ZSkJ6ADpM6Q==}
    engines: {node: '>=0.10.0'}
    dev: false

  /markdown-table@3.0.3:
    resolution: {integrity: sha512-Z1NL3Tb1M9wH4XESsCDEksWoKTdlUafKc4pt0GRwjUyXaCFZ+dc3g2erqB6zm3szA2IUSi7VnPI+o/9jnxh9hw==}

  /md5-hex@3.0.1:
    resolution: {integrity: sha512-BUiRtTtV39LIJwinWBjqVsU9xhdnz7/i889V859IBFpuqGAj6LuOvHv5XLbgZ2R7ptJoJaEcxkv88/h25T7Ciw==}
    engines: {node: '>=8'}
    dependencies:
      blueimp-md5: 2.19.0
    dev: true

  /mdast-util-definitions@5.1.2:
    resolution: {integrity: sha512-8SVPMuHqlPME/z3gqVwWY4zVXn8lqKv/pAhC57FuJ40ImXyBpmO5ukh98zB2v7Blql2FiHjHv9LVztSIqjY+MA==}
    dependencies:
      '@types/mdast': 3.0.11
      '@types/unist': 2.0.6
      unist-util-visit: 4.1.2

  /mdast-util-directive@2.2.4:
    resolution: {integrity: sha512-sK3ojFP+jpj1n7Zo5ZKvoxP1MvLyzVG63+gm40Z/qI00avzdPCYxt7RBMgofwAva9gBjbDBWVRB/i+UD+fUCzQ==}
    dependencies:
      '@types/mdast': 3.0.11
      '@types/unist': 2.0.6
      mdast-util-from-markdown: 1.3.0
      mdast-util-to-markdown: 1.5.0
      parse-entities: 4.0.1
      stringify-entities: 4.0.3
      unist-util-visit-parents: 5.1.3
    transitivePeerDependencies:
      - supports-color
    dev: true

  /mdast-util-find-and-replace@2.2.2:
    resolution: {integrity: sha512-MTtdFRz/eMDHXzeK6W3dO7mXUlF82Gom4y0oOgvHhh/HXZAGvIQDUvQ0SuUx+j2tv44b8xTHOm8K/9OoRFnXKw==}
    dependencies:
      '@types/mdast': 3.0.11
      escape-string-regexp: 5.0.0
      unist-util-is: 5.2.1
      unist-util-visit-parents: 5.1.3

  /mdast-util-from-markdown@1.3.0:
    resolution: {integrity: sha512-HN3W1gRIuN/ZW295c7zi7g9lVBllMgZE40RxCX37wrTPWXCWtpvOZdfnuK+1WNpvZje6XuJeI3Wnb4TJEUem+g==}
    dependencies:
      '@types/mdast': 3.0.11
      '@types/unist': 2.0.6
      decode-named-character-reference: 1.0.2
      mdast-util-to-string: 3.2.0
      micromark: 3.1.0
      micromark-util-decode-numeric-character-reference: 1.0.0
      micromark-util-decode-string: 1.0.2
      micromark-util-normalize-identifier: 1.0.0
      micromark-util-symbol: 1.0.1
      micromark-util-types: 1.0.2
      unist-util-stringify-position: 3.0.3
      uvu: 0.5.6
    transitivePeerDependencies:
      - supports-color

  /mdast-util-frontmatter@1.0.1:
    resolution: {integrity: sha512-JjA2OjxRqAa8wEG8hloD0uTU0kdn8kbtOWpPP94NBkfAlbxn4S8gCGf/9DwFtEeGPXrDcNXdiDjVaRdUFqYokw==}
    dependencies:
      '@types/mdast': 3.0.11
      mdast-util-to-markdown: 1.5.0
      micromark-extension-frontmatter: 1.1.0
    dev: false

  /mdast-util-gfm-autolink-literal@1.0.3:
    resolution: {integrity: sha512-My8KJ57FYEy2W2LyNom4n3E7hKTuQk/0SES0u16tjA9Z3oFkF4RrC/hPAPgjlSpezsOvI8ObcXcElo92wn5IGA==}
    dependencies:
      '@types/mdast': 3.0.11
      ccount: 2.0.1
      mdast-util-find-and-replace: 2.2.2
      micromark-util-character: 1.1.0

  /mdast-util-gfm-footnote@1.0.2:
    resolution: {integrity: sha512-56D19KOGbE00uKVj3sgIykpwKL179QsVFwx/DCW0u/0+URsryacI4MAdNJl0dh+u2PSsD9FtxPFbHCzJ78qJFQ==}
    dependencies:
      '@types/mdast': 3.0.11
      mdast-util-to-markdown: 1.5.0
      micromark-util-normalize-identifier: 1.0.0

  /mdast-util-gfm-strikethrough@1.0.3:
    resolution: {integrity: sha512-DAPhYzTYrRcXdMjUtUjKvW9z/FNAMTdU0ORyMcbmkwYNbKocDpdk+PX1L1dQgOID/+vVs1uBQ7ElrBQfZ0cuiQ==}
    dependencies:
      '@types/mdast': 3.0.11
      mdast-util-to-markdown: 1.5.0

  /mdast-util-gfm-table@1.0.7:
    resolution: {integrity: sha512-jjcpmNnQvrmN5Vx7y7lEc2iIOEytYv7rTvu+MeyAsSHTASGCCRA79Igg2uKssgOs1i1po8s3plW0sTu1wkkLGg==}
    dependencies:
      '@types/mdast': 3.0.11
      markdown-table: 3.0.3
      mdast-util-from-markdown: 1.3.0
      mdast-util-to-markdown: 1.5.0
    transitivePeerDependencies:
      - supports-color

  /mdast-util-gfm-task-list-item@1.0.2:
    resolution: {integrity: sha512-PFTA1gzfp1B1UaiJVyhJZA1rm0+Tzn690frc/L8vNX1Jop4STZgOE6bxUhnzdVSB+vm2GU1tIsuQcA9bxTQpMQ==}
    dependencies:
      '@types/mdast': 3.0.11
      mdast-util-to-markdown: 1.5.0

  /mdast-util-gfm@2.0.2:
    resolution: {integrity: sha512-qvZ608nBppZ4icQlhQQIAdc6S3Ffj9RGmzwUKUWuEICFnd1LVkN3EktF7ZHAgfcEdvZB5owU9tQgt99e2TlLjg==}
    dependencies:
      mdast-util-from-markdown: 1.3.0
      mdast-util-gfm-autolink-literal: 1.0.3
      mdast-util-gfm-footnote: 1.0.2
      mdast-util-gfm-strikethrough: 1.0.3
      mdast-util-gfm-table: 1.0.7
      mdast-util-gfm-task-list-item: 1.0.2
      mdast-util-to-markdown: 1.5.0
    transitivePeerDependencies:
      - supports-color

  /mdast-util-mdx-expression@1.3.2:
    resolution: {integrity: sha512-xIPmR5ReJDu/DHH1OoIT1HkuybIfRGYRywC+gJtI7qHjCJp/M9jrmBEJW22O8lskDWm562BX2W8TiAwRTb0rKA==}
    dependencies:
      '@types/estree-jsx': 1.0.0
      '@types/hast': 2.3.4
      '@types/mdast': 3.0.11
      mdast-util-from-markdown: 1.3.0
      mdast-util-to-markdown: 1.5.0
    transitivePeerDependencies:
      - supports-color
    dev: false

  /mdast-util-mdx-jsx@2.1.2:
    resolution: {integrity: sha512-o9vBCYQK5ZLGEj3tCGISJGjvafyHRVJlZmfJzSE7xjiogSzIeph/Z4zMY65q4WGRMezQBeAwPlrdymDYYYx0tA==}
    dependencies:
      '@types/estree-jsx': 1.0.0
      '@types/hast': 2.3.4
      '@types/mdast': 3.0.11
      '@types/unist': 2.0.6
      ccount: 2.0.1
      mdast-util-from-markdown: 1.3.0
      mdast-util-to-markdown: 1.5.0
      parse-entities: 4.0.1
      stringify-entities: 4.0.3
      unist-util-remove-position: 4.0.2
      unist-util-stringify-position: 3.0.3
      vfile-message: 3.1.4
    transitivePeerDependencies:
      - supports-color
    dev: false

  /mdast-util-mdx@2.0.1:
    resolution: {integrity: sha512-38w5y+r8nyKlGvNjSEqWrhG0w5PmnRA+wnBvm+ulYCct7nsGYhFVb0lljS9bQav4psDAS1eGkP2LMVcZBi/aqw==}
    dependencies:
      mdast-util-from-markdown: 1.3.0
      mdast-util-mdx-expression: 1.3.2
      mdast-util-mdx-jsx: 2.1.2
      mdast-util-mdxjs-esm: 1.3.1
      mdast-util-to-markdown: 1.5.0
    transitivePeerDependencies:
      - supports-color
    dev: false

  /mdast-util-mdxjs-esm@1.3.1:
    resolution: {integrity: sha512-SXqglS0HrEvSdUEfoXFtcg7DRl7S2cwOXc7jkuusG472Mmjag34DUDeOJUZtl+BVnyeO1frIgVpHlNRWc2gk/w==}
    dependencies:
      '@types/estree-jsx': 1.0.0
      '@types/hast': 2.3.4
      '@types/mdast': 3.0.11
      mdast-util-from-markdown: 1.3.0
      mdast-util-to-markdown: 1.5.0
    transitivePeerDependencies:
      - supports-color
    dev: false

  /mdast-util-phrasing@3.0.1:
    resolution: {integrity: sha512-WmI1gTXUBJo4/ZmSk79Wcb2HcjPJBzM1nlI/OUWA8yk2X9ik3ffNbBGsU+09BFmXaL1IBb9fiuvq6/KMiNycSg==}
    dependencies:
      '@types/mdast': 3.0.11
      unist-util-is: 5.2.1

  /mdast-util-to-hast@12.3.0:
    resolution: {integrity: sha512-pits93r8PhnIoU4Vy9bjW39M2jJ6/tdHyja9rrot9uujkN7UTU9SDnE6WNJz/IGyQk3XHX6yNNtrBH6cQzm8Hw==}
    dependencies:
      '@types/hast': 2.3.4
      '@types/mdast': 3.0.11
      mdast-util-definitions: 5.1.2
      micromark-util-sanitize-uri: 1.1.0
      trim-lines: 3.0.1
      unist-util-generated: 2.0.1
      unist-util-position: 4.0.4
      unist-util-visit: 4.1.2

  /mdast-util-to-markdown@1.5.0:
    resolution: {integrity: sha512-bbv7TPv/WC49thZPg3jXuqzuvI45IL2EVAr/KxF0BSdHsU0ceFHOmwQn6evxAh1GaoK/6GQ1wp4R4oW2+LFL/A==}
    dependencies:
      '@types/mdast': 3.0.11
      '@types/unist': 2.0.6
      longest-streak: 3.1.0
      mdast-util-phrasing: 3.0.1
      mdast-util-to-string: 3.2.0
      micromark-util-decode-string: 1.0.2
      unist-util-visit: 4.1.2
      zwitch: 2.0.4

  /mdast-util-to-string@3.2.0:
    resolution: {integrity: sha512-V4Zn/ncyN1QNSqSBxTrMOLpjr+IKdHl2v3KVLoWmDPscP4r9GcCi71gjgvUV1SFSKh92AjAG4peFuBl2/YgCJg==}
    dependencies:
      '@types/mdast': 3.0.11

  /mdn-data@2.0.14:
    resolution: {integrity: sha512-dn6wd0uw5GsdswPFfsgMp5NSB0/aDe6fK94YJV/AJDYXL6HVLWBsxeq7js7Ad+mU2K9LAlwpk6kN2D5mwCPVow==}

<<<<<<< HEAD
  /meow@6.1.1:
=======
  /mdn-data/2.0.14:
    resolution: {integrity: sha512-dn6wd0uw5GsdswPFfsgMp5NSB0/aDe6fK94YJV/AJDYXL6HVLWBsxeq7js7Ad+mU2K9LAlwpk6kN2D5mwCPVow==}
    dev: false

  /meow/6.1.1:
>>>>>>> 09998f31
    resolution: {integrity: sha512-3YffViIt2QWgTy6Pale5QpopX/IvU3LPL03jOTqp6pGj3VjesdO/U8CuHMKpnQr4shCNCM5fd5XFFvIIl6JBHg==}
    engines: {node: '>=8'}
    dependencies:
      '@types/minimist': 1.2.2
      camelcase-keys: 6.2.2
      decamelize-keys: 1.1.1
      hard-rejection: 2.1.0
      minimist-options: 4.1.0
      normalize-package-data: 2.5.0
      read-pkg-up: 7.0.1
      redent: 3.0.0
      trim-newlines: 3.0.1
      type-fest: 0.13.1
      yargs-parser: 18.1.3
    dev: true

  /merge-stream@2.0.0:
    resolution: {integrity: sha512-abv/qOcuPfk3URPfDzmZU1LKmuw8kT+0nIHvKrKgFrwifol/doWcdA4ZqsWQ8ENrFKkd67Mfpo/LovbIUsbt3w==}

  /merge2@1.4.1:
    resolution: {integrity: sha512-8q7VEgMJW4J8tcfVPy8g09NcQwZdbwFEqhe/WZkoIzjn/3TGDwtOCYtXGxA3O8tPzpczCCDgv+P2P5y00ZJOOg==}
    engines: {node: '>= 8'}

  /micromark-core-commonmark@1.0.6:
    resolution: {integrity: sha512-K+PkJTxqjFfSNkfAhp4GB+cZPfQd6dxtTXnf+RjZOV7T4EEXnvgzOcnp+eSTmpGk9d1S9sL6/lqrgSNn/s0HZA==}
    dependencies:
      decode-named-character-reference: 1.0.2
      micromark-factory-destination: 1.0.0
      micromark-factory-label: 1.0.2
      micromark-factory-space: 1.0.0
      micromark-factory-title: 1.0.2
      micromark-factory-whitespace: 1.0.0
      micromark-util-character: 1.1.0
      micromark-util-chunked: 1.0.0
      micromark-util-classify-character: 1.0.0
      micromark-util-html-tag-name: 1.1.0
      micromark-util-normalize-identifier: 1.0.0
      micromark-util-resolve-all: 1.0.0
      micromark-util-subtokenize: 1.0.2
      micromark-util-symbol: 1.0.1
      micromark-util-types: 1.0.2
      uvu: 0.5.6

  /micromark-extension-directive@2.2.0:
    resolution: {integrity: sha512-LWc2mGlJlPEcESz4IHNJR/tpJfWJEEFHGM+6vgCZGXkKMXc/y8rCKB07x5ZNnafIFe0/sjt6DIIihk78/Egj5Q==}
    dependencies:
      micromark-factory-space: 1.0.0
      micromark-factory-whitespace: 1.0.0
      micromark-util-character: 1.1.0
      micromark-util-symbol: 1.0.1
      micromark-util-types: 1.0.2
      parse-entities: 4.0.1
      uvu: 0.5.6
    dev: true

  /micromark-extension-frontmatter@1.1.0:
    resolution: {integrity: sha512-0nLelmvXR5aZ+F2IL6/Ed4cDnHLpL/VD/EELKuclsTWHrLI8UgxGHEmeoumeX2FXiM6z2WrBIOEcbKUZR8RYNg==}
    dependencies:
      fault: 2.0.1
      micromark-util-character: 1.1.0
      micromark-util-symbol: 1.0.1
      micromark-util-types: 1.0.2
    dev: false

  /micromark-extension-gfm-autolink-literal@1.0.3:
    resolution: {integrity: sha512-i3dmvU0htawfWED8aHMMAzAVp/F0Z+0bPh3YrbTPPL1v4YAlCZpy5rBO5p0LPYiZo0zFVkoYh7vDU7yQSiCMjg==}
    dependencies:
      micromark-util-character: 1.1.0
      micromark-util-sanitize-uri: 1.1.0
      micromark-util-symbol: 1.0.1
      micromark-util-types: 1.0.2
      uvu: 0.5.6

  /micromark-extension-gfm-footnote@1.1.0:
    resolution: {integrity: sha512-RWYce7j8+c0n7Djzv5NzGEGitNNYO3uj+h/XYMdS/JinH1Go+/Qkomg/rfxExFzYTiydaV6GLeffGO5qcJbMPA==}
    dependencies:
      micromark-core-commonmark: 1.0.6
      micromark-factory-space: 1.0.0
      micromark-util-character: 1.1.0
      micromark-util-normalize-identifier: 1.0.0
      micromark-util-sanitize-uri: 1.1.0
      micromark-util-symbol: 1.0.1
      micromark-util-types: 1.0.2
      uvu: 0.5.6

  /micromark-extension-gfm-strikethrough@1.0.5:
    resolution: {integrity: sha512-X0oI5eYYQVARhiNfbETy7BfLSmSilzN1eOuoRnrf9oUNsPRrWOAe9UqSizgw1vNxQBfOwL+n2610S3bYjVNi7w==}
    dependencies:
      micromark-util-chunked: 1.0.0
      micromark-util-classify-character: 1.0.0
      micromark-util-resolve-all: 1.0.0
      micromark-util-symbol: 1.0.1
      micromark-util-types: 1.0.2
      uvu: 0.5.6

  /micromark-extension-gfm-table@1.0.5:
    resolution: {integrity: sha512-xAZ8J1X9W9K3JTJTUL7G6wSKhp2ZYHrFk5qJgY/4B33scJzE2kpfRL6oiw/veJTbt7jiM/1rngLlOKPWr1G+vg==}
    dependencies:
      micromark-factory-space: 1.0.0
      micromark-util-character: 1.1.0
      micromark-util-symbol: 1.0.1
      micromark-util-types: 1.0.2
      uvu: 0.5.6

  /micromark-extension-gfm-tagfilter@1.0.2:
    resolution: {integrity: sha512-5XWB9GbAUSHTn8VPU8/1DBXMuKYT5uOgEjJb8gN3mW0PNW5OPHpSdojoqf+iq1xo7vWzw/P8bAHY0n6ijpXF7g==}
    dependencies:
      micromark-util-types: 1.0.2

  /micromark-extension-gfm-task-list-item@1.0.4:
    resolution: {integrity: sha512-9XlIUUVnYXHsFF2HZ9jby4h3npfX10S1coXTnV035QGPgrtNYQq3J6IfIvcCIUAJrrqBVi5BqA/LmaOMJqPwMQ==}
    dependencies:
      micromark-factory-space: 1.0.0
      micromark-util-character: 1.1.0
      micromark-util-symbol: 1.0.1
      micromark-util-types: 1.0.2
      uvu: 0.5.6

  /micromark-extension-gfm@2.0.1:
    resolution: {integrity: sha512-p2sGjajLa0iYiGQdT0oelahRYtMWvLjy8J9LOCxzIQsllMCGLbsLW+Nc+N4vi02jcRJvedVJ68cjelKIO6bpDA==}
    dependencies:
      micromark-extension-gfm-autolink-literal: 1.0.3
      micromark-extension-gfm-footnote: 1.1.0
      micromark-extension-gfm-strikethrough: 1.0.5
      micromark-extension-gfm-table: 1.0.5
      micromark-extension-gfm-tagfilter: 1.0.2
      micromark-extension-gfm-task-list-item: 1.0.4
      micromark-util-combine-extensions: 1.0.0
      micromark-util-types: 1.0.2

  /micromark-extension-mdx-expression@1.0.4:
    resolution: {integrity: sha512-TCgLxqW6ReQ3AJgtj1P0P+8ZThBTloLbeb7jNaqr6mCOLDpxUiBFE/9STgooMZttEwOQu5iEcCCa3ZSDhY9FGw==}
    dependencies:
      micromark-factory-mdx-expression: 1.0.7
      micromark-factory-space: 1.0.0
      micromark-util-character: 1.1.0
      micromark-util-events-to-acorn: 1.2.1
      micromark-util-symbol: 1.0.1
      micromark-util-types: 1.0.2
      uvu: 0.5.6
    dev: false

  /micromark-extension-mdx-jsx@1.0.3:
    resolution: {integrity: sha512-VfA369RdqUISF0qGgv2FfV7gGjHDfn9+Qfiv5hEwpyr1xscRj/CiVRkU7rywGFCO7JwJ5L0e7CJz60lY52+qOA==}
    dependencies:
      '@types/acorn': 4.0.6
      estree-util-is-identifier-name: 2.1.0
      micromark-factory-mdx-expression: 1.0.7
      micromark-factory-space: 1.0.0
      micromark-util-character: 1.1.0
      micromark-util-symbol: 1.0.1
      micromark-util-types: 1.0.2
      uvu: 0.5.6
      vfile-message: 3.1.4
    dev: false

  /micromark-extension-mdx-md@1.0.0:
    resolution: {integrity: sha512-xaRAMoSkKdqZXDAoSgp20Azm0aRQKGOl0RrS81yGu8Hr/JhMsBmfs4wR7m9kgVUIO36cMUQjNyiyDKPrsv8gOw==}
    dependencies:
      micromark-util-types: 1.0.2
    dev: false

  /micromark-extension-mdxjs-esm@1.0.3:
    resolution: {integrity: sha512-2N13ol4KMoxb85rdDwTAC6uzs8lMX0zeqpcyx7FhS7PxXomOnLactu8WI8iBNXW8AVyea3KIJd/1CKnUmwrK9A==}
    dependencies:
      micromark-core-commonmark: 1.0.6
      micromark-util-character: 1.1.0
      micromark-util-events-to-acorn: 1.2.1
      micromark-util-symbol: 1.0.1
      micromark-util-types: 1.0.2
      unist-util-position-from-estree: 1.1.2
      uvu: 0.5.6
      vfile-message: 3.1.4
    dev: false

  /micromark-extension-mdxjs@1.0.0:
    resolution: {integrity: sha512-TZZRZgeHvtgm+IhtgC2+uDMR7h8eTKF0QUX9YsgoL9+bADBpBY6SiLvWqnBlLbCEevITmTqmEuY3FoxMKVs1rQ==}
    dependencies:
      acorn: 8.8.2
      acorn-jsx: 5.3.2(acorn@8.8.2)
      micromark-extension-mdx-expression: 1.0.4
      micromark-extension-mdx-jsx: 1.0.3
      micromark-extension-mdx-md: 1.0.0
      micromark-extension-mdxjs-esm: 1.0.3
      micromark-util-combine-extensions: 1.0.0
      micromark-util-types: 1.0.2
    dev: false

  /micromark-factory-destination@1.0.0:
    resolution: {integrity: sha512-eUBA7Rs1/xtTVun9TmV3gjfPz2wEwgK5R5xcbIM5ZYAtvGF6JkyaDsj0agx8urXnO31tEO6Ug83iVH3tdedLnw==}
    dependencies:
      micromark-util-character: 1.1.0
      micromark-util-symbol: 1.0.1
      micromark-util-types: 1.0.2

  /micromark-factory-label@1.0.2:
    resolution: {integrity: sha512-CTIwxlOnU7dEshXDQ+dsr2n+yxpP0+fn271pu0bwDIS8uqfFcumXpj5mLn3hSC8iw2MUr6Gx8EcKng1dD7i6hg==}
    dependencies:
      micromark-util-character: 1.1.0
      micromark-util-symbol: 1.0.1
      micromark-util-types: 1.0.2
      uvu: 0.5.6

  /micromark-factory-mdx-expression@1.0.7:
    resolution: {integrity: sha512-QAdFbkQagTZ/eKb8zDGqmjvgevgJH3+aQpvvKrXWxNJp3o8/l2cAbbrBd0E04r0Gx6nssPpqWIjnbHFvZu5qsQ==}
    dependencies:
      micromark-factory-space: 1.0.0
      micromark-util-character: 1.1.0
      micromark-util-events-to-acorn: 1.2.1
      micromark-util-symbol: 1.0.1
      micromark-util-types: 1.0.2
      unist-util-position-from-estree: 1.1.2
      uvu: 0.5.6
      vfile-message: 3.1.4
    dev: false

  /micromark-factory-space@1.0.0:
    resolution: {integrity: sha512-qUmqs4kj9a5yBnk3JMLyjtWYN6Mzfcx8uJfi5XAveBniDevmZasdGBba5b4QsvRcAkmvGo5ACmSUmyGiKTLZew==}
    dependencies:
      micromark-util-character: 1.1.0
      micromark-util-types: 1.0.2

  /micromark-factory-title@1.0.2:
    resolution: {integrity: sha512-zily+Nr4yFqgMGRKLpTVsNl5L4PMu485fGFDOQJQBl2NFpjGte1e86zC0da93wf97jrc4+2G2GQudFMHn3IX+A==}
    dependencies:
      micromark-factory-space: 1.0.0
      micromark-util-character: 1.1.0
      micromark-util-symbol: 1.0.1
      micromark-util-types: 1.0.2
      uvu: 0.5.6

  /micromark-factory-whitespace@1.0.0:
    resolution: {integrity: sha512-Qx7uEyahU1lt1RnsECBiuEbfr9INjQTGa6Err+gF3g0Tx4YEviPbqqGKNv/NrBaE7dVHdn1bVZKM/n5I/Bak7A==}
    dependencies:
      micromark-factory-space: 1.0.0
      micromark-util-character: 1.1.0
      micromark-util-symbol: 1.0.1
      micromark-util-types: 1.0.2

  /micromark-util-character@1.1.0:
    resolution: {integrity: sha512-agJ5B3unGNJ9rJvADMJ5ZiYjBRyDpzKAOk01Kpi1TKhlT1APx3XZk6eN7RtSz1erbWHC2L8T3xLZ81wdtGRZzg==}
    dependencies:
      micromark-util-symbol: 1.0.1
      micromark-util-types: 1.0.2

  /micromark-util-chunked@1.0.0:
    resolution: {integrity: sha512-5e8xTis5tEZKgesfbQMKRCyzvffRRUX+lK/y+DvsMFdabAicPkkZV6gO+FEWi9RfuKKoxxPwNL+dFF0SMImc1g==}
    dependencies:
      micromark-util-symbol: 1.0.1

  /micromark-util-classify-character@1.0.0:
    resolution: {integrity: sha512-F8oW2KKrQRb3vS5ud5HIqBVkCqQi224Nm55o5wYLzY/9PwHGXC01tr3d7+TqHHz6zrKQ72Okwtvm/xQm6OVNZA==}
    dependencies:
      micromark-util-character: 1.1.0
      micromark-util-symbol: 1.0.1
      micromark-util-types: 1.0.2

  /micromark-util-combine-extensions@1.0.0:
    resolution: {integrity: sha512-J8H058vFBdo/6+AsjHp2NF7AJ02SZtWaVUjsayNFeAiydTxUwViQPxN0Hf8dp4FmCQi0UUFovFsEyRSUmFH3MA==}
    dependencies:
      micromark-util-chunked: 1.0.0
      micromark-util-types: 1.0.2

  /micromark-util-decode-numeric-character-reference@1.0.0:
    resolution: {integrity: sha512-OzO9AI5VUtrTD7KSdagf4MWgHMtET17Ua1fIpXTpuhclCqD8egFWo85GxSGvxgkGS74bEahvtM0WP0HjvV0e4w==}
    dependencies:
      micromark-util-symbol: 1.0.1

  /micromark-util-decode-string@1.0.2:
    resolution: {integrity: sha512-DLT5Ho02qr6QWVNYbRZ3RYOSSWWFuH3tJexd3dgN1odEuPNxCngTCXJum7+ViRAd9BbdxCvMToPOD/IvVhzG6Q==}
    dependencies:
      decode-named-character-reference: 1.0.2
      micromark-util-character: 1.1.0
      micromark-util-decode-numeric-character-reference: 1.0.0
      micromark-util-symbol: 1.0.1

  /micromark-util-encode@1.0.1:
    resolution: {integrity: sha512-U2s5YdnAYexjKDel31SVMPbfi+eF8y1U4pfiRW/Y8EFVCy/vgxk/2wWTxzcqE71LHtCuCzlBDRU2a5CQ5j+mQA==}

  /micromark-util-events-to-acorn@1.2.1:
    resolution: {integrity: sha512-mkg3BaWlw6ZTkQORrKVBW4o9ICXPxLtGz51vml5mQpKFdo9vqIX68CAx5JhTOdjQyAHH7JFmm4rh8toSPQZUmg==}
    dependencies:
      '@types/acorn': 4.0.6
      '@types/estree': 1.0.1
      estree-util-visit: 1.2.1
      micromark-util-types: 1.0.2
      uvu: 0.5.6
      vfile-location: 4.1.0
      vfile-message: 3.1.4
    dev: false

  /micromark-util-html-tag-name@1.1.0:
    resolution: {integrity: sha512-BKlClMmYROy9UiV03SwNmckkjn8QHVaWkqoAqzivabvdGcwNGMMMH/5szAnywmsTBUzDsU57/mFi0sp4BQO6dA==}

  /micromark-util-normalize-identifier@1.0.0:
    resolution: {integrity: sha512-yg+zrL14bBTFrQ7n35CmByWUTFsgst5JhA4gJYoty4Dqzj4Z4Fr/DHekSS5aLfH9bdlfnSvKAWsAgJhIbogyBg==}
    dependencies:
      micromark-util-symbol: 1.0.1

  /micromark-util-resolve-all@1.0.0:
    resolution: {integrity: sha512-CB/AGk98u50k42kvgaMM94wzBqozSzDDaonKU7P7jwQIuH2RU0TeBqGYJz2WY1UdihhjweivStrJ2JdkdEmcfw==}
    dependencies:
      micromark-util-types: 1.0.2

  /micromark-util-sanitize-uri@1.1.0:
    resolution: {integrity: sha512-RoxtuSCX6sUNtxhbmsEFQfWzs8VN7cTctmBPvYivo98xb/kDEoTCtJQX5wyzIYEmk/lvNFTat4hL8oW0KndFpg==}
    dependencies:
      micromark-util-character: 1.1.0
      micromark-util-encode: 1.0.1
      micromark-util-symbol: 1.0.1

  /micromark-util-subtokenize@1.0.2:
    resolution: {integrity: sha512-d90uqCnXp/cy4G881Ub4psE57Sf8YD0pim9QdjCRNjfas2M1u6Lbt+XZK9gnHL2XFhnozZiEdCa9CNfXSfQ6xA==}
    dependencies:
      micromark-util-chunked: 1.0.0
      micromark-util-symbol: 1.0.1
      micromark-util-types: 1.0.2
      uvu: 0.5.6

  /micromark-util-symbol@1.0.1:
    resolution: {integrity: sha512-oKDEMK2u5qqAptasDAwWDXq0tG9AssVwAx3E9bBF3t/shRIGsWIRG+cGafs2p/SnDSOecnt6hZPCE2o6lHfFmQ==}

  /micromark-util-types@1.0.2:
    resolution: {integrity: sha512-DCfg/T8fcrhrRKTPjRrw/5LLvdGV7BHySf/1LOZx7TzWZdYRjogNtyNq885z3nNallwr3QUKARjqvHqX1/7t+w==}

  /micromark@3.1.0:
    resolution: {integrity: sha512-6Mj0yHLdUZjHnOPgr5xfWIMqMWS12zDN6iws9SLuSz76W8jTtAv24MN4/CL7gJrl5vtxGInkkqDv/JIoRsQOvA==}
    dependencies:
      '@types/debug': 4.1.7
      debug: 4.3.4
      decode-named-character-reference: 1.0.2
      micromark-core-commonmark: 1.0.6
      micromark-factory-space: 1.0.0
      micromark-util-character: 1.1.0
      micromark-util-chunked: 1.0.0
      micromark-util-combine-extensions: 1.0.0
      micromark-util-decode-numeric-character-reference: 1.0.0
      micromark-util-encode: 1.0.1
      micromark-util-normalize-identifier: 1.0.0
      micromark-util-resolve-all: 1.0.0
      micromark-util-sanitize-uri: 1.1.0
      micromark-util-subtokenize: 1.0.2
      micromark-util-symbol: 1.0.1
      micromark-util-types: 1.0.2
      uvu: 0.5.6
    transitivePeerDependencies:
      - supports-color

  /micromatch@4.0.5:
    resolution: {integrity: sha512-DMy+ERcEW2q8Z2Po+WNXuw3c5YaUSFjAO5GsJqfEl7UjvtIuFKO6ZrKvcItdy98dwFI2N1tg3zNIdKaQT+aNdA==}
    engines: {node: '>=8.6'}
    dependencies:
      braces: 3.0.2
      picomatch: 2.3.1

  /mime-db@1.52.0:
    resolution: {integrity: sha512-sPU4uV7dYlvtWJxwwxHD0PuihVNiE7TyAbQ5SWxDCB9mUYvOgroQOwYQQOKPJ8CIbE+1ETVlOoK1UC2nU3gYvg==}
    engines: {node: '>= 0.6'}
    dev: true

  /mime-types@2.1.35:
    resolution: {integrity: sha512-ZDY+bPm5zTTF+YpCrAU9nK0UgICYPT0QtT1NZWFv4s++TNkcgVaT0g6+4R2uI4MjQjzysHB1zxuWL50hzaeXiw==}
    engines: {node: '>= 0.6'}
    dependencies:
      mime-db: 1.52.0
    dev: true

  /mime@3.0.0:
    resolution: {integrity: sha512-jSCU7/VB1loIWBZe14aEYHU/+1UMEHoaO7qxCOVJOw9GgH72VAWppxNcjU+x9a2k3GSIBXNKxXQFqRvvZ7vr3A==}
    engines: {node: '>=10.0.0'}
    hasBin: true

  /mimic-fn@2.1.0:
    resolution: {integrity: sha512-OqbOk5oEQeAZ8WXWydlu9HJjz9WVdEIvamMCcXmuqUYjTknH/sqsWvhQ3vgwKFRR1HpjvNBKQ37nbJgYzGqGcg==}
    engines: {node: '>=6'}

  /mimic-fn@4.0.0:
    resolution: {integrity: sha512-vqiC06CuhBTUdZH+RYl8sFrL096vA45Ok5ISO6sE/Mr1jRbGH4Csnhi8f3wKVl7x8mO4Au7Ir9D3Oyv1VYMFJw==}
    engines: {node: '>=12'}

  /min-indent@1.0.1:
    resolution: {integrity: sha512-I9jwMn07Sy/IwOj3zVkVik2JTvgpaykDZEigL6Rx6N9LbMywwUSMtxET+7lVoDLLd3O3IXwJwvuuns8UB/HeAg==}
    engines: {node: '>=4'}
    dev: true

  /minimatch@3.0.5:
    resolution: {integrity: sha512-tUpxzX0VAzJHjLu0xUfFv1gwVp9ba3IOuRAVH2EGuRW8a5emA2FlACLqiT/lDVtS1W+TGNwqz3sWaNyLgDJWuw==}
    dependencies:
      brace-expansion: 1.1.11
    dev: true

  /minimatch@3.1.2:
    resolution: {integrity: sha512-J7p63hRiAjw1NDEww1W7i37+ByIrOWO5XQQAzZ3VOcL0PNybwpfmV/N05zFAzwQ9USyEcX6t3UO+K5aqBQOIHw==}
    dependencies:
      brace-expansion: 1.1.11

  /minimatch@5.1.6:
    resolution: {integrity: sha512-lKwV/1brpG6mBUFHtb7NUmtABCb2WZZmm2wNiOA5hAb8VdCS4B3dtMWyvcoViccwAW/COERjXLt0zP1zXUN26g==}
    engines: {node: '>=10'}
    dependencies:
      brace-expansion: 2.0.1

  /minimatch@7.4.6:
    resolution: {integrity: sha512-sBz8G/YjVniEz6lKPNpKxXwazJe4c19fEfV2GDMX6AjFz+MX9uDWIZW8XreVhkFW3fkIdTv/gxWr/Kks5FFAVw==}
    engines: {node: '>=10'}
    dependencies:
      brace-expansion: 2.0.1

  /minimatch@9.0.0:
    resolution: {integrity: sha512-0jJj8AvgKqWN05mrwuqi8QYKx1WmYSUoKSxu5Qhs9prezTz10sxAHGNZe9J9cqIJzta8DWsleh2KaVaLl6Ru2w==}
    engines: {node: '>=16 || 14 >=14.17'}
    dependencies:
      brace-expansion: 2.0.1
    dev: true

  /minimist-options@4.1.0:
    resolution: {integrity: sha512-Q4r8ghd80yhO/0j1O3B2BjweX3fiHg9cdOwjJd2J76Q135c+NDxGCqdYKQ1SKBuFfgWbAUzBfvYjPUEeNgqN1A==}
    engines: {node: '>= 6'}
    dependencies:
      arrify: 1.0.1
      is-plain-obj: 1.1.0
      kind-of: 6.0.3
    dev: true

  /minimist@1.2.8:
    resolution: {integrity: sha512-2yyAR8qBkN3YuheJanUpWC5U3bb5osDywNB8RzDVlDwDHbocAJveqqj1u8+SVD7jkWT4yvsHCpWqqWqAxb0zCA==}
    dev: true

  /minipass@3.3.6:
    resolution: {integrity: sha512-DxiNidxSEK+tHG6zOIklvNOwm3hvCrbUrdtzY74U6HKTJxvIDfOUL5W5P2Ghd3DTkhhKPYGqeNUIh5qcM4YBfw==}
    engines: {node: '>=8'}
    dependencies:
      yallist: 4.0.0
    dev: true

  /minizlib@2.1.2:
    resolution: {integrity: sha512-bAxsR8BVfj60DWXHE3u30oHzfl4G7khkSuPW+qvpd7jFRHm7dLxOjUk1EHACJ/hxLY8phGJ0YhYHZo7jil7Qdg==}
    engines: {node: '>= 8'}
    dependencies:
      minipass: 3.3.6
      yallist: 4.0.0
    dev: true

  /mixme@0.5.9:
    resolution: {integrity: sha512-VC5fg6ySUscaWUpI4gxCBTQMH2RdUpNrk+MsbpCYtIvf9SBJdiUey4qE7BXviJsJR4nDQxCZ+3yaYNW3guz/Pw==}
    engines: {node: '>= 8.0.0'}
    dev: true

  /mkdirp@1.0.4:
    resolution: {integrity: sha512-vVqVZQyf3WLx2Shd0qJ9xuvqgAyKPLAiqITEtqW0oIUjzo3PePDd6fW9iFz30ef7Ysp/oiWqbhszeGWW2T6Gzw==}
    engines: {node: '>=10'}
    hasBin: true
    dev: true

  /mkdirp@2.1.6:
    resolution: {integrity: sha512-+hEnITedc8LAtIP9u3HJDFIdcLV2vXP33sqLLIzkv1Db1zO/1OxbvYf0Y1OC/S/Qo5dxHXepofhmxL02PsKe+A==}
    engines: {node: '>=10'}
    hasBin: true
    dev: true

  /mlly@1.2.0:
    resolution: {integrity: sha512-+c7A3CV0KGdKcylsI6khWyts/CYrGTrRVo4R/I7u/cUsy0Conxa6LUhiEzVKIw14lc2L5aiO4+SeVe4TeGRKww==}
    dependencies:
      acorn: 8.8.2
      pathe: 1.1.0
      pkg-types: 1.0.2
      ufo: 1.1.1
    dev: true

  /mri@1.2.0:
    resolution: {integrity: sha512-tzzskb3bG8LvYGFF/mDTpq3jpI6Q9wc3LEmBaghu+DdCssd1FakN7Bc0hVNmEyGq1bq3RgfkCb3cmQLpNPOroA==}
    engines: {node: '>=4'}

  /mrmime@1.0.1:
    resolution: {integrity: sha512-hzzEagAgDyoU1Q6yg5uI+AorQgdvMCur3FcKf7NhMKWsaYg+RnbTyHRa/9IlLF9rf455MOCtcqqrQQ83pPP7Uw==}
    engines: {node: '>=10'}
    dev: true

  /ms@2.1.2:
    resolution: {integrity: sha512-sGkPx+VjMtmA6MX27oA4FBFELFCZZ4S4XqeGOXCv68tT+jb3vk/RyaKWP0PTKyWtmLSM0b+adUTEvbs1PEaH2w==}

  /muggle-string@0.2.2:
    resolution: {integrity: sha512-YVE1mIJ4VpUMqZObFndk9CJu6DBJR/GB13p3tXuNbwD4XExaI5EOuRl6BHeIDxIqXZVxSfAC+y6U1Z/IxCfKUg==}
    dev: true

  /mz@2.7.0:
    resolution: {integrity: sha512-z81GNO7nnYMEhrGh9LeymoE4+Yr0Wn5McHIZMK5cfQCl+NDX08sCZgUc9/6MHni9IWuFLm1Z3HTCXu2z9fN62Q==}
    dependencies:
      any-promise: 1.3.0
      object-assign: 4.1.1
      thenify-all: 1.6.0

  /nanoid@3.3.6:
    resolution: {integrity: sha512-BGcqMMJuToF7i1rt+2PWSNVnWIkGCU78jBG3RxO/bZlnZPK2Cmi2QaffxGO/2RvWi9sL+FAiRiXMgsyxQ1DIDA==}
    engines: {node: ^10 || ^12 || ^13.7 || ^14 || >=15.0.1}
    hasBin: true

  /natural-compare-lite@1.4.0:
    resolution: {integrity: sha512-Tj+HTDSJJKaZnfiuw+iaF9skdPpTo2GtEly5JHnWV/hfv2Qj/9RKsGISQtLh2ox3l5EAGw487hnBee0sIJ6v2g==}
    dev: true

  /natural-compare@1.4.0:
    resolution: {integrity: sha512-OWND8ei3VtNC9h7V60qff3SVobHr996CTwgxubgyQYEpg290h9J0buyECNNJexkFm5sOajh5G116RYA1c8ZMSw==}
    dev: true

  /nlcst-to-string@3.1.1:
    resolution: {integrity: sha512-63mVyqaqt0cmn2VcI2aH6kxe1rLAmSROqHMA0i4qqg1tidkfExgpb0FGMikMCn86mw5dFtBtEANfmSSK7TjNHw==}
    dependencies:
      '@types/nlcst': 1.0.0

  /node-addon-api@3.2.1:
    resolution: {integrity: sha512-mmcei9JghVNDYydghQmeDX8KoAm0FAiYyIcUt/N4nhyAipB17pllZQDOJD2fotxABnt4Mdz+dKTO7eftLg4d0A==}
    dev: true

<<<<<<< HEAD
  /node-domexception@1.0.0:
    resolution: {integrity: sha512-/jKZoMpw0F8GRwl4/eLROPA3cfcXtLApP0QzLmUT/HuPCZWyB7IY9ZrMeKw2O/nFIqPQB3PVM9aYm0F312AXDQ==}
    engines: {node: '>=10.5.0'}

  /node-fetch@2.6.9:
=======
  /node-domexception/1.0.0:
    resolution: {integrity: sha512-/jKZoMpw0F8GRwl4/eLROPA3cfcXtLApP0QzLmUT/HuPCZWyB7IY9ZrMeKw2O/nFIqPQB3PVM9aYm0F312AXDQ==}
    engines: {node: '>=10.5.0'}
    dev: false

  /node-fetch/2.6.9:
>>>>>>> 09998f31
    resolution: {integrity: sha512-DJm/CJkZkRjKKj4Zi4BsKVZh3ValV5IR5s7LVZnW+6YMh0W1BfNA8XSs6DLMGYlId5F3KnA70uu2qepcR08Qqg==}
    engines: {node: 4.x || >=6.0.0}
    peerDependencies:
      encoding: ^0.1.0
    peerDependenciesMeta:
      encoding:
        optional: true
    dependencies:
      whatwg-url: 5.0.0
    dev: true

<<<<<<< HEAD
  /node-fetch@3.3.1:
=======
  /node-fetch/3.3.1:
>>>>>>> 09998f31
    resolution: {integrity: sha512-cRVc/kyto/7E5shrWca1Wsea4y6tL9iYJE5FBCius3JQfb/4P4I295PfhgbJQBLTx6lATE4z+wK0rPM4VS2uow==}
    engines: {node: ^12.20.0 || ^14.13.1 || >=16.0.0}
    dependencies:
      data-uri-to-buffer: 4.0.1
      fetch-blob: 3.2.0
      formdata-polyfill: 4.0.10
<<<<<<< HEAD

  /node-gyp-build@4.6.0:
=======
    dev: false

  /node-gyp-build/4.6.0:
>>>>>>> 09998f31
    resolution: {integrity: sha512-NTZVKn9IylLwUzaKjkas1e4u2DLNcV4rdYagA4PWdPwW87Bi7z+BznyKSRwS/761tV/lzCGXplWsiaMjLqP2zQ==}
    hasBin: true
    dev: true

  /node-machine-id@1.1.12:
    resolution: {integrity: sha512-QNABxbrPa3qEIfrE6GOJ7BYIuignnJw7iQ2YPbc3Nla1HzRJjXzZOiikfF8m7eAMfichLt3M4VgLOetqgDmgGQ==}
    dev: true

  /node-releases@2.0.10:
    resolution: {integrity: sha512-5GFldHPXVG/YZmFzJvKK2zDSzPKhEp0+ZR5SVaoSag9fsL5YgHbUHDfnG5494ISANDcK4KwPXAx2xqVEydmd7w==}

  /normalize-package-data@2.5.0:
    resolution: {integrity: sha512-/5CMN3T0R4XTj4DcGaexo+roZSdSFW/0AOOTROrjxzCG1wrWXEsGbRKevjlIL+ZDE4sZlJr5ED4YW0yqmkK+eA==}
    dependencies:
      hosted-git-info: 2.8.9
      resolve: 1.22.2
      semver: 5.7.1
      validate-npm-package-license: 3.0.4
    dev: true

  /normalize-path@3.0.0:
    resolution: {integrity: sha512-6eZs5Ls3WtCisHWp9S2GUy8dqkpGi4BVSz3GaqiE6ezub0512ESztXUwUB6C6IKbQkY2Pnb/mD4WYojCRwcwLA==}
    engines: {node: '>=0.10.0'}

  /normalize-range@0.1.2:
    resolution: {integrity: sha512-bdok/XvKII3nUpklnV6P2hxtMNrCboOjAcyBuQnWEhO665FwrSNRxU+AqpsyvO6LgGYPspN+lu5CLtw4jPRKNA==}
    engines: {node: '>=0.10.0'}

  /npm-run-path@4.0.1:
    resolution: {integrity: sha512-S48WzZW777zhNIrn7gxOlISNAqi9ZC/uQFnRdbeIHhZhCA6UqpkOT8T1G7BvfdgP4Er8gF4sUbaS0i7QvIfCWw==}
    engines: {node: '>=8'}
    dependencies:
      path-key: 3.1.1

  /npm-run-path@5.1.0:
    resolution: {integrity: sha512-sJOdmRGrY2sjNTRMbSvluQqg+8X7ZK61yvzBEIDhz4f8z1TZFYABsqjjCBd/0PUNE9M6QDgHJXQkGUEm7Q+l9Q==}
    engines: {node: ^12.20.0 || ^14.13.1 || >=16.0.0}
    dependencies:
      path-key: 4.0.0

  /nth-check@2.1.1:
    resolution: {integrity: sha512-lqjrjmaOoAnWfMmBPL+XNnynZh2+swxiX3WUE0s4yEHI6m+AwrK2UZOimIRl3X/4QctVqS8AiZjFqyOGrMXb/w==}
    dependencies:
      boolbase: 1.0.0

  /nwsapi@2.2.4:
    resolution: {integrity: sha512-NHj4rzRo0tQdijE9ZqAx6kYDcoRwYwSYzCA8MY3JzfxlrvEU0jhnhJT9BhqhJs7I/dKcrDm6TyulaRqZPIhN5g==}
    dev: true

  /nx-cloud@16.0.5:
    resolution: {integrity: sha512-13P7r0aKikjBtmdZrNorwXzVPeVIV4MLEwqGY+DEG6doLBtI5KqEQk/d5B5l2dCF2BEi/LXEmLYCmf9gwbOJ+Q==}
    hasBin: true
    dependencies:
      '@nrwl/nx-cloud': 16.0.5
      axios: 1.1.3
      chalk: 4.1.2
      dotenv: 10.0.0
      fs-extra: 11.1.1
      node-machine-id: 1.1.12
      open: 8.4.2
      strip-json-comments: 3.1.1
      tar: 6.1.11
      yargs-parser: 21.1.1
    transitivePeerDependencies:
      - debug
    dev: true

  /nx@15.9.2:
    resolution: {integrity: sha512-wtcs+wsuplSckvgk+bV+/XuGlo+sVWzSG0RpgWBjQYeqA3QsVFEAPVY66Z5cSoukDbTV77ddcAjEw+Rz8oOR1A==}
    hasBin: true
    requiresBuild: true
    peerDependencies:
      '@swc-node/register': ^1.4.2
      '@swc/core': ^1.2.173
    peerDependenciesMeta:
      '@swc-node/register':
        optional: true
      '@swc/core':
        optional: true
    dependencies:
      '@nrwl/cli': 15.9.2
      '@nrwl/tao': 15.9.2
      '@parcel/watcher': 2.0.4
      '@yarnpkg/lockfile': 1.1.0
      '@yarnpkg/parsers': 3.0.0-rc.42
      '@zkochan/js-yaml': 0.0.6
      axios: 1.4.0
      chalk: 4.1.2
      cli-cursor: 3.1.0
      cli-spinners: 2.6.1
      cliui: 7.0.4
      dotenv: 10.0.0
      enquirer: 2.3.6
      fast-glob: 3.2.7
      figures: 3.2.0
      flat: 5.0.2
      fs-extra: 11.1.1
      glob: 7.1.4
      ignore: 5.2.4
      js-yaml: 4.1.0
      jsonc-parser: 3.2.0
      lines-and-columns: 2.0.3
      minimatch: 3.0.5
      npm-run-path: 4.0.1
      open: 8.4.2
      semver: 7.3.4
      string-width: 4.2.3
      strong-log-transformer: 2.1.0
      tar-stream: 2.2.0
      tmp: 0.2.1
      tsconfig-paths: 4.2.0
      tslib: 2.5.0
      v8-compile-cache: 2.3.0
      yargs: 17.7.2
      yargs-parser: 21.1.1
    optionalDependencies:
      '@nrwl/nx-darwin-arm64': 15.9.2
      '@nrwl/nx-darwin-x64': 15.9.2
      '@nrwl/nx-linux-arm-gnueabihf': 15.9.2
      '@nrwl/nx-linux-arm64-gnu': 15.9.2
      '@nrwl/nx-linux-arm64-musl': 15.9.2
      '@nrwl/nx-linux-x64-gnu': 15.9.2
      '@nrwl/nx-linux-x64-musl': 15.9.2
      '@nrwl/nx-win32-arm64-msvc': 15.9.2
      '@nrwl/nx-win32-x64-msvc': 15.9.2
    transitivePeerDependencies:
      - debug
    dev: true

<<<<<<< HEAD
  /nx@15.9.3:
    resolution: {integrity: sha512-GLwbykfTABc7/UZjQEEnV1bQbTVC53W+Zj4xWY640/45I4iZf/TUqKMBCgtLZ9v89gEsKOM4zsx55CqHT3bekA==}
    hasBin: true
    requiresBuild: true
    peerDependencies:
      '@swc-node/register': ^1.4.2
      '@swc/core': ^1.2.173
    peerDependenciesMeta:
      '@swc-node/register':
        optional: true
      '@swc/core':
        optional: true
    dependencies:
      '@nrwl/cli': 15.9.3
      '@nrwl/tao': 15.9.3
      '@parcel/watcher': 2.0.4
      '@yarnpkg/lockfile': 1.1.0
      '@yarnpkg/parsers': 3.0.0-rc.42
      '@zkochan/js-yaml': 0.0.6
      axios: 1.4.0
      chalk: 4.1.2
      cli-cursor: 3.1.0
      cli-spinners: 2.6.1
      cliui: 7.0.4
      dotenv: 10.0.0
      enquirer: 2.3.6
      fast-glob: 3.2.7
      figures: 3.2.0
      flat: 5.0.2
      fs-extra: 11.1.1
      glob: 7.1.4
      ignore: 5.2.4
      js-yaml: 4.1.0
      jsonc-parser: 3.2.0
      lines-and-columns: 2.0.3
      minimatch: 3.0.5
      npm-run-path: 4.0.1
      open: 8.4.2
      semver: 7.3.4
      string-width: 4.2.3
      strong-log-transformer: 2.1.0
      tar-stream: 2.2.0
      tmp: 0.2.1
      tsconfig-paths: 4.2.0
      tslib: 2.5.0
      v8-compile-cache: 2.3.0
      yargs: 17.7.2
      yargs-parser: 21.1.1
    optionalDependencies:
      '@nrwl/nx-darwin-arm64': 15.9.3
      '@nrwl/nx-darwin-x64': 15.9.3
      '@nrwl/nx-linux-arm-gnueabihf': 15.9.3
      '@nrwl/nx-linux-arm64-gnu': 15.9.3
      '@nrwl/nx-linux-arm64-musl': 15.9.3
      '@nrwl/nx-linux-x64-gnu': 15.9.3
      '@nrwl/nx-linux-x64-musl': 15.9.3
      '@nrwl/nx-win32-arm64-msvc': 15.9.3
      '@nrwl/nx-win32-x64-msvc': 15.9.3
    transitivePeerDependencies:
      - debug
=======
  /nth-check/2.1.1:
    resolution: {integrity: sha512-lqjrjmaOoAnWfMmBPL+XNnynZh2+swxiX3WUE0s4yEHI6m+AwrK2UZOimIRl3X/4QctVqS8AiZjFqyOGrMXb/w==}
    dependencies:
      boolbase: 1.0.0
    dev: false

  /nwsapi/2.2.2:
    resolution: {integrity: sha512-90yv+6538zuvUMnN+zCr8LuV6bPFdq50304114vJYJ8RDyK8D5O9Phpbd6SZWgI7PwzmmfN1upeOJlvybDSgCw==}
>>>>>>> 09998f31
    dev: true

  /nx@16.0.1:
    resolution: {integrity: sha512-x1NUs3ZGRWI3CdY1Qt4JdB9fOpjNkfP064HI3P6YjmHYSilbkVF7xe9bxOptjwCgMlTE3kOa66qC2fI5bKvG4w==}
    hasBin: true
    requiresBuild: true
    peerDependencies:
      '@swc-node/register': ^1.4.2
      '@swc/core': ^1.2.173
    peerDependenciesMeta:
      '@swc-node/register':
        optional: true
      '@swc/core':
        optional: true
    dependencies:
      '@nrwl/tao': 16.0.1
      '@parcel/watcher': 2.0.4
      '@yarnpkg/lockfile': 1.1.0
      '@yarnpkg/parsers': 3.0.0-rc.42
      '@zkochan/js-yaml': 0.0.6
      axios: 1.4.0
      chalk: 4.1.2
      cli-cursor: 3.1.0
      cli-spinners: 2.6.1
      cliui: 7.0.4
      dotenv: 10.0.0
      enquirer: 2.3.6
      fast-glob: 3.2.7
      figures: 3.2.0
      flat: 5.0.2
      fs-extra: 11.1.1
      glob: 7.1.4
      ignore: 5.2.4
      js-yaml: 4.1.0
      jsonc-parser: 3.2.0
      lines-and-columns: 2.0.3
      minimatch: 3.0.5
      npm-run-path: 4.0.1
      open: 8.4.2
      semver: 7.3.4
      string-width: 4.2.3
      strong-log-transformer: 2.1.0
      tar-stream: 2.2.0
      tmp: 0.2.1
      tsconfig-paths: 4.2.0
      tslib: 2.5.0
      v8-compile-cache: 2.3.0
      yargs: 17.7.2
      yargs-parser: 21.1.1
    optionalDependencies:
      '@nx/nx-darwin-arm64': 16.0.1
      '@nx/nx-darwin-x64': 16.0.1
      '@nx/nx-linux-arm-gnueabihf': 16.0.1
      '@nx/nx-linux-arm64-gnu': 16.0.1
      '@nx/nx-linux-arm64-musl': 16.0.1
      '@nx/nx-linux-x64-gnu': 16.0.1
      '@nx/nx-linux-x64-musl': 16.0.1
      '@nx/nx-win32-arm64-msvc': 16.0.1
      '@nx/nx-win32-x64-msvc': 16.0.1
    transitivePeerDependencies:
      - debug
    dev: true

  /object-assign@4.1.1:
    resolution: {integrity: sha512-rJgTQnkUnH1sFw8yT6VSU3zD3sWmu6sZhIseY8VX+GRu3P6F7Fu+JNDoXfklElbLJSnc3FUQHVe4cU5hj+BcUg==}
    engines: {node: '>=0.10.0'}

  /object-hash@3.0.0:
    resolution: {integrity: sha512-RSn9F68PjH9HqtltsSnqYC1XXoWe9Bju5+213R98cNGttag9q9yAOTzdbsqvIa7aNm5WffBZFpWYr2aWrklWAw==}
    engines: {node: '>= 6'}

  /object-inspect@1.12.3:
    resolution: {integrity: sha512-geUvdk7c+eizMNUDkRpW1wJwgfOiOeHbxBR/hLXK1aT6zmVSO0jsQcs7fj6MGw89jC/cjGfLcNOrtMYtGqm81g==}
    dev: true

  /object-keys@1.1.1:
    resolution: {integrity: sha512-NuAESUOUMrlIXOfHKzD6bpPu3tYt3xvjNdRIQ+FeT0lNb4K8WR70CaDxhuNguS2XG+GjkyMwOzsN5ZktImfhLA==}
    engines: {node: '>= 0.4'}
    dev: true

  /object.assign@4.1.4:
    resolution: {integrity: sha512-1mxKf0e58bvyjSCtKYY4sRe9itRk3PJpquJOjeIkz885CczcI4IvJJDLPS72oowuSh+pBxUFROpX+TU++hxhZQ==}
    engines: {node: '>= 0.4'}
    dependencies:
      call-bind: 1.0.2
      define-properties: 1.2.0
      has-symbols: 1.0.3
      object-keys: 1.1.1
    dev: true

  /once@1.4.0:
    resolution: {integrity: sha512-lNaJgI+2Q5URQBkccEKHTQOPaXdUxnZZElQTZY0MFUAuaEqe1E+Nyvgdz/aIyNi6Z9MzO5dv1H8n58/GELp3+w==}
    dependencies:
      wrappy: 1.0.2

  /onetime@5.1.2:
    resolution: {integrity: sha512-kbpaSSGJTWdAY5KPVeMOKXSrPtr8C8C7wodJbcsd51jRnmD+GZu8Y0VoU6Dm5Z4vWr0Ig/1NKuWRKf7j5aaYSg==}
    engines: {node: '>=6'}
    dependencies:
      mimic-fn: 2.1.0

  /onetime@6.0.0:
    resolution: {integrity: sha512-1FlR+gjXK7X+AsAHso35MnyN5KqGwJRi/31ft6x0M194ht7S+rWAvd7PHss9xSKMzE0asv1pyIHaJYq+BbacAQ==}
    engines: {node: '>=12'}
    dependencies:
      mimic-fn: 4.0.0

  /open@8.4.2:
    resolution: {integrity: sha512-7x81NCL719oNbsq/3mh+hVrAWmFuEYUqrq/Iw3kUzH8ReypT9QQ0BLoJS7/G9k6N81XjW4qHWtjWwe/9eLy1EQ==}
    engines: {node: '>=12'}
    dependencies:
      define-lazy-prop: 2.0.0
      is-docker: 2.2.1
      is-wsl: 2.2.0

  /optionator@0.8.3:
    resolution: {integrity: sha512-+IW9pACdk3XWmmTXG8m3upGUJst5XRGzxMRjXzAuJ1XnIFNvfhjjIuYkDvysnPQ7qzqVzLt78BCruntqRhWQbA==}
    engines: {node: '>= 0.8.0'}
    dependencies:
      deep-is: 0.1.4
      fast-levenshtein: 2.0.6
      levn: 0.3.0
      prelude-ls: 1.1.2
      type-check: 0.3.2
      word-wrap: 1.2.3
    dev: true

  /optionator@0.9.1:
    resolution: {integrity: sha512-74RlY5FCnhq4jRxVUPKDaRwrVNXMqsGsiW6AJw4XK8hmtm10wC0ypZBLw5IIp85NZMr91+qd1RvvENwg7jjRFw==}
    engines: {node: '>= 0.8.0'}
    dependencies:
      deep-is: 0.1.4
      fast-levenshtein: 2.0.6
      levn: 0.4.1
      prelude-ls: 1.2.1
      type-check: 0.4.0
      word-wrap: 1.2.3
    dev: true

  /ora@6.1.2:
    resolution: {integrity: sha512-EJQ3NiP5Xo94wJXIzAyOtSb0QEIAUu7m8t6UZ9krbz0vAJqr92JpcK/lEXg91q6B9pEGqrykkd2EQplnifDSBw==}
    engines: {node: ^12.20.0 || ^14.13.1 || >=16.0.0}
    dependencies:
      bl: 5.1.0
      chalk: 5.2.0
      cli-cursor: 4.0.0
      cli-spinners: 2.8.0
      is-interactive: 2.0.0
      is-unicode-supported: 1.3.0
      log-symbols: 5.1.0
      strip-ansi: 7.0.1
      wcwidth: 1.0.1
    dev: false

  /ora@6.3.0:
    resolution: {integrity: sha512-1/D8uRFY0ay2kgBpmAwmSA404w4OoPVhHMqRqtjvrcK/dnzcEZxMJ+V4DUbyICu8IIVRclHcOf5wlD1tMY4GUQ==}
    engines: {node: ^12.20.0 || ^14.13.1 || >=16.0.0}
    dependencies:
      chalk: 5.2.0
      cli-cursor: 4.0.0
      cli-spinners: 2.8.0
      is-interactive: 2.0.0
      is-unicode-supported: 1.3.0
      log-symbols: 5.1.0
      stdin-discarder: 0.1.0
      strip-ansi: 7.0.1
      wcwidth: 1.0.1

  /os-tmpdir@1.0.2:
    resolution: {integrity: sha512-D2FR03Vir7FIu45XBY20mTb+/ZSWB00sjU9jdQXt83gDrI4Ztz5Fs7/yy74g2N5SVQY4xY1qDr4rNddwYRVX0g==}
    engines: {node: '>=0.10.0'}
    dev: true

  /outdent@0.5.0:
    resolution: {integrity: sha512-/jHxFIzoMXdqPzTaCpFzAAWhpkSjZPF4Vsn6jAfNpmbH/ymsmd7Qc6VE9BGn0L6YMj6uwpQLxCECpus4ukKS9Q==}
    dev: true

  /p-filter@2.1.0:
    resolution: {integrity: sha512-ZBxxZ5sL2HghephhpGAQdoskxplTwr7ICaehZwLIlfL6acuVgZPm8yBNuRAFBGEqtD/hmUeq9eqLg2ys9Xr/yw==}
    engines: {node: '>=8'}
    dependencies:
      p-map: 2.1.0
    dev: true

  /p-limit@2.3.0:
    resolution: {integrity: sha512-//88mFWSJx8lxCzwdAABTJL2MyWB12+eIY7MDL2SqLmAkeKU9qxRvWuSyTjm3FUmpBEMuFfckAIqEaVGUDxb6w==}
    engines: {node: '>=6'}
    dependencies:
      p-try: 2.2.0

  /p-limit@3.1.0:
    resolution: {integrity: sha512-TYOanM3wGwNGsZN2cVTYPArw454xnXj5qmWF1bEoAc4+cU/ol7GVh7odevjp1FNHduHc3KZMcFduxU5Xc6uJRQ==}
    engines: {node: '>=10'}
    dependencies:
      yocto-queue: 0.1.0

  /p-limit@4.0.0:
    resolution: {integrity: sha512-5b0R4txpzjPWVw/cXXUResoD4hb6U/x9BH08L7nw+GN1sezDzPdxeRvpc9c433fZhBan/wusjbCsqwqm4EIBIQ==}
    engines: {node: ^12.20.0 || ^14.13.1 || >=16.0.0}
    dependencies:
      yocto-queue: 1.0.0
    dev: true

  /p-locate@3.0.0:
    resolution: {integrity: sha512-x+12w/To+4GFfgJhBEpiDcLozRJGegY+Ei7/z0tSLkMmxGZNybVMSfWj9aJn8Z5Fc7dBUNJOOVgPv2H7IwulSQ==}
    engines: {node: '>=6'}
    dependencies:
      p-limit: 2.3.0
    dev: false

  /p-locate@4.1.0:
    resolution: {integrity: sha512-R79ZZ/0wAxKGu3oYMlz8jy/kbhsNrS7SKZ7PxEHBgJ5+F2mtFW2fK2cOtBh1cHYkQsbzFV7I+EoRKe6Yt0oK7A==}
    engines: {node: '>=8'}
    dependencies:
      p-limit: 2.3.0

  /p-locate@5.0.0:
    resolution: {integrity: sha512-LaNjtRWUBY++zB5nE/NwcaoMylSPk+S+ZHNB1TzdbMJMny6dynpAGt7X/tl/QYq3TIeE6nxHppbo2LGymrG5Pw==}
    engines: {node: '>=10'}
    dependencies:
      p-limit: 3.1.0

  /p-map@2.1.0:
    resolution: {integrity: sha512-y3b8Kpd8OAN444hxfBbFfj1FY/RjtTd8tzYwhUqNYXx0fXx2iX4maP4Qr6qhIKbQXI02wTLAda4fYUbDagTUFw==}
    engines: {node: '>=6'}
    dev: true

  /p-try@2.2.0:
    resolution: {integrity: sha512-R4nPAVTAU0B9D35/Gk3uJf/7XYbQcyohSKdvAxIRSNghFl4e71hVoGnBNQz9cWaXxO2I10KTC+3jMdvvoKw6dQ==}
    engines: {node: '>=6'}

  /parent-module@1.0.1:
    resolution: {integrity: sha512-GQ2EWRpQV8/o+Aw8YqtfZZPfNRWZYkbidE9k5rpl/hC3vtHHBfGm2Ifi6qWV+coDGkrUKZAxE3Lot5kcsRlh+g==}
    engines: {node: '>=6'}
    dependencies:
      callsites: 3.1.0
    dev: true

  /parse-entities@4.0.1:
    resolution: {integrity: sha512-SWzvYcSJh4d/SGLIOQfZ/CoNv6BTlI6YEQ7Nj82oDVnRpwe/Z/F1EMx42x3JAOwGBlCjeCH0BRJQbQ/opHL17w==}
    dependencies:
      '@types/unist': 2.0.6
      character-entities: 2.0.2
      character-entities-legacy: 3.0.0
      character-reference-invalid: 2.0.1
      decode-named-character-reference: 1.0.2
      is-alphanumerical: 2.0.1
      is-decimal: 2.0.1
      is-hexadecimal: 2.0.1

  /parse-json@5.2.0:
    resolution: {integrity: sha512-ayCKvm/phCGxOkYRSCM82iDwct8/EonSEgCSxWxD7ve6jHggsFl4fZVQBPRNgQoKiuV/odhFrGzQXZwbifC8Rg==}
    engines: {node: '>=8'}
    dependencies:
      '@babel/code-frame': 7.21.4
      error-ex: 1.3.2
      json-parse-even-better-errors: 2.3.1
      lines-and-columns: 1.2.4
    dev: true

  /parse-latin@5.0.1:
    resolution: {integrity: sha512-b/K8ExXaWC9t34kKeDV8kGXBkXZ1HCSAZRYE7HR14eA1GlXX5L8iWhs8USJNhQU9q5ci413jCKF0gOyovvyRBg==}
    dependencies:
      nlcst-to-string: 3.1.1
      unist-util-modify-children: 3.1.1
      unist-util-visit-children: 2.0.2

  /parse5@6.0.1:
    resolution: {integrity: sha512-Ofn/CTFzRGTTxwpNEs9PP93gXShHcTq255nzRYSKe8AkVpZY7e1fpmTfOyoIvjP5HG7Z2ZM7VS9PPhQGW2pOpw==}

  /parse5@7.1.2:
    resolution: {integrity: sha512-Czj1WaSVpaoj0wbhMzLmWD69anp2WH7FXMB9n1Sy8/ZFF9jolSQVMu1Ij5WIyGmcBmhk7EOndpO4mIpihVqAXw==}
    dependencies:
      entities: 4.5.0
    dev: true

  /path-browserify@1.0.1:
    resolution: {integrity: sha512-b7uo2UCUOYZcnF/3ID0lulOJi/bafxa1xPe7ZPsammBSpjSWQkjNxlt635YGS2MiR9GjvuXCtz2emr3jbsz98g==}
    dev: true

  /path-exists@3.0.0:
    resolution: {integrity: sha512-bpC7GYwiDYQ4wYLe+FA8lhRjhQCMcQGuSgGGqDkg/QerRWw9CmGRT0iSOVRSZJ29NMLZgIzqaljJ63oaL4NIJQ==}
    engines: {node: '>=4'}
    dev: false

  /path-exists@4.0.0:
    resolution: {integrity: sha512-ak9Qy5Q7jYb2Wwcey5Fpvg2KoAc/ZIhLSLOSBmRmygPsGwkVVt0fZa0qrtMz+m6tJTAHfZQ8FnmB4MG4LWy7/w==}
    engines: {node: '>=8'}

  /path-is-absolute@1.0.1:
    resolution: {integrity: sha512-AVbw3UJ2e9bq64vSaS9Am0fje1Pa8pbGqTTsmXfaIiMpnr5DlDhfJOuLj9Sf95ZPVDAUerDfEk88MPmPe7UCQg==}
    engines: {node: '>=0.10.0'}

  /path-key@3.1.1:
    resolution: {integrity: sha512-ojmeN0qd+y0jszEtoY48r0Peq5dwMEkIlCOu6Q5f41lfkswXuKtYrhgoTpLnyIcHm24Uhqx+5Tqm2InSwLhE6Q==}
    engines: {node: '>=8'}

  /path-key@4.0.0:
    resolution: {integrity: sha512-haREypq7xkM7ErfgIyA0z+Bj4AGKlMSdlQE2jvJo6huWD1EdkKYV+G/T4nq0YEF2vgTT8kqMFKo1uHn950r4SQ==}
    engines: {node: '>=12'}

  /path-parse@1.0.7:
    resolution: {integrity: sha512-LDJzPVEEEPR+y48z93A0Ed0yXb8pAByGWo/k5YYdYgpY2/2EsOsksJrq7lOHxryrVOn1ejG6oAp8ahvOIQD8sw==}

  /path-to-regexp@6.2.1:
    resolution: {integrity: sha512-JLyh7xT1kizaEvcaXOQwOc2/Yhw6KZOvPf1S8401UyLk86CU79LN3vl7ztXGm/pZ+YjoyAJ4rxmHwbkBXJX+yw==}

  /path-type@4.0.0:
    resolution: {integrity: sha512-gDKb8aZMDeD/tZWs9P6+q0J9Mwkdl6xMV8TjnGP3qJVJ06bdMgkbBlLU8IdfOsIsFz2BW1rNVT3XuNEl8zPAvw==}
    engines: {node: '>=8'}
    dev: true

  /pathe@1.1.0:
    resolution: {integrity: sha512-ODbEPR0KKHqECXW1GoxdDb+AZvULmXjVPy4rt+pGo2+TnjJTIPJQSVS6N63n8T2Ip+syHhbn52OewKicV0373w==}

  /pathval@1.1.1:
    resolution: {integrity: sha512-Dp6zGqpTdETdR63lehJYPeIOqpiNBNtc7BpWSLrOje7UaIsE5aY92r/AunQA7rsXvet3lrJ3JnZX29UPTKXyKQ==}
    dev: true

  /periscopic@3.1.0:
    resolution: {integrity: sha512-vKiQ8RRtkl9P+r/+oefh25C3fhybptkHKCZSPlcXiJux2tJF55GnEj3BVn4A5gKfq9NWWXXrxkHBwVPUfH0opw==}
    dependencies:
      '@types/estree': 1.0.1
      estree-walker: 3.0.3
      is-reference: 3.0.1
    dev: false

  /picocolors@1.0.0:
    resolution: {integrity: sha512-1fygroTLlHu66zi26VoTDv8yRgm0Fccecssto+MhsZ0D/DGW2sm8E8AjW7NU5VVTRt5GxbeZ5qBuJr+HyLYkjQ==}

  /picomatch@2.3.1:
    resolution: {integrity: sha512-JU3teHTNjmE2VCGFzuY8EXzCDVwEqB2a8fsIvwaStHhAWJEeVd1o1QD80CU6+ZdEXXSLbSsuLwJjkCBWqRQUVA==}
    engines: {node: '>=8.6'}

  /pify@2.3.0:
    resolution: {integrity: sha512-udgsAY+fTnvv7kI7aaxbqwWNb0AHiB0qBO89PZKPkoTmGOgdbrHDKD+0B2X4uTfJ/FT1R09r9gTsjUjNJotuog==}
    engines: {node: '>=0.10.0'}

  /pify@4.0.1:
    resolution: {integrity: sha512-uB80kBFb/tfd68bVleG9T5GGsGPjJrLAUpR5PZIrhBnIaRTQRjqdJSsIKkOP6OAIFbj7GOrcudc5pNjZ+geV2g==}
    engines: {node: '>=6'}

  /pirates@4.0.5:
    resolution: {integrity: sha512-8V9+HQPupnaXMA23c5hvl69zXvTwTzyAYasnkb0Tts4XvO4CliqONMOnvlq26rkhLC3nWDFBJf73LU1e1VZLaQ==}
    engines: {node: '>= 6'}

  /pkg-dir@4.2.0:
    resolution: {integrity: sha512-HRDzbaKjC+AOWVXxAU/x54COGeIv9eb+6CkDSQoNTt4XyWoIJvuPsXizxu/Fr23EiekbtZwmh1IcIG/l/a10GQ==}
    engines: {node: '>=8'}
    dependencies:
      find-up: 4.1.0

  /pkg-types@1.0.2:
    resolution: {integrity: sha512-hM58GKXOcj8WTqUXnsQyJYXdeAPbythQgEF3nTcEo+nkD49chjQ9IKm/QJy9xf6JakXptz86h7ecP2024rrLaQ==}
    dependencies:
      jsonc-parser: 3.2.0
      mlly: 1.2.0
      pathe: 1.1.0
    dev: true

  /pkg-up@3.1.0:
    resolution: {integrity: sha512-nDywThFk1i4BQK4twPQ6TA4RT8bDY96yeuCVBWL3ePARCiEKDRSrNGbFIgUJpLp+XeIR65v8ra7WuJOFUBtkMA==}
    engines: {node: '>=8'}
    dependencies:
      find-up: 3.0.0
    dev: false

  /postcss-import@14.1.0(postcss@8.4.23):
    resolution: {integrity: sha512-flwI+Vgm4SElObFVPpTIT7SU7R3qk2L7PyduMcokiaVKuWv9d/U+Gm/QAd8NDLuykTWTkcrjOeD2Pp1rMeBTGw==}
    engines: {node: '>=10.0.0'}
    peerDependencies:
      postcss: ^8.0.0
    dependencies:
      postcss: 8.4.23
      postcss-value-parser: 4.2.0
      read-cache: 1.0.0
      resolve: 1.22.2

  /postcss-import@15.1.0(postcss@8.4.23):
    resolution: {integrity: sha512-hpr+J05B2FVYUAXHeK1YyI267J/dDDhMU6B6civm8hSY1jYJnBXxzKDKDswzJmtLHryrjhnDjqqp/49t8FALew==}
    engines: {node: '>=14.0.0'}
    peerDependencies:
      postcss: ^8.0.0
    dependencies:
      postcss: 8.4.23
      postcss-value-parser: 4.2.0
      read-cache: 1.0.0
      resolve: 1.22.2
    dev: true

  /postcss-js@4.0.1(postcss@8.4.23):
    resolution: {integrity: sha512-dDLF8pEO191hJMtlHFPRa8xsizHaM82MLfNkUHdUtVEV3tgTp5oj+8qbEqYM57SLfc74KSbw//4SeJma2LRVIw==}
    engines: {node: ^12 || ^14 || >= 16}
    peerDependencies:
      postcss: ^8.4.21
    dependencies:
      camelcase-css: 2.0.1
      postcss: 8.4.23

  /postcss-load-config@3.1.4(postcss@8.4.23):
    resolution: {integrity: sha512-6DiM4E7v4coTE4uzA8U//WhtPwyhiim3eyjEMFCnUpzbrkK9wJHgKDT2mR+HbtSrd/NubVaYTOpSpjUl8NQeRg==}
    engines: {node: '>= 10'}
    peerDependencies:
      postcss: '>=8.0.9'
      ts-node: '>=9.0.0'
    peerDependenciesMeta:
      postcss:
        optional: true
      ts-node:
        optional: true
    dependencies:
      lilconfig: 2.1.0
      postcss: 8.4.23
      yaml: 1.10.2

  /postcss-load-config@4.0.1(postcss@8.4.23):
    resolution: {integrity: sha512-vEJIc8RdiBRu3oRAI0ymerOn+7rPuMvRXslTvZUKZonDHFIczxztIyJ1urxM1x9JXEikvpWWTUUqal5j/8QgvA==}
    engines: {node: '>= 14'}
    peerDependencies:
      postcss: '>=8.0.9'
      ts-node: '>=9.0.0'
    peerDependenciesMeta:
      postcss:
        optional: true
      ts-node:
        optional: true
    dependencies:
      lilconfig: 2.1.0
      postcss: 8.4.23
      yaml: 2.2.2

  /postcss-nested@6.0.0(postcss@8.4.23):
    resolution: {integrity: sha512-0DkamqrPcmkBDsLn+vQDIrtkSbNkv5AD/M322ySo9kqFkCIYklym2xEmWkwo+Y3/qZo34tzEPNUw4y7yMCdv5w==}
    engines: {node: '>=12.0'}
    peerDependencies:
      postcss: ^8.2.14
    dependencies:
      postcss: 8.4.23
      postcss-selector-parser: 6.0.11

  /postcss-nested@6.0.1(postcss@8.4.23):
    resolution: {integrity: sha512-mEp4xPMi5bSWiMbsgoPfcP74lsWLHkQbZc3sY+jWYd65CUwXrUaTp0fmNpa01ZcETKlIgUdFN/MpS2xZtqL9dQ==}
    engines: {node: '>=12.0'}
    peerDependencies:
      postcss: ^8.2.14
    dependencies:
      postcss: 8.4.23
      postcss-selector-parser: 6.0.11
    dev: true

  /postcss-selector-parser@6.0.11:
    resolution: {integrity: sha512-zbARubNdogI9j7WY4nQJBiNqQf3sLS3wCP4WfOidu+p28LofJqDH1tcXypGrcmMHhDk2t9wGhCsYe/+szLTy1g==}
    engines: {node: '>=4'}
    dependencies:
      cssesc: 3.0.0
      util-deprecate: 1.0.2

  /postcss-value-parser@4.2.0:
    resolution: {integrity: sha512-1NNCs6uurfkVbeXG4S8JFT9t19m45ICnif8zWLd5oPSZ50QnwMfK+H3jv408d4jw/7Bttv5axS5IiHoLaVNHeQ==}

  /postcss@8.4.23:
    resolution: {integrity: sha512-bQ3qMcpF6A/YjR55xtoTr0jGOlnPOKAIMdOWiv0EIT6HVPEaJiJB4NLljSbiHoC2RX7DN5Uvjtpbg1NPdwv1oA==}
    engines: {node: ^10 || ^12 || >=14}
    dependencies:
      nanoid: 3.3.6
      picocolors: 1.0.0
      source-map-js: 1.0.2

  /preact-render-to-string@5.2.6(preact@10.13.2):
    resolution: {integrity: sha512-JyhErpYOvBV1hEPwIxc/fHWXPfnEGdRKxc8gFdAZ7XV4tlzyzG847XAyEZqoDnynP88akM4eaHcSOzNcLWFguw==}
    peerDependencies:
      preact: '>=10'
    dependencies:
      preact: 10.13.2
      pretty-format: 3.8.0
    dev: false

  /preact@10.13.2:
    resolution: {integrity: sha512-q44QFLhOhty2Bd0Y46fnYW0gD/cbVM9dUVtNTDKPcdXSMA7jfY+Jpd6rk3GB0lcQss0z5s/6CmVP0Z/hV+g6pw==}
    dev: false

  /preferred-pm@3.0.3:
    resolution: {integrity: sha512-+wZgbxNES/KlJs9q40F/1sfOd/j7f1O9JaHcW5Dsn3aUUOZg3L2bjpVUcKV2jvtElYfoTuQiNeMfQJ4kwUAhCQ==}
    engines: {node: '>=10'}
    dependencies:
      find-up: 5.0.0
      find-yarn-workspace-root2: 1.2.16
      path-exists: 4.0.0
      which-pm: 2.0.0

  /prelude-ls@1.1.2:
    resolution: {integrity: sha512-ESF23V4SKG6lVSGZgYNpbsiaAkdab6ZgOxe52p7+Kid3W3u3bxR4Vfd/o21dmN7jSt0IwgZ4v5MUd26FEtXE9w==}
    engines: {node: '>= 0.8.0'}
    dev: true

  /prelude-ls@1.2.1:
    resolution: {integrity: sha512-vkcDPrRZo1QZLbn5RLGPpg/WmIQ65qoWWhcGKf/b5eplkkarX0m9z8ppCat4mlOqUsWpyNuYgO3VRyrYHSzX5g==}
    engines: {node: '>= 0.8.0'}
    dev: true

  /prettier-plugin-astro@0.7.2:
    resolution: {integrity: sha512-mmifnkG160BtC727gqoimoxnZT/dwr8ASxpoGGl6EHevhfblSOeu+pwH1LAm5Qu1MynizktztFujHHaijLCkww==}
    engines: {node: ^14.15.0 || >=16.0.0, pnpm: '>=7.14.0'}
    dependencies:
      '@astrojs/compiler': 0.31.4
      prettier: 2.8.8
      sass-formatter: 0.7.6
      synckit: 0.8.5

  /prettier@2.8.8:
    resolution: {integrity: sha512-tdN8qQGvNjw4CHbY+XXk0JgCXn9QiF21a55rBe5LJAU+kDyC4WQn4+awm2Xfk2lQMk5fKup9XgzTZtGkjBdP9Q==}
    engines: {node: '>=10.13.0'}
    hasBin: true

  /pretty-format@27.5.1:
    resolution: {integrity: sha512-Qb1gy5OrP5+zDf2Bvnzdl3jsTf1qXVMazbvCoKhtKqVs4/YK4ozX4gKQJJVyNe+cajNPn0KoC0MC3FUmaHWEmQ==}
    engines: {node: ^10.13.0 || ^12.13.0 || ^14.15.0 || >=15.0.0}
    dependencies:
      ansi-regex: 5.0.1
      ansi-styles: 5.2.0
      react-is: 17.0.2
    dev: true

  /pretty-format@3.8.0:
    resolution: {integrity: sha512-WuxUnVtlWL1OfZFQFuqvnvs6MiAGk9UNsBostyBOB0Is9wb5uRESevA6rnl/rkksXaGX3GzZhPup5d6Vp1nFew==}
    dev: false

  /prismjs@1.29.0:
    resolution: {integrity: sha512-Kx/1w86q/epKcmte75LNrEoT+lX8pBpavuAbvJWRXar7Hz8jrtF+e3vY751p0R8H9HdArwaCTNDDzHg/ScJK1Q==}
    engines: {node: '>=6'}

  /prompts@2.4.2:
    resolution: {integrity: sha512-NxNv/kLguCA7p3jE8oL2aEBsrJWgAakBpgmgK6lpPWV+WuOmY6r2/zbAVnP+T8bQlA0nzHXSJSJW0Hq7ylaD2Q==}
    engines: {node: '>= 6'}
    dependencies:
      kleur: 3.0.3
      sisteransi: 1.0.5

  /property-information@6.2.0:
    resolution: {integrity: sha512-kma4U7AFCTwpqq5twzC1YVIDXSqg6qQK6JN0smOw8fgRy1OkMi0CYSzFmsy6dnqSenamAtj0CyXMUJ1Mf6oROg==}

  /proxy-from-env@1.1.0:
    resolution: {integrity: sha512-D+zkORCbA9f1tdWRK0RaCR3GPv50cMxcrz4X8k5LTSUD1Dkw47mKJEZQNunItRTkWwgtaUSo1RVFRIG9ZXiFYg==}
    dev: true

  /pseudomap@1.0.2:
    resolution: {integrity: sha512-b/YwNhb8lk1Zz2+bXXpS/LK9OisiZZ1SNsSLxN1x2OXVEhW2Ckr/7mWE5vrC1ZTiJlD9g19jWszTmJsB+oEpFQ==}
    dev: true

  /psl@1.9.0:
    resolution: {integrity: sha512-E/ZsdU4HLs/68gYzgGTkMicWTLPdAftJLfJFlLUAAKZGkStNU72sZjT66SnMDVOfOWY/YAoiD7Jxa9iHvngcag==}
    dev: true

  /punycode@2.3.0:
    resolution: {integrity: sha512-rRV+zQD8tVFys26lAGR9WUuS4iUAngJScM+ZRSKtvl5tKeZ2t5bvdNFdNHBW9FWR4guGHlgmsZ1G7BSm2wTbuA==}
    engines: {node: '>=6'}
    dev: true

  /querystringify@2.2.0:
    resolution: {integrity: sha512-FIqgj2EUvTa7R50u0rGsyTftzjYmv/a3hO345bZNrqabNqjtgiDMgmo4mkUjd+nzU5oF3dClKqFIPUKybUyqoQ==}
    dev: true

  /queue-microtask@1.2.3:
    resolution: {integrity: sha512-NuaNSa6flKT5JaSYQzJok04JzTL1CA6aGhv5rfLW3PgqA+M2ChpZQnAC8h8i4ZFkBS8X5RqkDBHA7r4hej3K9A==}

  /queue@6.0.2:
    resolution: {integrity: sha512-iHZWu+q3IdFZFX36ro/lKBkSvfkztY5Y7HMiPlOUjhupPcG2JMfst2KKEpu5XndviX/3UhFbRngUPNKtgvtZiA==}
    dependencies:
      inherits: 2.0.4
    dev: false

  /quick-lru@4.0.1:
    resolution: {integrity: sha512-ARhCpm70fzdcvNQfPoy49IaanKkTlRWF2JMzqhcJbhSFRZv7nPTvZJdcY7301IPmvW+/p0RgIWnQDLJxifsQ7g==}
    engines: {node: '>=8'}
    dev: true

  /quick-lru@5.1.1:
    resolution: {integrity: sha512-WuyALRjWPDGtt/wzJiadO5AXY+8hZ80hVpe6MyivgraREW751X3SbhRvG3eLKOYN+8VEvqLcf3wdnt44Z4S4SA==}
    engines: {node: '>=10'}

  /react-is@17.0.2:
    resolution: {integrity: sha512-w2GsyukL62IJnlaff/nRegPQR94C/XXamvMWmSHRJ4y7Ts/4ocGRmTHvOs8PSE6pB3dWOrD/nueuU5sduBsQ4w==}
    dev: true

  /read-cache@1.0.0:
    resolution: {integrity: sha512-Owdv/Ft7IjOgm/i0xvNDZ1LrRANRfew4b2prF3OWMQLxLfu3bS8FVhCsrSCMK4lR56Y9ya+AThoTpDCTxCmpRA==}
    dependencies:
      pify: 2.3.0

  /read-pkg-up@7.0.1:
    resolution: {integrity: sha512-zK0TB7Xd6JpCLmlLmufqykGE+/TlOePD6qKClNW7hHDKFh/J7/7gCWGR7joEQEW1bKq3a3yUZSObOoWLFQ4ohg==}
    engines: {node: '>=8'}
    dependencies:
      find-up: 4.1.0
      read-pkg: 5.2.0
      type-fest: 0.8.1
    dev: true

  /read-pkg@5.2.0:
    resolution: {integrity: sha512-Ug69mNOpfvKDAc2Q8DRpMjjzdtrnv9HcSMX+4VsZxD1aZ6ZzrIE7rlzXBtWTyhULSMKg076AW6WR5iZpD0JiOg==}
    engines: {node: '>=8'}
    dependencies:
      '@types/normalize-package-data': 2.4.1
      normalize-package-data: 2.5.0
      parse-json: 5.2.0
      type-fest: 0.6.0
    dev: true

  /read-yaml-file@1.1.0:
    resolution: {integrity: sha512-VIMnQi/Z4HT2Fxuwg5KrY174U1VdUIASQVWXXyqtNRtxSr9IYkn1rsI6Tb6HsrHCmB7gVpNwX6JxPTHcH6IoTA==}
    engines: {node: '>=6'}
    dependencies:
      graceful-fs: 4.2.11
      js-yaml: 3.14.1
      pify: 4.0.1
      strip-bom: 3.0.0
    dev: true

  /readable-stream@3.6.2:
    resolution: {integrity: sha512-9u/sniCrY3D5WdsERHzHE4G2YCXqoG5FTHUiCC4SIbr6XcLZBY05ya9EKjYek9O5xOAwjGq+1JdGBAS7Q9ScoA==}
    engines: {node: '>= 6'}
    dependencies:
      inherits: 2.0.4
      string_decoder: 1.3.0
      util-deprecate: 1.0.2

  /readdirp@3.6.0:
    resolution: {integrity: sha512-hOS089on8RduqdbhvQ5Z37A0ESjsqz6qnRcffsMU3495FuTdqSm+7bhJ29JvIOsBDEEnan5DPu9t3To9VRlMzA==}
    engines: {node: '>=8.10.0'}
    dependencies:
      picomatch: 2.3.1

  /redent@3.0.0:
    resolution: {integrity: sha512-6tDA8g98We0zd0GvVeMT9arEOnTw9qM03L9cJXaCjrip1OO764RDBLBfrB4cwzNGDj5OA5ioymC9GkizgWJDUg==}
    engines: {node: '>=8'}
    dependencies:
      indent-string: 4.0.0
      strip-indent: 3.0.0
    dev: true

  /regenerate-unicode-properties@10.1.0:
    resolution: {integrity: sha512-d1VudCLoIGitcU/hEg2QqvyGZQmdC0Lf8BqdOMXGFSvJP4bNV1+XqbPQeHHLD51Jh4QJJ225dlIFvY4Ly6MXmQ==}
    engines: {node: '>=4'}
    dependencies:
      regenerate: 1.4.2
    dev: true

  /regenerate@1.4.2:
    resolution: {integrity: sha512-zrceR/XhGYU/d/opr2EKO7aRHUeiBI8qjtfHqADTwZd6Szfy16la6kqD0MIUs5z5hx6AaKa+PixpPrR289+I0A==}
    dev: true

  /regenerator-runtime@0.13.11:
    resolution: {integrity: sha512-kY1AZVr2Ra+t+piVaJ4gxaFaReZVH40AKNo7UCX6W+dEwBo/2oZJzqfuN1qLq1oL45o56cPaTXELwrTh8Fpggg==}
    dev: true

  /regenerator-transform@0.15.1:
    resolution: {integrity: sha512-knzmNAcuyxV+gQCufkYcvOqX/qIIfHLv0u5x79kRxuGojfYVky1f15TzZEu2Avte8QGepvUNTnLskf8E6X6Vyg==}
    dependencies:
      '@babel/runtime': 7.21.5
    dev: true

  /regexp.prototype.flags@1.5.0:
    resolution: {integrity: sha512-0SutC3pNudRKgquxGoRGIz946MZVHqbNfPjBdxeOhBrdgDKlRoXmYLQN9xRbrR09ZXWeGAdPuif7egofn6v5LA==}
    engines: {node: '>= 0.4'}
    dependencies:
      call-bind: 1.0.2
      define-properties: 1.2.0
      functions-have-names: 1.2.3
    dev: true

  /regexpu-core@5.3.2:
    resolution: {integrity: sha512-RAM5FlZz+Lhmo7db9L298p2vHP5ZywrVXmVXpmAD9GuL5MPH6t9ROw1iA/wfHkQ76Qe7AaPF0nGuim96/IrQMQ==}
    engines: {node: '>=4'}
    dependencies:
      '@babel/regjsgen': 0.8.0
      regenerate: 1.4.2
      regenerate-unicode-properties: 10.1.0
      regjsparser: 0.9.1
      unicode-match-property-ecmascript: 2.0.0
      unicode-match-property-value-ecmascript: 2.1.0
    dev: true

  /regjsparser@0.9.1:
    resolution: {integrity: sha512-dQUtn90WanSNl+7mQKcXAgZxvUe7Z0SqXlgzv0za4LwiUhyzBC58yQO3liFoUgu8GiJVInAhJjkj1N0EtQ5nkQ==}
    hasBin: true
    dependencies:
      jsesc: 0.5.0
    dev: true

  /rehype-parse@8.0.4:
    resolution: {integrity: sha512-MJJKONunHjoTh4kc3dsM1v3C9kGrrxvA3U8PxZlP2SjH8RNUSrb+lF7Y0KVaUDnGH2QZ5vAn7ulkiajM9ifuqg==}
    dependencies:
      '@types/hast': 2.3.4
      hast-util-from-parse5: 7.1.2
      parse5: 6.0.1
      unified: 10.1.2

  /rehype-raw@6.1.1:
    resolution: {integrity: sha512-d6AKtisSRtDRX4aSPsJGTfnzrX2ZkHQLE5kiUuGOeEoLpbEulFF4hj0mLPbsa+7vmguDKOVVEQdHKDSwoaIDsQ==}
    dependencies:
      '@types/hast': 2.3.4
      hast-util-raw: 7.2.3
      unified: 10.1.2

  /rehype-stringify@9.0.3:
    resolution: {integrity: sha512-kWiZ1bgyWlgOxpqD5HnxShKAdXtb2IUljn3hQAhySeak6IOQPPt6DeGnsIh4ixm7yKJWzm8TXFuC/lPfcWHJqw==}
    dependencies:
      '@types/hast': 2.3.4
      hast-util-to-html: 8.0.4
      unified: 10.1.2

  /rehype@12.0.1:
    resolution: {integrity: sha512-ey6kAqwLM3X6QnMDILJthGvG1m1ULROS9NT4uG9IDCuv08SFyLlreSuvOa//DgEvbXx62DS6elGVqusWhRUbgw==}
    dependencies:
      '@types/hast': 2.3.4
      rehype-parse: 8.0.4
      rehype-stringify: 9.0.3
      unified: 10.1.2

  /remark-directive@2.0.1:
    resolution: {integrity: sha512-oosbsUAkU/qmUE78anLaJePnPis4ihsE7Agp0T/oqTzvTea8pOiaYEtfInU/+xMOVTS9PN5AhGOiaIVe4GD8gw==}
    dependencies:
      '@types/mdast': 3.0.11
      mdast-util-directive: 2.2.4
      micromark-extension-directive: 2.2.0
      unified: 10.1.2
    transitivePeerDependencies:
      - supports-color
    dev: true

  /remark-frontmatter@4.0.1:
    resolution: {integrity: sha512-38fJrB0KnmD3E33a5jZC/5+gGAC2WKNiPw1/fdXJvijBlhA7RCsvJklrYJakS0HedninvaCYW8lQGf9C918GfA==}
    dependencies:
      '@types/mdast': 3.0.11
      mdast-util-frontmatter: 1.0.1
      micromark-extension-frontmatter: 1.1.0
      unified: 10.1.2
    dev: false

  /remark-gfm@3.0.1:
    resolution: {integrity: sha512-lEFDoi2PICJyNrACFOfDD3JlLkuSbOa5Wd8EPt06HUdptv8Gn0bxYTdbU/XXQ3swAPkEaGxxPN9cbnMHvVu1Ig==}
    dependencies:
      '@types/mdast': 3.0.11
      mdast-util-gfm: 2.0.2
      micromark-extension-gfm: 2.0.1
      unified: 10.1.2
    transitivePeerDependencies:
      - supports-color

  /remark-html-directives@1.0.5:
    resolution: {integrity: sha512-aPy+zsaGqkAqy0xn5WossQEeesSoy3FyWuX/6orrI7xczf3FWgW/fxguAkjS4nYABBonNp4SZVsXZzUo539vmw==}
    dependencies:
      hastscript: 7.2.0
      unist-util-visit: 4.1.2
    dev: true

  /remark-mdx@2.3.0:
    resolution: {integrity: sha512-g53hMkpM0I98MU266IzDFMrTD980gNF3BJnkyFcmN+dD873mQeD5rdMO3Y2X+x8umQfbSE0PcoEDl7ledSA+2g==}
    dependencies:
      mdast-util-mdx: 2.0.1
      micromark-extension-mdxjs: 1.0.0
    transitivePeerDependencies:
      - supports-color
    dev: false

  /remark-parse@10.0.1:
    resolution: {integrity: sha512-1fUyHr2jLsVOkhbvPRBJ5zTKZZyD6yZzYaWCS6BPBdQ8vEMBCH+9zNCDA6tET/zHCi/jLqjCWtlJZUPk+DbnFw==}
    dependencies:
      '@types/mdast': 3.0.11
      mdast-util-from-markdown: 1.3.0
      unified: 10.1.2
    transitivePeerDependencies:
      - supports-color

  /remark-rehype@10.1.0:
    resolution: {integrity: sha512-EFmR5zppdBp0WQeDVZ/b66CWJipB2q2VLNFMabzDSGR66Z2fQii83G5gTBbgGEnEEA0QRussvrFHxk1HWGJskw==}
    dependencies:
      '@types/hast': 2.3.4
      '@types/mdast': 3.0.11
      mdast-util-to-hast: 12.3.0
      unified: 10.1.2

  /remark-smartypants@2.0.0:
    resolution: {integrity: sha512-Rc0VDmr/yhnMQIz8n2ACYXlfw/P/XZev884QU1I5u+5DgJls32o97Vc1RbK3pfumLsJomS2yy8eT4Fxj/2MDVA==}
    engines: {node: ^12.20.0 || ^14.13.1 || >=16.0.0}
    dependencies:
      retext: 8.1.0
      retext-smartypants: 5.2.0
      unist-util-visit: 4.1.2

  /require-directory@2.1.1:
    resolution: {integrity: sha512-fGxEI7+wsG9xrvdjsrlmL22OMTTiHRwAMroiEeMgq8gzoLC/PQr7RsRDSTLUg/bZAZtF+TVIkHc6/4RIKrui+Q==}
    engines: {node: '>=0.10.0'}
    dev: true

  /require-main-filename@2.0.0:
    resolution: {integrity: sha512-NKN5kMDylKuldxYLSUfrbo5Tuzh4hd+2E8NPPX02mZtn1VuREQToYe/ZdlJy+J3uCpfaiGF05e7B8W0iXbQHmg==}
    dev: true

  /requires-port@1.0.0:
    resolution: {integrity: sha512-KigOCHcocU3XODJxsu8i/j8T9tzT4adHiecwORRQ0ZZFcp7ahwXuRU1m+yuO90C5ZUyGeGfocHDI14M3L3yDAQ==}
    dev: true

  /reselect@4.1.8:
    resolution: {integrity: sha512-ab9EmR80F/zQTMNeneUr4cv+jSwPJgIlvEmVwLerwrWVbpLlBuls9XHzIeTFy4cegU2NHBp3va0LKOzU5qFEYQ==}
    dev: false

  /resolve-from@4.0.0:
    resolution: {integrity: sha512-pb/MYmXstAkysRFx8piNI1tGFNQIFA3vkE3Gq4EuA1dF6gHp/+vgZqsCGJapvy8N3Q+4o7FwvquPJcnZ7RYy4g==}
    engines: {node: '>=4'}
    dev: true

  /resolve-from@5.0.0:
    resolution: {integrity: sha512-qYg9KP24dD5qka9J47d0aVky0N+b4fTU89LN9iDnjB5waksiC49rvMB0PrUJQGoTmH50XPiqOvAjDfaijGxYZw==}
    engines: {node: '>=8'}
<<<<<<< HEAD
=======

  /resolve-pkg/2.0.0:
    resolution: {integrity: sha512-+1lzwXehGCXSeryaISr6WujZzowloigEofRB+dj75y9RRa/obVcYgbHJd53tdYw8pvZj8GojXaaENws8Ktw/hQ==}
    engines: {node: '>=8'}
    dependencies:
      resolve-from: 5.0.0
    dev: false
>>>>>>> 09998f31

  /resolve-pkg@2.0.0:
    resolution: {integrity: sha512-+1lzwXehGCXSeryaISr6WujZzowloigEofRB+dj75y9RRa/obVcYgbHJd53tdYw8pvZj8GojXaaENws8Ktw/hQ==}
    engines: {node: '>=8'}
    dependencies:
      resolve-from: 5.0.0

  /resolve@1.19.0:
    resolution: {integrity: sha512-rArEXAgsBG4UgRGcynxWIWKFvh/XZCcS8UJdHhwy91zwAvCZIbcs+vAbflgBnNjYMs/i/i+/Ux6IZhML1yPvxg==}
    dependencies:
      is-core-module: 2.12.0
      path-parse: 1.0.7
    dev: true

  /resolve@1.22.2:
    resolution: {integrity: sha512-Sb+mjNHOULsBv818T40qSPeRiuWLyaGMa5ewydRLFimneixmVy2zdivRl+AF6jaYPC8ERxGDmFSiqui6SfPd+g==}
    hasBin: true
    dependencies:
      is-core-module: 2.12.0
      path-parse: 1.0.7
      supports-preserve-symlinks-flag: 1.0.0

  /restore-cursor@3.1.0:
    resolution: {integrity: sha512-l+sSefzHpj5qimhFSE5a8nufZYAM3sBSVMAPtYkmC+4EH2anSGaEMXSD0izRQbu9nfyQ9y5JrVmp7E8oZrUjvA==}
    engines: {node: '>=8'}
    dependencies:
      onetime: 5.1.2
      signal-exit: 3.0.7
    dev: true

  /restore-cursor@4.0.0:
    resolution: {integrity: sha512-I9fPXU9geO9bHOt9pHHOhOkYerIMsmVaWB0rA2AI9ERh/+x/i7MV5HKBNrg+ljO5eoPVgCcnFuRjJ9uH6I/3eg==}
    engines: {node: ^12.20.0 || ^14.13.1 || >=16.0.0}
    dependencies:
      onetime: 5.1.2
      signal-exit: 3.0.7

  /retext-latin@3.1.0:
    resolution: {integrity: sha512-5MrD1tuebzO8ppsja5eEu+ZbBeUNCjoEarn70tkXOS7Bdsdf6tNahsv2bY0Z8VooFF6cw7/6S+d3yI/TMlMVVQ==}
    dependencies:
      '@types/nlcst': 1.0.0
      parse-latin: 5.0.1
      unherit: 3.0.1
      unified: 10.1.2

  /retext-smartypants@5.2.0:
    resolution: {integrity: sha512-Do8oM+SsjrbzT2UNIKgheP0hgUQTDDQYyZaIY3kfq0pdFzoPk+ZClYJ+OERNXveog4xf1pZL4PfRxNoVL7a/jw==}
    dependencies:
      '@types/nlcst': 1.0.0
      nlcst-to-string: 3.1.1
      unified: 10.1.2
      unist-util-visit: 4.1.2

  /retext-stringify@3.1.0:
    resolution: {integrity: sha512-767TLOaoXFXyOnjx/EggXlb37ZD2u4P1n0GJqVdpipqACsQP+20W+BNpMYrlJkq7hxffnFk+jc6mAK9qrbuB8w==}
    dependencies:
      '@types/nlcst': 1.0.0
      nlcst-to-string: 3.1.1
      unified: 10.1.2

  /retext@8.1.0:
    resolution: {integrity: sha512-N9/Kq7YTn6ZpzfiGW45WfEGJqFf1IM1q8OsRa1CGzIebCJBNCANDRmOrholiDRGKo/We7ofKR4SEvcGAWEMD3Q==}
    dependencies:
      '@types/nlcst': 1.0.0
      retext-latin: 3.1.0
      retext-stringify: 3.1.0
      unified: 10.1.2

  /reusify@1.0.4:
    resolution: {integrity: sha512-U9nH88a3fc/ekCF1l0/UP1IosiuIjyTh7hBvXVMHYgVcfGvt897Xguj2UOLDeI5BG2m7/uwyaLVT6fbtCwTyzw==}
    engines: {iojs: '>=1.0.0', node: '>=0.10.0'}

  /rimraf@3.0.2:
    resolution: {integrity: sha512-JZkJMZkAGFFPP2YqXZXPbMlMBgsxzE8ILs4lMIX/2o0L9UBw9O/Y3o6wFw/i9YLapcUJWwqbi3kdxIPdC62TIA==}
    hasBin: true
    dependencies:
      glob: 7.1.4
    dev: true

  /rollup@2.79.1:
    resolution: {integrity: sha512-uKxbd0IhMZOhjAiD5oAFp7BqvkA4Dv47qpOCtaNvng4HBwdbWtdOh8f5nZNuk2rp51PMGk3bzfWu5oayNEuYnw==}
    engines: {node: '>=10.0.0'}
    hasBin: true
    optionalDependencies:
      fsevents: 2.3.2
    dev: true

  /rollup@3.21.0:
    resolution: {integrity: sha512-ANPhVcyeHvYdQMUyCbczy33nbLzI7RzrBje4uvNiTDJGIMtlKoOStmympwr9OtS1LZxiDmE2wvxHyVhoLtf1KQ==}
    engines: {node: '>=14.18.0', npm: '>=8.0.0'}
    hasBin: true
    optionalDependencies:
      fsevents: 2.3.2

  /rrweb-cssom@0.6.0:
    resolution: {integrity: sha512-APM0Gt1KoXBz0iIkkdB/kfvGOwC4UuJFeG/c+yV7wSc7q96cG/kJ0HiYCnzivD9SB53cLV1MlHFNfOuPaadYSw==}
    dev: true

  /run-parallel@1.2.0:
    resolution: {integrity: sha512-5l4VyZR86LZ/lDxZTR6jqL8AFE2S0IFLMP26AbjsLVADxHdhB/c0GUsH+y39UfCi3dzz8OlQuPmnaJOMoDHQBA==}
    dependencies:
      queue-microtask: 1.2.3

  /rxjs@6.6.7:
    resolution: {integrity: sha512-hTdwr+7yYNIT5n4AMYp85KA6yw2Va0FLa3Rguvbpa4W3I5xynaBZo41cM3XM+4Q6fRMj3sBYIR1VAmZMXYJvRQ==}
    engines: {npm: '>=2.0.0'}
    dependencies:
      tslib: 1.14.1
    dev: true

  /s.color@0.0.15:
    resolution: {integrity: sha512-AUNrbEUHeKY8XsYr/DYpl+qk5+aM+DChopnWOPEzn8YKzOhv4l2zH6LzZms3tOZP3wwdOyc0RmTciyi46HLIuA==}

  /sade@1.8.1:
    resolution: {integrity: sha512-xal3CZX1Xlo/k4ApwCFrHVACi9fBqJ7V+mwhBsuf/1IOKbBy098Fex+Wa/5QMubw09pSZ/u8EY8PWgevJsXp1A==}
    engines: {node: '>=6'}
    dependencies:
      mri: 1.2.0

  /safe-buffer@5.2.1:
    resolution: {integrity: sha512-rp3So07KcdmmKbGvgaNxQSJr7bGVSVk5S9Eq1F+ppbRo70+YeaDxkw5Dd8NPN+GD6bjnYm2VuPuCXmpuYvmCXQ==}

  /safe-regex-test@1.0.0:
    resolution: {integrity: sha512-JBUUzyOgEwXQY1NuPtvcj/qcBDbDmEvWufhlnXZIm75DEHp+afM1r1ujJpJsV/gSM4t59tpDyPi1sd6ZaPFfsA==}
    dependencies:
      call-bind: 1.0.2
      get-intrinsic: 1.2.0
      is-regex: 1.1.4
    dev: true

  /safer-buffer@2.1.2:
    resolution: {integrity: sha512-YZo3K82SD7Riyi0E1EQPojLz7kpepnSQI9IyPbHHg1XXXevb5dJI7tpyN2ADxGcQbHG7vcyRHk0cbwqcQriUtg==}
    dev: true

  /sass-formatter@0.7.6:
    resolution: {integrity: sha512-hXdxU6PCkiV3XAiSnX+XLqz2ohHoEnVUlrd8LEVMAI80uB1+OTScIkH9n6qQwImZpTye1r1WG1rbGUteHNhoHg==}
    dependencies:
      suf-log: 2.5.3

  /saxes@6.0.0:
    resolution: {integrity: sha512-xAg7SOnEhrm5zI3puOOKyy1OMcMlIJZYNJY7xLBwSze0UjhPLnWfj2GF2EpT0jmzaJKIWKHLsaSSajf35bcYnA==}
    engines: {node: '>=v12.22.7'}
    dependencies:
      xmlchars: 2.2.0
    dev: true

  /section-matter@1.0.0:
    resolution: {integrity: sha512-vfD3pmTzGpufjScBh50YHKzEu2lxBWhVEHsNGoEXmCmn2hKGfeNLYMzCJpe8cD7gqX7TJluOVpBkAequ6dgMmA==}
    engines: {node: '>=4'}
    dependencies:
      extend-shallow: 2.0.1
      kind-of: 6.0.3

  /semver@5.7.1:
    resolution: {integrity: sha512-sauaDf/PZdVgrLTNYHRtpXa1iRiKcaebiKQ1BJdpQlWH2lCvexQdX55snPFyK7QzpudqbCI0qXFfOasHdyNDGQ==}
    hasBin: true
    dev: true

  /semver@6.3.0:
    resolution: {integrity: sha512-b39TBaTSfV6yBrapU89p5fKekE2m/NwnDocOVruQFS1/veMgdzuPcnOM34M6CwxW8jH/lxEa5rBoDeUwu5HHTw==}
    hasBin: true

  /semver@7.3.4:
    resolution: {integrity: sha512-tCfb2WLjqFAtXn4KEdxIhalnRtoKFN7nAwj0B3ZXCbQloV2tq5eDbcTmT68JJD3nRJq24/XgxtQKFIpQdtvmVw==}
    engines: {node: '>=10'}
    hasBin: true
    dependencies:
      lru-cache: 6.0.0
    dev: true

  /semver@7.3.8:
    resolution: {integrity: sha512-NB1ctGL5rlHrPJtFDVIVzTyQylMLu9N9VICA6HSFJo8MCGVTMW6gfpicwKmmK/dAjTOrqu5l63JJOpDSrAis3A==}
    engines: {node: '>=10'}
    hasBin: true
    dependencies:
      lru-cache: 6.0.0

  /semver@7.5.0:
    resolution: {integrity: sha512-+XC0AD/R7Q2mPSRuy2Id0+CGTZ98+8f+KvwirxOKIEyid+XSx6HbC63p+O4IndTHuX5Z+JxQ0TghCkO5Cg/2HA==}
    engines: {node: '>=10'}
    hasBin: true
    dependencies:
      lru-cache: 6.0.0

  /server-destroy@1.0.1:
    resolution: {integrity: sha512-rb+9B5YBIEzYcD6x2VKidaa+cqYBJQKnU4oe4E3ANwRRN56yk/ua1YCJT1n21NTS8w6CcOclAKNP3PhdCXKYtQ==}

  /set-blocking@2.0.0:
    resolution: {integrity: sha512-KiKBS8AnWGEyLzofFfmvKwpdPzqiy16LvQfK3yv/fVH7Bj13/wl3JSR1J+rfgRE9q7xUJK4qvgS8raSOeLUehw==}
    dev: true

  /shebang-command@1.2.0:
    resolution: {integrity: sha512-EV3L1+UQWGor21OmnvojK36mhg+TyIKDh3iFBKBohr5xeXIhNBcx8oWdgkTEEQ+BEFFYdLRuqMfd5L84N1V5Vg==}
    engines: {node: '>=0.10.0'}
    dependencies:
      shebang-regex: 1.0.0
    dev: true

  /shebang-command@2.0.0:
    resolution: {integrity: sha512-kHxr2zZpYtdmrN1qDjrrX/Z1rR1kG8Dx+gkpK1G4eXmvXswmcE1hTWBWYUzlraYw1/yZp6YuDY77YtvbN0dmDA==}
    engines: {node: '>=8'}
    dependencies:
      shebang-regex: 3.0.0

  /shebang-regex@1.0.0:
    resolution: {integrity: sha512-wpoSFAxys6b2a2wHZ1XpDSgD7N9iVjg29Ph9uV/uaP9Ex/KXlkTZTeddxDPSYQpgvzKLGJke2UU0AzoGCjNIvQ==}
    engines: {node: '>=0.10.0'}
    dev: true

  /shebang-regex@3.0.0:
    resolution: {integrity: sha512-7++dFhtcx3353uBaq8DDR4NuxBetBzC7ZQOhmTQInHEd6bSrXdiEyzCvG07Z44UYdLShWUyXt5M/yhz8ekcb1A==}
    engines: {node: '>=8'}

  /shiki@0.11.1:
    resolution: {integrity: sha512-EugY9VASFuDqOexOgXR18ZV+TbFrQHeCpEYaXamO+SZlsnT/2LxuLBX25GGtIrwaEVFXUAbUQ601SWE2rMwWHA==}
    dependencies:
      jsonc-parser: 3.2.0
      vscode-oniguruma: 1.7.0
      vscode-textmate: 6.0.0

  /side-channel@1.0.4:
    resolution: {integrity: sha512-q5XPytqFEIKHkGdiMIrY10mvLRvnQh42/+GoBlFW3b2LXLE2xxJpZFdm94we0BaoV3RwJyGqg5wS7epxTv0Zvw==}
    dependencies:
      call-bind: 1.0.2
      get-intrinsic: 1.2.0
      object-inspect: 1.12.3
    dev: true

  /siginfo@2.0.0:
    resolution: {integrity: sha512-ybx0WO1/8bSBLEWXZvEd7gMW3Sn3JFlW3TvX1nREbDLRNQNaeNN8WK0meBwPdAaOI7TtRRRJn/Es1zhrrCHu7g==}
    dev: true

  /signal-exit@3.0.7:
    resolution: {integrity: sha512-wnD2ZE+l+SPC/uoS0vXeE9L1+0wuaMqKlfz9AMUo38JsyLSBWSFcHR1Rri62LZc12vLr1gb3jl7iwQhgwpAbGQ==}

  /sirv@2.0.3:
    resolution: {integrity: sha512-O9jm9BsID1P+0HOi81VpXPoDxYP374pkOLzACAoyUQ/3OUVndNpsz6wMnY2z+yOxzbllCKZrM+9QrWsv4THnyA==}
    engines: {node: '>= 10'}
    dependencies:
      '@polka/url': 1.0.0-next.21
      mrmime: 1.0.1
      totalist: 3.0.1
    dev: true

  /sisteransi@1.0.5:
    resolution: {integrity: sha512-bLGGlR1QxBcynn2d5YmDX4MGjlZvy2MRBDRNHLJ8VI6l6+9FUiyTFNJ0IveOSP0bcXgVDPRcfGqA0pjaqUpfVg==}

  /slash@3.0.0:
    resolution: {integrity: sha512-g9Q1haeby36OSStwb4ntCGGGaKsaVSjQ68fBxoQcutl5fS1vuY18H3wSt3jFyFtrkx+Kz0V1G85A4MyAdDMi2Q==}
    engines: {node: '>=8'}
    dev: true

  /slash@4.0.0:
    resolution: {integrity: sha512-3dOsAHXXUkQTpOYcoAxLIorMTp4gIQr5IW3iVb7A7lFIp0VHhnynm9izx6TssdrIcVIESAlVjtnO2K8bg+Coew==}
    engines: {node: '>=12'}

  /smartwrap@2.0.2:
    resolution: {integrity: sha512-vCsKNQxb7PnCNd2wY1WClWifAc2lwqsG8OaswpJkVJsvMGcnEntdTCDajZCkk93Ay1U3t/9puJmb525Rg5MZBA==}
    engines: {node: '>=6'}
    hasBin: true
    dependencies:
      array.prototype.flat: 1.3.1
      breakword: 1.0.5
      grapheme-splitter: 1.0.4
      strip-ansi: 6.0.1
      wcwidth: 1.0.1
      yargs: 15.4.1
    dev: true

  /source-map-js@1.0.2:
    resolution: {integrity: sha512-R0XvVJ9WusLiqTCEiGCmICCMplcCkIwwR11mOSD9CR5u+IXYdiseeEuXCVAjS54zqwkLcPNnmU4OeJ6tUrWhDw==}
    engines: {node: '>=0.10.0'}

  /source-map-support@0.5.19:
    resolution: {integrity: sha512-Wonm7zOCIJzBGQdB+thsPar0kYuCIzYvxZwlBa87yi/Mdjv7Tip2cyVbLj5o0cFPN4EVkuTwb3GDDyUx2DGnGw==}
    dependencies:
      buffer-from: 1.1.2
      source-map: 0.6.1
    dev: true

  /source-map@0.6.1:
    resolution: {integrity: sha512-UjgapumWlbMhkBgzT7Ykc5YXUT46F0iKu8SGXq0bcwP5dz/h0Plj6enJqjz1Zbq2l5WaqYnrVbwWOWMyF3F47g==}
    engines: {node: '>=0.10.0'}

  /source-map@0.7.4:
    resolution: {integrity: sha512-l3BikUxvPOcn5E74dZiq5BGsTb5yEwhaTSzccU6t4sDOH8NWJCstKO5QT2CvtFoK6F0saL7p9xHAqHOlCPJygA==}
    engines: {node: '>= 8'}

  /sourcemap-codec@1.4.8:
    resolution: {integrity: sha512-9NykojV5Uih4lgo5So5dtw+f0JgJX30KCNI8gwhz2J9A15wD0Ml6tjHKwf6fTSa6fAdVBdZeNOs9eJ71qCk8vA==}
    deprecated: Please use @jridgewell/sourcemap-codec instead

  /space-separated-tokens@2.0.2:
    resolution: {integrity: sha512-PEGlAwrG8yXGXRjW32fGbg66JAlOAwbObuqVoJpv/mRgoWDQfgH1wDPvtzWyUSNAXBGSk8h755YDbbcEy3SH2Q==}

  /spawndamnit@2.0.0:
    resolution: {integrity: sha512-j4JKEcncSjFlqIwU5L/rp2N5SIPsdxaRsIv678+TZxZ0SRDJTm8JrxJMjE/XuiEZNEir3S8l0Fa3Ke339WI4qA==}
    dependencies:
      cross-spawn: 5.1.0
      signal-exit: 3.0.7
    dev: true

  /spdx-correct@3.2.0:
    resolution: {integrity: sha512-kN9dJbvnySHULIluDHy32WHRUu3Og7B9sbY7tsFLctQkIqnMh3hErYgdMjTYuqmcXX+lK5T1lnUt3G7zNswmZA==}
    dependencies:
      spdx-expression-parse: 3.0.1
      spdx-license-ids: 3.0.13
    dev: true

  /spdx-exceptions@2.3.0:
    resolution: {integrity: sha512-/tTrYOC7PPI1nUAgx34hUpqXuyJG+DTHJTnIULG4rDygi4xu/tfgmq1e1cIRwRzwZgo4NLySi+ricLkZkw4i5A==}
    dev: true

  /spdx-expression-parse@3.0.1:
    resolution: {integrity: sha512-cbqHunsQWnJNE6KhVSMsMeH5H/L9EpymbzqTQ3uLwNCLZ1Q481oWaofqH7nO6V07xlXwY6PhQdQ2IedWx/ZK4Q==}
    dependencies:
      spdx-exceptions: 2.3.0
      spdx-license-ids: 3.0.13
    dev: true

  /spdx-license-ids@3.0.13:
    resolution: {integrity: sha512-XkD+zwiqXHikFZm4AX/7JSCXA98U5Db4AFd5XUg/+9UNtnH75+Z9KxtpYiJZx36mUDVOwH83pl7yvCer6ewM3w==}
    dev: true

  /sprintf-js@1.0.3:
    resolution: {integrity: sha512-D9cPgkvLlV3t3IzL0D0YLvGA9Ahk4PcvVwUbN0dSGr1aP0Nrt4AEnTUbuGvquEC0mA64Gqt1fzirlRs5ibXx8g==}

<<<<<<< HEAD
  /stable@0.1.8:
    resolution: {integrity: sha512-ji9qxRnOVfcuLDySj9qzhGSEFVobyt1kIOSkj1qZzYLzq7Tos/oUUWvotUPQLlrsidqsK6tBH89Bc9kL5zHA6w==}
    deprecated: 'Modern JS already guarantees Array#sort() is a stable sort, so this library is deprecated. See the compatibility table on MDN: https://developer.mozilla.org/en-US/docs/Web/JavaScript/Reference/Global_Objects/Array/sort#browser_compatibility'

  /stackback@0.0.2:
=======
  /stable/0.1.8:
    resolution: {integrity: sha512-ji9qxRnOVfcuLDySj9qzhGSEFVobyt1kIOSkj1qZzYLzq7Tos/oUUWvotUPQLlrsidqsK6tBH89Bc9kL5zHA6w==}
    deprecated: 'Modern JS already guarantees Array#sort() is a stable sort, so this library is deprecated. See the compatibility table on MDN: https://developer.mozilla.org/en-US/docs/Web/JavaScript/Reference/Global_Objects/Array/sort#browser_compatibility'
    dev: false

  /stackback/0.0.2:
>>>>>>> 09998f31
    resolution: {integrity: sha512-1XMJE5fQo1jGH6Y/7ebnwPOBEkIEnT4QF32d5R1+VXdXveM0IBMJt8zfaxX1P3QhVwrYe+576+jkANtSS2mBbw==}
    dev: true

  /std-env@3.3.2:
    resolution: {integrity: sha512-uUZI65yrV2Qva5gqE0+A7uVAvO40iPo6jGhs7s8keRfHCmtg+uB2X6EiLGCI9IgL1J17xGhvoOqSz79lzICPTA==}
    dev: true

  /stdin-discarder@0.1.0:
    resolution: {integrity: sha512-xhV7w8S+bUwlPTb4bAOUQhv8/cSS5offJuX8GQGq32ONF0ZtDWKfkdomM3HMRA+LhX6um/FZ0COqlwsjD53LeQ==}
    engines: {node: ^12.20.0 || ^14.13.1 || >=16.0.0}
    dependencies:
      bl: 5.1.0

  /stream-transform@2.1.3:
    resolution: {integrity: sha512-9GHUiM5hMiCi6Y03jD2ARC1ettBXkQBoQAe7nJsPknnI0ow10aXjTnew8QtYQmLjzn974BnmWEAJgCY6ZP1DeQ==}
    dependencies:
      mixme: 0.5.9
    dev: true

  /streamsearch@1.1.0:
    resolution: {integrity: sha512-Mcc5wHehp9aXz1ax6bZUyY5afg9u2rv5cqQI3mRrYkGC8rW2hM02jWuwjtL++LS5qinSyhj2QfLyNsuc+VsExg==}
    engines: {node: '>=10.0.0'}

  /string-argv@0.3.1:
    resolution: {integrity: sha512-a1uQGz7IyVy9YwhqjZIZu1c8JO8dNIe20xBmSS6qu9kv++k3JGzCVmprbNN5Kn+BgzD5E7YYwg1CcjuJMRNsvg==}
    engines: {node: '>=0.6.19'}
    dev: true

  /string-width@4.2.3:
    resolution: {integrity: sha512-wKyQRQpjJ0sIp62ErSZdGsjMJWsap5oRNihHhu6G7JVO/9jIB6UyevL+tXuOqrng8j/cxKTWyWUwvSTriiZz/g==}
    engines: {node: '>=8'}
    dependencies:
      emoji-regex: 8.0.0
      is-fullwidth-code-point: 3.0.0
      strip-ansi: 6.0.1

  /string-width@5.1.2:
    resolution: {integrity: sha512-HnLOCR3vjcY8beoNLtcjZ5/nxn2afmME6lhrDrebokqMap+XbeW8n9TXpPDOqdGK5qcI3oT0GKTW6wC7EMiVqA==}
    engines: {node: '>=12'}
    dependencies:
      eastasianwidth: 0.2.0
      emoji-regex: 9.2.2
      strip-ansi: 7.0.1

  /string.prototype.trim@1.2.7:
    resolution: {integrity: sha512-p6TmeT1T3411M8Cgg9wBTMRtY2q9+PNy9EV1i2lIXUN/btt763oIfxwN3RR8VU6wHX8j/1CFy0L+YuThm6bgOg==}
    engines: {node: '>= 0.4'}
    dependencies:
      call-bind: 1.0.2
      define-properties: 1.2.0
      es-abstract: 1.21.2
    dev: true

  /string.prototype.trimend@1.0.6:
    resolution: {integrity: sha512-JySq+4mrPf9EsDBEDYMOb/lM7XQLulwg5R/m1r0PXEFqrV0qHvl58sdTilSXtKOflCsK2E8jxf+GKC0T07RWwQ==}
    dependencies:
      call-bind: 1.0.2
      define-properties: 1.2.0
      es-abstract: 1.21.2
    dev: true

  /string.prototype.trimstart@1.0.6:
    resolution: {integrity: sha512-omqjMDaY92pbn5HOX7f9IccLA+U1tA9GvtU4JrodiXFfYB7jPzzHpRzpglLAjtUV6bB557zwClJezTqnAiYnQA==}
    dependencies:
      call-bind: 1.0.2
      define-properties: 1.2.0
      es-abstract: 1.21.2
    dev: true

  /string_decoder@1.3.0:
    resolution: {integrity: sha512-hkRX8U1WjJFd8LsDJ2yQ/wWWxaopEsABU1XfkM8A+j0+85JAGppt16cr1Whg6KIbb4okU6Mql6BOj+uup/wKeA==}
    dependencies:
      safe-buffer: 5.2.1

  /stringify-entities@4.0.3:
    resolution: {integrity: sha512-BP9nNHMhhfcMbiuQKCqMjhDP5yBCAxsPu4pHFFzJ6Alo9dZgY4VLDPutXqIjpRiMoKdp7Av85Gr73Q5uH9k7+g==}
    dependencies:
      character-entities-html4: 2.1.0
      character-entities-legacy: 3.0.0

  /strip-ansi@6.0.1:
    resolution: {integrity: sha512-Y38VPSHcqkFrCpFnQ9vuSXmquuv5oXOKpGeT6aGrr3o3Gc9AlVa6JBfUSOCnbxGGZF+/0ooI7KrPuUSztUdU5A==}
    engines: {node: '>=8'}
    dependencies:
      ansi-regex: 5.0.1

  /strip-ansi@7.0.1:
    resolution: {integrity: sha512-cXNxvT8dFNRVfhVME3JAe98mkXDYN2O1l7jmcwMnOslDeESg1rF/OZMtK0nRAhiari1unG5cD4jG3rapUAkLbw==}
    engines: {node: '>=12'}
    dependencies:
      ansi-regex: 6.0.1

  /strip-bom-string@1.0.0:
    resolution: {integrity: sha512-uCC2VHvQRYu+lMh4My/sFNmF2klFymLX1wHJeXnbEJERpV/ZsVuonzerjfrGpIGF7LBVa1O7i9kjiWvJiFck8g==}
    engines: {node: '>=0.10.0'}

  /strip-bom@3.0.0:
    resolution: {integrity: sha512-vavAMRXOgBVNF6nyEEmL3DBK19iRpDcoIwW+swQ+CbGiu7lju6t+JklA1MHweoWtadgt4ISVUsXLyDq34ddcwA==}
    engines: {node: '>=4'}

  /strip-bom@4.0.0:
    resolution: {integrity: sha512-3xurFv5tEgii33Zi8Jtp55wEIILR9eh34FAW00PZf+JnSsTmV/ioewSgQl97JHvgjoRGwPShsWm+IdrxB35d0w==}
    engines: {node: '>=8'}

  /strip-final-newline@2.0.0:
    resolution: {integrity: sha512-BrpvfNAE3dcvq7ll3xVumzjKjZQ5tI1sEUIKr3Uoks0XUl45St3FlatVqef9prk4jRDzhW6WZg+3bk93y6pLjA==}
    engines: {node: '>=6'}
    dev: false

  /strip-final-newline@3.0.0:
    resolution: {integrity: sha512-dOESqjYr96iWYylGObzd39EuNTa5VJxyvVAEm5Jnh7KGo75V43Hk1odPQkNDyXNmUR6k+gEiDVXnjB8HJ3crXw==}
    engines: {node: '>=12'}

  /strip-indent@3.0.0:
    resolution: {integrity: sha512-laJTa3Jb+VQpaC6DseHhF7dXVqHTfJPCRDaEbid/drOhgitgYku/letMUqOXFoWV0zIIUbjpdH2t+tYj4bQMRQ==}
    engines: {node: '>=8'}
    dependencies:
      min-indent: 1.0.1
    dev: true

  /strip-json-comments@3.1.1:
    resolution: {integrity: sha512-6fPc+R4ihwqP6N/aIv2f1gMH8lOVtWQHoqC4yK6oSDVVocumAsfCqjkXnqiYMhmMwS/mEHLp7Vehlt3ql6lEig==}
    engines: {node: '>=8'}
    dev: true

  /strip-literal@1.0.1:
    resolution: {integrity: sha512-QZTsipNpa2Ppr6v1AmJHESqJ3Uz247MUS0OjrnnZjFAvEoWqxuyFuXn2xLgMtRnijJShAa1HL0gtJyUs7u7n3Q==}
    dependencies:
      acorn: 8.8.2
    dev: true

  /strong-log-transformer@2.1.0:
    resolution: {integrity: sha512-B3Hgul+z0L9a236FAUC9iZsL+nVHgoCJnqCbN588DjYxvGXaXaaFbfmQ/JhvKjZwsOukuR72XbHv71Qkug0HxA==}
    engines: {node: '>=4'}
    hasBin: true
    dependencies:
      duplexer: 0.1.2
      minimist: 1.2.8
      through: 2.3.8
    dev: true

  /style-to-object@0.4.1:
    resolution: {integrity: sha512-HFpbb5gr2ypci7Qw+IOhnP2zOU7e77b+rzM+wTzXzfi1PrtBCX0E7Pk4wL4iTLnhzZ+JgEGAhX81ebTg/aYjQw==}
    dependencies:
      inline-style-parser: 0.1.1
    dev: false

  /sucrase@3.32.0:
    resolution: {integrity: sha512-ydQOU34rpSyj2TGyz4D2p8rbktIOZ8QY9s+DGLvFU1i5pWJE8vkpruCjGCMHsdXwnD7JDcS+noSwM/a7zyNFDQ==}
    engines: {node: '>=8'}
    hasBin: true
    dependencies:
      '@jridgewell/gen-mapping': 0.3.3
      commander: 4.1.1
      glob: 7.1.6
      lines-and-columns: 1.2.4
      mz: 2.7.0
      pirates: 4.0.5
      ts-interface-checker: 0.1.13

  /suf-log@2.5.3:
    resolution: {integrity: sha512-KvC8OPjzdNOe+xQ4XWJV2whQA0aM1kGVczMQ8+dStAO6KfEB140JEVQ9dE76ONZ0/Ylf67ni4tILPJB41U0eow==}
    dependencies:
      s.color: 0.0.15

  /supports-color@5.5.0:
    resolution: {integrity: sha512-QjVjwdXIt408MIiAqCX4oUKsgU2EqAGzs2Ppkm4aQYbjm+ZEWEcW4SfFNTr4uMNZma0ey4f5lgLrkB0aX0QMow==}
    engines: {node: '>=4'}
    dependencies:
      has-flag: 3.0.0

  /supports-color@7.2.0:
    resolution: {integrity: sha512-qpCAvRl9stuOHveKsn7HncJRvv501qIacKzQlO/+Lwxc9+0q2wLyv4Dfvt80/DPn2pqOBsJdDiogXGR9+OvwRw==}
    engines: {node: '>=8'}
    dependencies:
      has-flag: 4.0.0

  /supports-esm@1.0.0:
    resolution: {integrity: sha512-96Am8CDqUaC0I2+C/swJ0yEvM8ZnGn4unoers/LSdE4umhX7mELzqyLzx3HnZAluq5PXIsGMKqa7NkqaeHMPcg==}
    dependencies:
      has-package-exports: 1.3.0

  /supports-preserve-symlinks-flag@1.0.0:
    resolution: {integrity: sha512-ot0WnXS9fgdkgIcePe6RHNk1WA8+muPa6cSjeR3V8K27q9BB1rTE3R1p7Hv0z1ZyAc8s6Vvv8DIyWf681MAt0w==}
    engines: {node: '>= 0.4'}

  /svg-tags@1.0.0:
    resolution: {integrity: sha512-ovssysQTa+luh7A5Weu3Rta6FJlFBBbInjOh722LIt6klpU2/HtdUbszju/G4devcvk8PGt7FCLv5wftu3THUA==}
    dev: true

<<<<<<< HEAD
  /svgo@2.8.0:
=======
  /svgo/2.8.0:
>>>>>>> 09998f31
    resolution: {integrity: sha512-+N/Q9kV1+F+UeWYoSiULYo4xYSDQlTgb+ayMobAXPwMnLvop7oxKMo9OzIrX5x3eS4L4f2UHhc9axXwY8DpChg==}
    engines: {node: '>=10.13.0'}
    hasBin: true
    dependencies:
      '@trysound/sax': 0.2.0
      commander: 7.2.0
      css-select: 4.3.0
      css-tree: 1.1.3
      csso: 4.2.0
      picocolors: 1.0.0
      stable: 0.1.8
<<<<<<< HEAD

  /symbol-tree@3.2.4:
=======
    dev: false

  /symbol-tree/3.2.4:
>>>>>>> 09998f31
    resolution: {integrity: sha512-9QNk5KwDF+Bvz+PyObkmSYjI5ksVUYtjW7AU22r2NKcfLJcXp96hkDWU3+XndOsUb+AQ9QhfzfCT2O+CNWT5Tw==}
    dev: true

  /synckit@0.8.5:
    resolution: {integrity: sha512-L1dapNV6vu2s/4Sputv8xGsCdAVlb5nRDMFU/E27D44l5U6cw1g0dGd45uLc+OXjNMmF4ntiMdCimzcjFKQI8Q==}
    engines: {node: ^14.18.0 || >=16.0.0}
    dependencies:
      '@pkgr/utils': 2.3.1
      tslib: 2.5.0

  /tailwindcss@3.3.1(postcss@8.4.23):
    resolution: {integrity: sha512-Vkiouc41d4CEq0ujXl6oiGFQ7bA3WEhUZdTgXAhtKxSy49OmKs8rEfQmupsfF0IGW8fv2iQkp1EVUuapCFrZ9g==}
    engines: {node: '>=12.13.0'}
    hasBin: true
    peerDependencies:
      postcss: ^8.0.9
    dependencies:
      arg: 5.0.2
      chokidar: 3.5.3
      color-name: 1.1.4
      didyoumean: 1.2.2
      dlv: 1.1.3
      fast-glob: 3.2.12
      glob-parent: 6.0.2
      is-glob: 4.0.3
      jiti: 1.18.2
      lilconfig: 2.1.0
      micromatch: 4.0.5
      normalize-path: 3.0.0
      object-hash: 3.0.0
      picocolors: 1.0.0
      postcss: 8.4.23
      postcss-import: 14.1.0(postcss@8.4.23)
      postcss-js: 4.0.1(postcss@8.4.23)
      postcss-load-config: 3.1.4(postcss@8.4.23)
      postcss-nested: 6.0.0(postcss@8.4.23)
      postcss-selector-parser: 6.0.11
      postcss-value-parser: 4.2.0
      quick-lru: 5.1.1
      resolve: 1.22.2
      sucrase: 3.32.0
    transitivePeerDependencies:
      - ts-node

  /tailwindcss@3.3.2:
    resolution: {integrity: sha512-9jPkMiIBXvPc2KywkraqsUfbfj+dHDb+JPWtSJa9MLFdrPyazI7q6WX2sUrm7R9eVR7qqv3Pas7EvQFzxKnI6w==}
    engines: {node: '>=14.0.0'}
    hasBin: true
    dependencies:
      '@alloc/quick-lru': 5.2.0
      arg: 5.0.2
      chokidar: 3.5.3
      didyoumean: 1.2.2
      dlv: 1.1.3
      fast-glob: 3.2.12
      glob-parent: 6.0.2
      is-glob: 4.0.3
      jiti: 1.18.2
      lilconfig: 2.1.0
      micromatch: 4.0.5
      normalize-path: 3.0.0
      object-hash: 3.0.0
      picocolors: 1.0.0
      postcss: 8.4.23
      postcss-import: 15.1.0(postcss@8.4.23)
      postcss-js: 4.0.1(postcss@8.4.23)
      postcss-load-config: 4.0.1(postcss@8.4.23)
      postcss-nested: 6.0.1(postcss@8.4.23)
      postcss-selector-parser: 6.0.11
      postcss-value-parser: 4.2.0
      resolve: 1.22.2
      sucrase: 3.32.0
    transitivePeerDependencies:
      - ts-node
    dev: true

  /tar-stream@2.2.0:
    resolution: {integrity: sha512-ujeqbceABgwMZxEJnk2HDY2DlnUZ+9oEcb1KzTVfYHio0UE6dG71n60d8D2I4qNvleWrrXpmjpt7vZeF1LnMZQ==}
    engines: {node: '>=6'}
    dependencies:
      bl: 4.1.0
      end-of-stream: 1.4.4
      fs-constants: 1.0.0
      inherits: 2.0.4
      readable-stream: 3.6.2
    dev: true

  /tar@6.1.11:
    resolution: {integrity: sha512-an/KZQzQUkZCkuoAA64hM92X0Urb6VpRhAFllDzz44U2mcD5scmT3zBc4VgVpkugF580+DQn8eAFSyoQt0tznA==}
    engines: {node: '>= 10'}
    dependencies:
      chownr: 2.0.0
      fs-minipass: 2.1.0
      minipass: 3.3.6
      minizlib: 2.1.2
      mkdirp: 1.0.4
      yallist: 4.0.0
    dev: true

  /term-size@2.2.1:
    resolution: {integrity: sha512-wK0Ri4fOGjv/XPy8SBHZChl8CM7uMc5VML7SqiQ0zG7+J5Vr+RMQDoHa2CNT6KHUnTGIXH34UDMkPzAUyapBZg==}
    engines: {node: '>=8'}
    dev: true

  /test-exclude@6.0.0:
    resolution: {integrity: sha512-cAGWPIyOHU6zlmg88jwm7VRyXnMN7iV68OGAbYDk/Mh/xC/pzVPlQtY6ngoIH/5/tciuhGfvESU8GrHrcxD56w==}
    engines: {node: '>=8'}
    dependencies:
      '@istanbuljs/schema': 0.1.3
      glob: 7.2.3
      minimatch: 3.1.2
    dev: true

  /text-table@0.2.0:
    resolution: {integrity: sha512-N+8UisAXDGk8PFXP4HAzVR9nbfmVJ3zYLAWiTIoqC5v5isinhr+r5uaO8+7r3BMfuNIufIsA7RdpVgacC2cSpw==}
    dev: true

  /thenify-all@1.6.0:
    resolution: {integrity: sha512-RNxQH/qI8/t3thXJDwcstUO4zeqo64+Uy/+sNVRBx4Xn2OX+OZ9oP+iJnNFqplFra2ZUVeKCSa2oVWi3T4uVmA==}
    engines: {node: '>=0.8'}
    dependencies:
      thenify: 3.3.1

  /thenify@3.3.1:
    resolution: {integrity: sha512-RVZSIV5IG10Hk3enotrhvz0T9em6cyHBLkH/YAZuKqd8hRkKhSfCGIcP2KUY0EPxndzANBmNllzWPwak+bheSw==}
    dependencies:
      any-promise: 1.3.0

  /through@2.3.8:
    resolution: {integrity: sha512-w89qg7PI8wAdvX60bMDP+bFoD5Dvhm9oLheFp5O4a2QF0cSBGsBX4qZmadPMvVqlLJBBci+WqGGOAPvcDeNSVg==}
    dev: true

  /time-zone@1.0.0:
    resolution: {integrity: sha512-TIsDdtKo6+XrPtiTm1ssmMngN1sAhyKnTO2kunQWqNPWIVvCm15Wmw4SWInwTVgJ5u/Tr04+8Ei9TNcw4x4ONA==}
    engines: {node: '>=4'}
    dev: true

  /tiny-glob@0.2.9:
    resolution: {integrity: sha512-g/55ssRPUjShh+xkfx9UPDXqhckHEsHr4Vd9zX55oSdGZc/MD0m3sferOkwWtp98bv+kcVfEHtRJgBVJzelrzg==}
    dependencies:
      globalyzer: 0.1.0
      globrex: 0.1.2

  /tinybench@2.4.0:
    resolution: {integrity: sha512-iyziEiyFxX4kyxSp+MtY1oCH/lvjH3PxFN8PGCDeqcZWAJ/i+9y+nL85w99PxVzrIvew/GSkSbDYtiGVa85Afg==}
    dev: true

  /tinypool@0.4.0:
    resolution: {integrity: sha512-2ksntHOKf893wSAH4z/+JbPpi92esw8Gn9N2deXX+B0EO92hexAVI9GIZZPx7P5aYo5KULfeOSt3kMOmSOy6uA==}
    engines: {node: '>=14.0.0'}
    dev: true

  /tinyspy@2.1.0:
    resolution: {integrity: sha512-7eORpyqImoOvkQJCSkL0d0mB4NHHIFAy4b1u8PHdDa7SjGS2njzl6/lyGoZLm+eyYEtlUmFGE0rFj66SWxZgQQ==}
    engines: {node: '>=14.0.0'}
    dev: true

  /tmp@0.0.33:
    resolution: {integrity: sha512-jRCJlojKnZ3addtTOjdIqoRuPEKBvNXcGYqzO6zWZX8KfKEpnGY5jfggJQ3EjKuu8D4bJRr0y+cYJFmYbImXGw==}
    engines: {node: '>=0.6.0'}
    dependencies:
      os-tmpdir: 1.0.2
    dev: true

  /tmp@0.2.1:
    resolution: {integrity: sha512-76SUhtfqR2Ijn+xllcI5P1oyannHNHByD80W1q447gU3mp9G9PSpGdWmjUOHRDPiHYacIk66W7ubDTuPF3BEtQ==}
    engines: {node: '>=8.17.0'}
    dependencies:
      rimraf: 3.0.2
    dev: true

  /to-fast-properties@2.0.0:
    resolution: {integrity: sha512-/OaKK0xYrs3DmxRYqL/yDc+FxFUVYhDlXMhRmv3z915w2HF1tnN1omB354j8VUGO/hbRzyD6Y3sA7v7GS/ceog==}
    engines: {node: '>=4'}

  /to-regex-range@5.0.1:
    resolution: {integrity: sha512-65P7iz6X5yEr1cwcgvQxbbIw7Uk3gOy5dIdtZ4rDveLqhrdJP+Li/Hx6tyK0NEb+2GCyneCMJiGqrADCSNk8sQ==}
    engines: {node: '>=8.0'}
    dependencies:
      is-number: 7.0.0

  /totalist@3.0.1:
    resolution: {integrity: sha512-sf4i37nQ2LBx4m3wB74y+ubopq6W/dIzXg0FDGjsYnZHVa1Da8FH853wlL2gtUhg+xJXjfk3kUZS3BRoQeoQBQ==}
    engines: {node: '>=6'}
    dev: true

  /tough-cookie@4.1.2:
    resolution: {integrity: sha512-G9fqXWoYFZgTc2z8Q5zaHy/vJMjm+WV0AkAeHxVCQiEB1b+dGvWzFW6QV07cY5jQ5gRkeid2qIkzkxUnmoQZUQ==}
    engines: {node: '>=6'}
    dependencies:
      psl: 1.9.0
      punycode: 2.3.0
      universalify: 0.2.0
      url-parse: 1.5.10
    dev: true

  /tr46@0.0.3:
    resolution: {integrity: sha512-N3WMsuqV66lT30CrXNbEjx4GEwlow3v6rr4mCcv6prnfwhS01rkgyFdjPNBYd9br7LpXV1+Emh01fHnq2Gdgrw==}
    dev: true

  /tr46@4.1.1:
    resolution: {integrity: sha512-2lv/66T7e5yNyhAAC4NaKe5nVavzuGJQVVtRYLyQ2OI8tsJ61PMLlelehb0wi2Hx6+hT/OJUWZcw8MjlSRnxvw==}
    engines: {node: '>=14'}
    dependencies:
      punycode: 2.3.0
    dev: true

  /tree-kill@1.2.2:
    resolution: {integrity: sha512-L0Orpi8qGpRG//Nd+H90vFB+3iHnue1zSSGmNOOCh1GLJ7rUKVwV2HvijphGQS2UmhUZewS9VgvxYIdgr+fG1A==}
    hasBin: true
    dev: true

  /trim-lines@3.0.1:
    resolution: {integrity: sha512-kRj8B+YHZCc9kQYdWfJB2/oUl9rA99qbowYYBtr4ui4mZyAQ2JpvVBd/6U2YloATfqBhBTSMhTpgBHtU0Mf3Rg==}

  /trim-newlines@3.0.1:
    resolution: {integrity: sha512-c1PTsA3tYrIsLGkJkzHF+w9F2EyxfXGo4UyJc4pFL++FMjnq0HJS69T3M7d//gKrFKwy429bouPescbjecU+Zw==}
    engines: {node: '>=8'}
    dev: true

  /trough@2.1.0:
    resolution: {integrity: sha512-AqTiAOLcj85xS7vQ8QkAV41hPDIJ71XJB4RCUrzo/1GM2CQwhkJGaf9Hgr7BOugMRpgGUrqRg/DrBDl4H40+8g==}

  /ts-interface-checker@0.1.13:
    resolution: {integrity: sha512-Y/arvbn+rrz3JCKl9C4kVNfTfSm2/mEp5FSz5EsZSANGPSlQrpRI5M4PKF+mJnE52jOO90PnPSc3Ur3bTQw0gA==}

  /ts-morph@18.0.0:
    resolution: {integrity: sha512-Kg5u0mk19PIIe4islUI/HWRvm9bC1lHejK4S0oh1zaZ77TMZAEmQC0sHQYiu2RgCQFZKXz1fMVi/7nOOeirznA==}
    dependencies:
      '@ts-morph/common': 0.19.0
      code-block-writer: 12.0.0
    dev: true

  /tsconfck@2.1.1(typescript@5.0.4):
    resolution: {integrity: sha512-ZPCkJBKASZBmBUNqGHmRhdhM8pJYDdOXp4nRgj/O0JwUwsMq50lCDRQP/M5GBNAA0elPrq4gAeu4dkaVCuKWww==}
    engines: {node: ^14.13.1 || ^16 || >=18}
    hasBin: true
    peerDependencies:
      typescript: ^4.3.5 || ^5.0.0
    peerDependenciesMeta:
      typescript:
        optional: true
    dependencies:
      typescript: 5.0.4
    dev: true

  /tsconfig-paths@4.2.0:
    resolution: {integrity: sha512-NoZ4roiN7LnbKn9QqE1amc9DJfzvZXxF4xDavcOWt1BPkdx+m+0gJuPM+S0vCe7zTJMYUP0R8pO2XMr+Y8oLIg==}
    engines: {node: '>=6'}
    dependencies:
      json5: 2.2.3
      minimist: 1.2.8
      strip-bom: 3.0.0
    dev: true

  /tsconfig-resolver@3.0.1:
    resolution: {integrity: sha512-ZHqlstlQF449v8glscGRXzL6l2dZvASPCdXJRWG4gHEZlUVx2Jtmr+a2zeVG4LCsKhDXKRj5R3h0C/98UcVAQg==}
    dependencies:
      '@types/json5': 0.0.30
      '@types/resolve': 1.20.2
      json5: 2.2.3
      resolve: 1.22.2
      strip-bom: 4.0.0
      type-fest: 0.13.1

  /tslib@1.14.1:
    resolution: {integrity: sha512-Xni35NKzjgMrwevysHTCArtLDpPvye8zV/0E4EyYn43P7/7qvQwPh9BGkHewbMulVntbigmcT7rdX3BNo9wRJg==}
    dev: true

  /tslib@2.5.0:
    resolution: {integrity: sha512-336iVw3rtn2BUK7ORdIAHTyxHGRIHVReokCR3XjbckJMK7ms8FysBfhLR8IXnAgy7T0PTPNBWKiH514FOW/WSg==}

  /tsutils@3.21.0(typescript@5.0.4):
    resolution: {integrity: sha512-mHKK3iUXL+3UF6xL5k0PEhKRUBKPBCv/+RkEOpjRWxxx27KKRBmmA60A9pgOUvMi8GKhRMPEmjBRPzs2W7O1OA==}
    engines: {node: '>= 6'}
    peerDependencies:
      typescript: '>=2.8.0 || >= 3.2.0-dev || >= 3.3.0-dev || >= 3.4.0-dev || >= 3.5.0-dev || >= 3.6.0-dev || >= 3.6.0-beta || >= 3.7.0-dev || >= 3.7.0-beta'
    dependencies:
      tslib: 1.14.1
      typescript: 5.0.4
    dev: true

  /tty-table@4.2.1:
    resolution: {integrity: sha512-xz0uKo+KakCQ+Dxj1D/tKn2FSyreSYWzdkL/BYhgN6oMW808g8QRMuh1atAV9fjTPbWBjfbkKQpI/5rEcnAc7g==}
    engines: {node: '>=8.0.0'}
    hasBin: true
    dependencies:
      chalk: 4.1.2
      csv: 5.5.3
      kleur: 4.1.5
      smartwrap: 2.0.2
      strip-ansi: 6.0.1
      wcwidth: 1.0.1
      yargs: 17.7.2
    dev: true

  /type-check@0.3.2:
    resolution: {integrity: sha512-ZCmOJdvOWDBYJlzAoFkC+Q0+bUyEOS1ltgp1MGU03fqHG+dbi9tBFU2Rd9QKiDZFAYrhPh2JUf7rZRIuHRKtOg==}
    engines: {node: '>= 0.8.0'}
    dependencies:
      prelude-ls: 1.1.2
    dev: true

  /type-check@0.4.0:
    resolution: {integrity: sha512-XleUoc9uwGXqjWwXaUTZAmzMcFZ5858QA2vvx1Ur5xIcixXIP+8LnFDgRplU30us6teqdlskFfu+ae4K79Ooew==}
    engines: {node: '>= 0.8.0'}
    dependencies:
      prelude-ls: 1.2.1
    dev: true

  /type-detect@4.0.8:
    resolution: {integrity: sha512-0fr/mIH1dlO+x7TlcMy+bIDqKPsw/70tVyeHW787goQjhmqaZe10uwLujubK9q9Lg6Fiho1KUKDYz0Z7k7g5/g==}
    engines: {node: '>=4'}
    dev: true

  /type-fest@0.13.1:
    resolution: {integrity: sha512-34R7HTnG0XIJcBSn5XhDd7nNFPRcXYRZrBB2O2jdKqYODldSzBAqzsWoZYYvduky73toYS/ESqxPvkDf/F0XMg==}
    engines: {node: '>=10'}

  /type-fest@0.20.2:
    resolution: {integrity: sha512-Ne+eE4r0/iWnpAxD852z3A+N0Bt5RN//NjJwRd2VFHEmrywxf5vsZlh4R6lixl6B+wz/8d+maTSAkN1FIkI3LQ==}
    engines: {node: '>=10'}
    dev: true

  /type-fest@0.6.0:
    resolution: {integrity: sha512-q+MB8nYR1KDLrgr4G5yemftpMC7/QLqVndBmEEdqzmNj5dcFOO4Oo8qlwZE3ULT3+Zim1F8Kq4cBnikNhlCMlg==}
    engines: {node: '>=8'}
    dev: true

  /type-fest@0.8.1:
    resolution: {integrity: sha512-4dbzIzqvjtgiM5rw1k5rEHtBANKmdudhGyBEajN01fEyhaAIhsoKNy6y7+IN93IfpFtwY9iqi7kD+xwKhQsNJA==}
    engines: {node: '>=8'}
    dev: true

  /type-fest@2.19.0:
    resolution: {integrity: sha512-RAH822pAdBgcNMAfWnCBU3CFZcfZ/i1eZjwFU/dsLKumyuuP3niueg2UAukXYF0E2AAoc82ZSSf9J0WQBinzHA==}
    engines: {node: '>=12.20'}

  /typed-array-length@1.0.4:
    resolution: {integrity: sha512-KjZypGq+I/H7HI5HlOoGHkWUUGq+Q0TPhQurLbyrVrvnKTBgzLhIJ7j6J/XTQOi0d1RjyZ0wdas8bKs2p0x3Ng==}
    dependencies:
      call-bind: 1.0.2
      for-each: 0.3.3
      is-typed-array: 1.1.10
    dev: true

  /typescript@4.8.4:
    resolution: {integrity: sha512-QCh+85mCy+h0IGff8r5XWzOVSbBO+KfeYrMQh7NJ58QujwcE22u+NUSmUxqF+un70P9GXKxa2HCNiTTMJknyjQ==}
    engines: {node: '>=4.2.0'}
    hasBin: true
    dev: true

  /typescript@5.0.4:
    resolution: {integrity: sha512-cW9T5W9xY37cc+jfEnaUvX91foxtHkza3Nw3wkoF4sSlKn0MONdkdEndig/qPBWXNkmplh3NzayQzCiHM4/hqw==}
    engines: {node: '>=12.20'}
    hasBin: true

  /ufo@1.1.1:
    resolution: {integrity: sha512-MvlCc4GHrmZdAllBc0iUDowff36Q9Ndw/UzqmEKyrfSzokTd9ZCy1i+IIk5hrYKkjoYVQyNbrw7/F8XJ2rEwTg==}
    dev: true

  /unbox-primitive@1.0.2:
    resolution: {integrity: sha512-61pPlCD9h51VoreyJ0BReideM3MDKMKnh6+V9L08331ipq6Q8OFXZYiqP6n/tbHx4s5I9uRhcye6BrbkizkBDw==}
    dependencies:
      call-bind: 1.0.2
      has-bigints: 1.0.2
      has-symbols: 1.0.3
      which-boxed-primitive: 1.0.2
    dev: true

  /undici@5.20.0:
    resolution: {integrity: sha512-J3j60dYzuo6Eevbawwp1sdg16k5Tf768bxYK4TUJRH7cBM4kFCbf3mOnM/0E3vQYXvpxITbbWmBafaDbxLDz3g==}
    engines: {node: '>=12.18'}
    dependencies:
      busboy: 1.6.0

  /undici@5.22.0:
    resolution: {integrity: sha512-fR9RXCc+6Dxav4P9VV/sp5w3eFiSdOjJYsbtWfd4s5L5C4ogyuVpdKIVHeW0vV1MloM65/f7W45nR9ZxwVdyiA==}
    engines: {node: '>=14.0'}
    dependencies:
      busboy: 1.6.0

  /unherit@3.0.1:
    resolution: {integrity: sha512-akOOQ/Yln8a2sgcLj4U0Jmx0R5jpIg2IUyRrWOzmEbjBtGzBdHtSeFKgoEcoH4KYIG/Pb8GQ/BwtYm0GCq1Sqg==}

  /unicode-canonical-property-names-ecmascript@2.0.0:
    resolution: {integrity: sha512-yY5PpDlfVIU5+y/BSCxAJRBIS1Zc2dDG3Ujq+sR0U+JjUevW2JhocOF+soROYDSaAezOzOKuyyixhD6mBknSmQ==}
    engines: {node: '>=4'}
    dev: true

  /unicode-match-property-ecmascript@2.0.0:
    resolution: {integrity: sha512-5kaZCrbp5mmbz5ulBkDkbY0SsPOjKqVS35VpL9ulMPfSl0J0Xsm+9Evphv9CoIZFwre7aJoa94AY6seMKGVN5Q==}
    engines: {node: '>=4'}
    dependencies:
      unicode-canonical-property-names-ecmascript: 2.0.0
      unicode-property-aliases-ecmascript: 2.1.0
    dev: true

  /unicode-match-property-value-ecmascript@2.1.0:
    resolution: {integrity: sha512-qxkjQt6qjg/mYscYMC0XKRn3Rh0wFPlfxB0xkt9CfyTvpX1Ra0+rAmdX2QyAobptSEvuy4RtpPRui6XkV+8wjA==}
    engines: {node: '>=4'}
    dev: true

  /unicode-property-aliases-ecmascript@2.1.0:
    resolution: {integrity: sha512-6t3foTQI9qne+OZoVQB/8x8rk2k1eVy1gRXhV3oFQ5T6R1dqQ1xtin3XqSlx3+ATBkliTaR/hHyJBm+LVPNM8w==}
    engines: {node: '>=4'}
    dev: true

  /unified@10.1.2:
    resolution: {integrity: sha512-pUSWAi/RAnVy1Pif2kAoeWNBa3JVrx0MId2LASj8G+7AiHWoKZNTomq6LG326T68U7/e263X6fTdcXIy7XnF7Q==}
    dependencies:
      '@types/unist': 2.0.6
      bail: 2.0.2
      extend: 3.0.2
      is-buffer: 2.0.5
      is-plain-obj: 4.1.0
      trough: 2.1.0
      vfile: 5.3.7

  /unist-util-generated@2.0.1:
    resolution: {integrity: sha512-qF72kLmPxAw0oN2fwpWIqbXAVyEqUzDHMsbtPvOudIlUzXYFIeQIuxXQCRCFh22B7cixvU0MG7m3MW8FTq/S+A==}

  /unist-util-is@5.2.1:
    resolution: {integrity: sha512-u9njyyfEh43npf1M+yGKDGVPbY/JWEemg5nH05ncKPfi+kBbKBJoTdsogMu33uhytuLlv9y0O7GH7fEdwLdLQw==}
    dependencies:
      '@types/unist': 2.0.6

  /unist-util-modify-children@3.1.1:
    resolution: {integrity: sha512-yXi4Lm+TG5VG+qvokP6tpnk+r1EPwyYL04JWDxLvgvPV40jANh7nm3udk65OOWquvbMDe+PL9+LmkxDpTv/7BA==}
    dependencies:
      '@types/unist': 2.0.6
      array-iterate: 2.0.1

  /unist-util-position-from-estree@1.1.2:
    resolution: {integrity: sha512-poZa0eXpS+/XpoQwGwl79UUdea4ol2ZuCYguVaJS4qzIOMDzbqz8a3erUCOmubSZkaOuGamb3tX790iwOIROww==}
    dependencies:
      '@types/unist': 2.0.6
    dev: false

  /unist-util-position@4.0.4:
    resolution: {integrity: sha512-kUBE91efOWfIVBo8xzh/uZQ7p9ffYRtUbMRZBNFYwf0RK8koUMx6dGUfwylLOKmaT2cs4wSW96QoYUSXAyEtpg==}
    dependencies:
      '@types/unist': 2.0.6

  /unist-util-remove-position@4.0.2:
    resolution: {integrity: sha512-TkBb0HABNmxzAcfLf4qsIbFbaPDvMO6wa3b3j4VcEzFVaw1LBKwnW4/sRJ/atSLSzoIg41JWEdnE7N6DIhGDGQ==}
    dependencies:
      '@types/unist': 2.0.6
      unist-util-visit: 4.1.2
    dev: false

  /unist-util-stringify-position@3.0.3:
    resolution: {integrity: sha512-k5GzIBZ/QatR8N5X2y+drfpWG8IDBzdnVj6OInRNWm1oXrzydiaAT2OQiA8DPRRZyAKb9b6I2a6PxYklZD0gKg==}
    dependencies:
      '@types/unist': 2.0.6

  /unist-util-visit-children@2.0.2:
    resolution: {integrity: sha512-+LWpMFqyUwLGpsQxpumsQ9o9DG2VGLFrpz+rpVXYIEdPy57GSy5HioC0g3bg/8WP9oCLlapQtklOzQ8uLS496Q==}
    dependencies:
      '@types/unist': 2.0.6

  /unist-util-visit-parents@5.1.3:
    resolution: {integrity: sha512-x6+y8g7wWMyQhL1iZfhIPhDAs7Xwbn9nRosDXl7qoPTSCy0yNxnKc+hWokFifWQIDGi154rdUqKvbCa4+1kLhg==}
    dependencies:
      '@types/unist': 2.0.6
      unist-util-is: 5.2.1

  /unist-util-visit@4.1.2:
    resolution: {integrity: sha512-MSd8OUGISqHdVvfY9TPhyK2VdUrPgxkUtWSuMHF6XAAFuL4LokseigBnZtPnJMu+FbynTkFNnFlyjxpVKujMRg==}
    dependencies:
      '@types/unist': 2.0.6
      unist-util-is: 5.2.1
      unist-util-visit-parents: 5.1.3

  /universalify@0.1.2:
    resolution: {integrity: sha512-rBJeI5CXAlmy1pV+617WB9J63U6XcazHHF2f2dbJix4XzpUF0RS3Zbj0FGIOCAva5P/d/GBOYaACQ1w+0azUkg==}
    engines: {node: '>= 4.0.0'}
    dev: true

  /universalify@0.2.0:
    resolution: {integrity: sha512-CJ1QgKmNg3CwvAv/kOFmtnEN05f0D/cn9QntgNOQlQF9dgvVTHj3t+8JPdjqawCHk7V/KA+fbUqzZ9XWhcqPUg==}
    engines: {node: '>= 4.0.0'}
    dev: true

  /universalify@2.0.0:
    resolution: {integrity: sha512-hAZsKq7Yy11Zu1DE0OzWjw7nnLZmJZYTDZZyEFHZdUhV8FkH5MCfoU1XMaxXovpyW5nq5scPqq0ZDP9Zyl04oQ==}
    engines: {node: '>= 10.0.0'}
    dev: true

  /unplugin-icons@0.16.1:
    resolution: {integrity: sha512-qTunFUkpAyDnwzwV7YV1ZgCWRYfLuURcCurhhXOWMy2ipY88qx1pADvral2hJu4Xymh0X0t3Zcll3BIru2AVLQ==}
    peerDependencies:
      '@svgr/core': '>=7.0.0'
      '@vue/compiler-sfc': ^3.0.2 || ^2.7.0
      vue-template-compiler: ^2.6.12
      vue-template-es2015-compiler: ^1.9.0
    peerDependenciesMeta:
      '@svgr/core':
        optional: true
      '@vue/compiler-sfc':
        optional: true
      vue-template-compiler:
        optional: true
      vue-template-es2015-compiler:
        optional: true
    dependencies:
      '@antfu/install-pkg': 0.1.1
      '@antfu/utils': 0.7.2
      '@iconify/utils': 2.1.5
      debug: 4.3.4
      kolorist: 1.8.0
      local-pkg: 0.4.3
      unplugin: 1.3.1
    transitivePeerDependencies:
      - supports-color
    dev: false

  /unplugin-vue-components@0.24.1(rollup@3.21.0)(vue@3.2.47):
    resolution: {integrity: sha512-T3A8HkZoIE1Cja95xNqolwza0yD5IVlgZZ1PVAGvVCx8xthmjsv38xWRCtHtwl+rvZyL9uif42SRkDGw9aCfMA==}
    engines: {node: '>=14'}
    peerDependencies:
      '@babel/parser': ^7.15.8
      '@nuxt/kit': ^3.2.2
      vue: 2 || 3
    peerDependenciesMeta:
      '@babel/parser':
        optional: true
      '@nuxt/kit':
        optional: true
    dependencies:
      '@antfu/utils': 0.7.2
      '@rollup/pluginutils': 5.0.2(rollup@3.21.0)
      chokidar: 3.5.3
      debug: 4.3.4
      fast-glob: 3.2.12
      local-pkg: 0.4.3
      magic-string: 0.30.0
      minimatch: 7.4.6
      resolve: 1.22.2
      unplugin: 1.3.1
      vue: 3.2.47
    transitivePeerDependencies:
      - rollup
      - supports-color
    dev: false

  /unplugin@1.3.1:
    resolution: {integrity: sha512-h4uUTIvFBQRxUKS2Wjys6ivoeofGhxzTe2sRWlooyjHXVttcVfV/JiavNd3d4+jty0SVV0dxGw9AkY9MwiaCEw==}
    dependencies:
      acorn: 8.8.2
      chokidar: 3.5.3
      webpack-sources: 3.2.3
      webpack-virtual-modules: 0.5.0
    dev: false

  /update-browserslist-db@1.0.11(browserslist@4.21.5):
    resolution: {integrity: sha512-dCwEFf0/oT85M1fHBg4F0jtLwJrutGoHSQXCh7u4o2t1drG+c0a9Flnqww6XUKSfQMPpJBRjU8d4RXB09qtvaA==}
    hasBin: true
    peerDependencies:
      browserslist: '>= 4.21.0'
    dependencies:
      browserslist: 4.21.5
      escalade: 3.1.1
      picocolors: 1.0.0

  /uri-js@4.4.1:
    resolution: {integrity: sha512-7rKUyy33Q1yc98pQ1DAmLtwX109F7TIfWlW1Ydo8Wl1ii1SeHieeh0HHfPeL2fMXK6z0s8ecKs9frCuLJvndBg==}
    dependencies:
      punycode: 2.3.0
    dev: true

  /url-parse@1.5.10:
    resolution: {integrity: sha512-WypcfiRhfeUP9vvF0j6rw0J3hrWrw6iZv3+22h6iRMJ/8z1Tj6XfLP4DsUix5MhMPnXpiHDoKyoZ/bdCkwBCiQ==}
    dependencies:
      querystringify: 2.2.0
      requires-port: 1.0.0
    dev: true

  /util-deprecate@1.0.2:
    resolution: {integrity: sha512-EPD5q1uXyFxJpCrLnCc1nHnq3gOa6DZBocAIiI2TaSCA7VCJ1UJDMagCzIkXNsUYfD1daK//LTEQ8xiIbrHtcw==}

  /uvu@0.5.6:
    resolution: {integrity: sha512-+g8ENReyr8YsOc6fv/NVJs2vFdHBnBNdfE49rshrTzDWOlUx4Gq7KOS2GD8eqhy2j+Ejq29+SbKH8yjkAqXqoA==}
    engines: {node: '>=8'}
    hasBin: true
    dependencies:
      dequal: 2.0.3
      diff: 5.1.0
      kleur: 4.1.5
      sade: 1.8.1

  /v8-compile-cache@2.3.0:
    resolution: {integrity: sha512-l8lCEmLcLYZh4nbunNZvQCJc5pv7+RCwa8q/LdUx8u7lsWvPDKmpodJAJNwkAhJC//dFY48KuIEmjtd4RViDrA==}
    dev: true

  /v8-to-istanbul@9.1.0:
    resolution: {integrity: sha512-6z3GW9x8G1gd+JIIgQQQxXuiJtCXeAjp6RaPEPLv62mH3iPHPxV6W3robxtCzNErRo6ZwTmzWhsbNvjyEBKzKA==}
    engines: {node: '>=10.12.0'}
    dependencies:
      '@jridgewell/trace-mapping': 0.3.18
      '@types/istanbul-lib-coverage': 2.0.4
      convert-source-map: 1.9.0
    dev: true

  /validate-npm-package-license@3.0.4:
    resolution: {integrity: sha512-DpKm2Ui/xN7/HQKCtpZxoRWBhZ9Z0kqtygG8XCgNQ8ZlDnxuQmWhj566j8fN4Cu3/JmbhsDo7fcAJq4s9h27Ew==}
    dependencies:
      spdx-correct: 3.2.0
      spdx-expression-parse: 3.0.1
    dev: true

  /validator@13.9.0:
    resolution: {integrity: sha512-B+dGG8U3fdtM0/aNK4/X8CXq/EcxU2WPrPEkJGslb47qyHsxmbggTWK0yEA4qnYVNF+nxNlN88o14hIcPmSIEA==}
    engines: {node: '>= 0.10'}
    dev: true

  /vfile-location@4.1.0:
    resolution: {integrity: sha512-YF23YMyASIIJXpktBa4vIGLJ5Gs88UB/XePgqPmTa7cDA+JeO3yclbpheQYCHjVHBn/yePzrXuygIL+xbvRYHw==}
    dependencies:
      '@types/unist': 2.0.6
      vfile: 5.3.7

  /vfile-message@3.1.4:
    resolution: {integrity: sha512-fa0Z6P8HUrQN4BZaX05SIVXic+7kE3b05PWAtPuYP9QLHsLKYR7/AlLW3NtOrpXRLeawpDLMsVkmk5DG0NXgWw==}
    dependencies:
      '@types/unist': 2.0.6
      unist-util-stringify-position: 3.0.3

  /vfile@5.3.7:
    resolution: {integrity: sha512-r7qlzkgErKjobAmyNIkkSpizsFPYiUPuJb5pNW1RB4JcYVZhs4lIbVqk8XPk033CV/1z8ss5pkax8SuhGpcG8g==}
    dependencies:
      '@types/unist': 2.0.6
      is-buffer: 2.0.5
      unist-util-stringify-position: 3.0.3
      vfile-message: 3.1.4

  /vite-node@0.30.1(@types/node@18.16.2):
    resolution: {integrity: sha512-vTikpU/J7e6LU/8iM3dzBo8ZhEiKZEKRznEMm+mJh95XhWaPrJQraT/QsT2NWmuEf+zgAoMe64PKT7hfZ1Njmg==}
    engines: {node: '>=v14.18.0'}
    hasBin: true
    dependencies:
      cac: 6.7.14
      debug: 4.3.4
      mlly: 1.2.0
      pathe: 1.1.0
      picocolors: 1.0.0
      vite: 4.3.3(@types/node@18.16.2)
    transitivePeerDependencies:
      - '@types/node'
      - less
      - sass
      - stylus
      - sugarss
      - supports-color
      - terser
    dev: true

  /vite-plugin-dts@2.3.0(rollup@3.21.0)(vite@4.3.3):
    resolution: {integrity: sha512-WbJgGtsStgQhdm3EosYmIdTGbag5YQpZ3HXWUAPCDyoXI5qN6EY0V7NXq0lAmnv9hVQsvh0htbYcg0Or5Db9JQ==}
    engines: {node: ^14.18.0 || >=16.0.0}
    peerDependencies:
      vite: '>=2.9.0'
    dependencies:
      '@babel/parser': 7.21.5
      '@microsoft/api-extractor': 7.34.6
      '@rollup/pluginutils': 5.0.2(rollup@3.21.0)
      '@rushstack/node-core-library': 3.57.0
      debug: 4.3.4
      fast-glob: 3.2.12
      fs-extra: 10.1.0
      kolorist: 1.8.0
      magic-string: 0.29.0
      ts-morph: 18.0.0
      vite: 4.3.3(@types/node@18.16.2)
    transitivePeerDependencies:
      - '@types/node'
      - rollup
      - supports-color
    dev: true

  /vite-plugin-eslint@1.8.1(eslint@8.39.0)(vite@4.3.3):
    resolution: {integrity: sha512-PqdMf3Y2fLO9FsNPmMX+//2BF5SF8nEWspZdgl4kSt7UvHDRHVVfHvxsD7ULYzZrJDGRxR81Nq7TOFgwMnUang==}
    peerDependencies:
      eslint: '>=7'
      vite: '>=2'
    dependencies:
      '@rollup/pluginutils': 4.2.1
      '@types/eslint': 8.37.0
      eslint: 8.39.0
      rollup: 2.79.1
      vite: 4.3.3(@types/node@18.16.2)
    dev: true

  /vite-tsconfig-paths@4.2.0(typescript@5.0.4)(vite@4.3.3):
    resolution: {integrity: sha512-jGpus0eUy5qbbMVGiTxCL1iB9ZGN6Bd37VGLJU39kTDD6ZfULTTb1bcc5IeTWqWJKiWV5YihCaibeASPiGi8kw==}
    peerDependencies:
      vite: '*'
    peerDependenciesMeta:
      vite:
        optional: true
    dependencies:
      debug: 4.3.4
      globrex: 0.1.2
      tsconfck: 2.1.1(typescript@5.0.4)
      vite: 4.3.3(@types/node@18.16.2)
    transitivePeerDependencies:
      - supports-color
      - typescript
    dev: true

  /vite@4.3.3(@types/node@18.16.2):
    resolution: {integrity: sha512-MwFlLBO4udZXd+VBcezo3u8mC77YQk+ik+fbc0GZWGgzfbPP+8Kf0fldhARqvSYmtIWoAJ5BXPClUbMTlqFxrA==}
    engines: {node: ^14.18.0 || >=16.0.0}
    hasBin: true
    peerDependencies:
      '@types/node': '>= 14'
      less: '*'
      sass: '*'
      stylus: '*'
      sugarss: '*'
      terser: ^5.4.0
    peerDependenciesMeta:
      '@types/node':
        optional: true
      less:
        optional: true
      sass:
        optional: true
      stylus:
        optional: true
      sugarss:
        optional: true
      terser:
        optional: true
    dependencies:
      '@types/node': 18.16.2
      esbuild: 0.17.18
      postcss: 8.4.23
      rollup: 3.21.0
    optionalDependencies:
      fsevents: 2.3.2

  /vitefu@0.2.4(vite@4.3.3):
    resolution: {integrity: sha512-fanAXjSaf9xXtOOeno8wZXIhgia+CZury481LsDaV++lSvcU2R9Ch2bPh3PYFyoHW+w9LqAeYRISVQjUIew14g==}
    peerDependencies:
      vite: ^3.0.0 || ^4.0.0
    peerDependenciesMeta:
      vite:
        optional: true
    dependencies:
      vite: 4.3.3(@types/node@18.16.2)

  /vitest@0.30.1(@vitest/ui@0.30.1)(jsdom@21.1.1):
    resolution: {integrity: sha512-y35WTrSTlTxfMLttgQk4rHcaDkbHQwDP++SNwPb+7H8yb13Q3cu2EixrtHzF27iZ8v0XCciSsLg00RkPAzB/aA==}
    engines: {node: '>=v14.18.0'}
    hasBin: true
    peerDependencies:
      '@edge-runtime/vm': '*'
      '@vitest/browser': '*'
      '@vitest/ui': '*'
      happy-dom: '*'
      jsdom: '*'
      playwright: '*'
      safaridriver: '*'
      webdriverio: '*'
    peerDependenciesMeta:
      '@edge-runtime/vm':
        optional: true
      '@vitest/browser':
        optional: true
      '@vitest/ui':
        optional: true
      happy-dom:
        optional: true
      jsdom:
        optional: true
      playwright:
        optional: true
      safaridriver:
        optional: true
      webdriverio:
        optional: true
    dependencies:
      '@types/chai': 4.3.4
      '@types/chai-subset': 1.3.3
      '@types/node': 18.16.2
      '@vitest/expect': 0.30.1
      '@vitest/runner': 0.30.1
      '@vitest/snapshot': 0.30.1
      '@vitest/spy': 0.30.1
      '@vitest/ui': 0.30.1
      '@vitest/utils': 0.30.1
      acorn: 8.8.2
      acorn-walk: 8.2.0
      cac: 6.7.14
      chai: 4.3.7
      concordance: 5.0.4
      debug: 4.3.4
      jsdom: 21.1.1
      local-pkg: 0.4.3
      magic-string: 0.30.0
      pathe: 1.1.0
      picocolors: 1.0.0
      source-map: 0.6.1
      std-env: 3.3.2
      strip-literal: 1.0.1
      tinybench: 2.4.0
      tinypool: 0.4.0
      vite: 4.3.3(@types/node@18.16.2)
      vite-node: 0.30.1(@types/node@18.16.2)
      why-is-node-running: 2.2.2
    transitivePeerDependencies:
      - less
      - sass
      - stylus
      - sugarss
      - supports-color
      - terser
    dev: true

  /vscode-css-languageservice@6.2.5:
    resolution: {integrity: sha512-/1oyBZK3jfx6A0cA46FCUpy6OlqEsMT47LUIldCIP1YMKRYezJ9No+aNj9IM0AqhRZ92DxZ1DmU5lJ+biuiacA==}
    dependencies:
      '@vscode/l10n': 0.0.13
      vscode-languageserver-textdocument: 1.0.8
      vscode-languageserver-types: 3.17.3
      vscode-uri: 3.0.7

  /vscode-html-languageservice@5.0.5:
    resolution: {integrity: sha512-7788ZT+I7/UhFoI4+bzaAiGGZEW7X39kTeuytLtw6jJA6W7ez85bWKYoFDcwrPNmywj3n/IkU9Op9asaje44jg==}
    dependencies:
      '@vscode/l10n': 0.0.13
      vscode-languageserver-textdocument: 1.0.8
      vscode-languageserver-types: 3.17.3
      vscode-uri: 3.0.7

  /vscode-jsonrpc@8.1.0:
    resolution: {integrity: sha512-6TDy/abTQk+zDGYazgbIPc+4JoXdwC8NHU9Pbn4UJP1fehUyZmM4RHp5IthX7A6L5KS30PRui+j+tbbMMMafdw==}
    engines: {node: '>=14.0.0'}

  /vscode-languageserver-protocol@3.17.3:
    resolution: {integrity: sha512-924/h0AqsMtA5yK22GgMtCYiMdCOtWTSGgUOkgEDX+wk2b0x4sAfLiO4NxBxqbiVtz7K7/1/RgVrVI0NClZwqA==}
    dependencies:
      vscode-jsonrpc: 8.1.0
      vscode-languageserver-types: 3.17.3

  /vscode-languageserver-textdocument@1.0.8:
    resolution: {integrity: sha512-1bonkGqQs5/fxGT5UchTgjGVnfysL0O8v1AYMBjqTbWQTFn721zaPGDYFkOKtfDgFiSgXM3KwaG3FMGfW4Ed9Q==}

  /vscode-languageserver-types@3.17.3:
    resolution: {integrity: sha512-SYU4z1dL0PyIMd4Vj8YOqFvHu7Hz/enbWtpfnVbJHU4Nd1YNYx8u0ennumc6h48GQNeOLxmwySmnADouT/AuZA==}

  /vscode-languageserver@8.1.0:
    resolution: {integrity: sha512-eUt8f1z2N2IEUDBsKaNapkz7jl5QpskN2Y0G01T/ItMxBxw1fJwvtySGB9QMecatne8jFIWJGWI61dWjyTLQsw==}
    hasBin: true
    dependencies:
      vscode-languageserver-protocol: 3.17.3

  /vscode-oniguruma@1.7.0:
    resolution: {integrity: sha512-L9WMGRfrjOhgHSdOYgCt/yRMsXzLDJSL7BPrOZt73gU0iWO4mpqzqQzOz5srxqTvMBaR0XZTSrVWo4j55Rc6cA==}

  /vscode-textmate@6.0.0:
    resolution: {integrity: sha512-gu73tuZfJgu+mvCSy4UZwd2JXykjK9zAZsfmDeut5dx/1a7FeTk0XwJsSuqQn+cuMCGVbIBfl+s53X4T19DnzQ==}

  /vscode-uri@2.1.2:
    resolution: {integrity: sha512-8TEXQxlldWAuIODdukIb+TR5s+9Ds40eSJrw+1iDDA9IFORPjMELarNQE3myz5XIkWWpdprmJjm1/SxMlWOC8A==}

  /vscode-uri@3.0.7:
    resolution: {integrity: sha512-eOpPHogvorZRobNqJGhapa0JdwaxpjVvyBp0QIUMRMSf8ZAlqOdEquKuRmw9Qwu0qXtJIWqFtMkmvJjUZmMjVA==}

  /vue-demi@0.14.0(vue@3.2.47):
    resolution: {integrity: sha512-gt58r2ogsNQeVoQ3EhoUAvUsH9xviydl0dWJj7dabBC/2L4uBId7ujtCwDRD0JhkGsV1i0CtfLAeyYKBht9oWg==}
    engines: {node: '>=12'}
    hasBin: true
    requiresBuild: true
    peerDependencies:
      '@vue/composition-api': ^1.0.0-rc.1
      vue: ^3.0.0-0 || ^2.6.0
    peerDependenciesMeta:
      '@vue/composition-api':
        optional: true
    dependencies:
      vue: 3.2.47
    dev: false

  /vue-template-compiler@2.7.14:
    resolution: {integrity: sha512-zyA5Y3ArvVG0NacJDkkzJuPQDF8RFeRlzV2vLeSnhSpieO6LK2OVbdLPi5MPPs09Ii+gMO8nY4S3iKQxBxDmWQ==}
    dependencies:
      de-indent: 1.0.2
      he: 1.2.0
    dev: true

  /vue-tsc@1.4.4(typescript@5.0.4):
    resolution: {integrity: sha512-2XsCjF2mLo6gwOVcOpngwJkP8GzYQjNh20A+Pr2FGdsWzr9jjXJ0k08/DfcslfncsuCrTrnWtb4KEL3gcDtlNA==}
    hasBin: true
    peerDependencies:
      typescript: '*'
    dependencies:
      '@volar/vue-language-core': 1.4.4
      '@volar/vue-typescript': 1.4.4(typescript@5.0.4)
      semver: 7.5.0
      typescript: 5.0.4
    dev: true

  /vue@3.2.47:
    resolution: {integrity: sha512-60188y/9Dc9WVrAZeUVSDxRQOZ+z+y5nO2ts9jWXSTkMvayiWxCWOWtBQoYjLeccfXkiiPZWAHcV+WTPhkqJHQ==}
    dependencies:
      '@vue/compiler-dom': 3.2.47
      '@vue/compiler-sfc': 3.2.47
      '@vue/runtime-dom': 3.2.47
      '@vue/server-renderer': 3.2.47(vue@3.2.47)
      '@vue/shared': 3.2.47

  /w3c-xmlserializer@4.0.0:
    resolution: {integrity: sha512-d+BFHzbiCx6zGfz0HyQ6Rg69w9k19nviJspaj4yNscGjrHu94sVP+aRm75yEbCh+r2/yR+7q6hux9LVtbuTGBw==}
    engines: {node: '>=14'}
    dependencies:
      xml-name-validator: 4.0.0
    dev: true

  /wcwidth@1.0.1:
    resolution: {integrity: sha512-XHPEwS0q6TaxcvG85+8EYkbiCux2XtWG2mkc47Ng2A77BQu9+DqIOJldST4HgPkuea7dvKSj5VgX3P1d4rW8Tg==}
    dependencies:
      defaults: 1.0.4

  /web-namespaces@2.0.1:
    resolution: {integrity: sha512-bKr1DkiNa2krS7qxNtdrtHAmzuYGFQLiQ13TsorsdT6ULTkPLKuu5+GsFpDlg6JFjUTwX2DyhMPG2be8uPrqsQ==}

<<<<<<< HEAD
  /web-streams-polyfill@3.2.1:
    resolution: {integrity: sha512-e0MO3wdXWKrLbL0DgGnUV7WHVuw9OUvL4hjgnPkIeEvESk74gAITi5G606JtZPp39cd8HA9VQzCIvA49LpPN5Q==}
    engines: {node: '>= 8'}

  /webidl-conversions@3.0.1:
=======
  /web-streams-polyfill/3.2.1:
    resolution: {integrity: sha512-e0MO3wdXWKrLbL0DgGnUV7WHVuw9OUvL4hjgnPkIeEvESk74gAITi5G606JtZPp39cd8HA9VQzCIvA49LpPN5Q==}
    engines: {node: '>= 8'}
    dev: false

  /webidl-conversions/3.0.1:
>>>>>>> 09998f31
    resolution: {integrity: sha512-2JAn3z8AR6rjK8Sm8orRC0h/bcl/DqL7tRPdGZ4I1CjdF+EaMLmYxBHyXuKL849eucPFhvBoxMsflfOb8kxaeQ==}
    dev: true

  /webidl-conversions@7.0.0:
    resolution: {integrity: sha512-VwddBukDzu71offAQR975unBIGqfKZpM+8ZX6ySk8nYhVoo5CYaZyzt3YBvYtRtO+aoGlqxPg/B87NGVZ/fu6g==}
    engines: {node: '>=12'}
    dev: true

  /webpack-sources@3.2.3:
    resolution: {integrity: sha512-/DyMEOrDgLKKIG0fmvtz+4dUX/3Ghozwgm6iPp8KRhvn+eQf9+Q7GWxVNMk3+uCPWfdXYC4ExGBckIXdFEfH1w==}
    engines: {node: '>=10.13.0'}
    dev: false

  /webpack-virtual-modules@0.5.0:
    resolution: {integrity: sha512-kyDivFZ7ZM0BVOUteVbDFhlRt7Ah/CSPwJdi8hBpkK7QLumUqdLtVfm/PX/hkcnrvr0i77fO5+TjZ94Pe+C9iw==}
    dev: false

  /well-known-symbols@2.0.0:
    resolution: {integrity: sha512-ZMjC3ho+KXo0BfJb7JgtQ5IBuvnShdlACNkKkdsqBmYw3bPAaJfPeYUo6tLUaT5tG/Gkh7xkpBhKRQ9e7pyg9Q==}
    engines: {node: '>=6'}
    dev: true

  /whatwg-encoding@2.0.0:
    resolution: {integrity: sha512-p41ogyeMUrw3jWclHWTQg1k05DSVXPLcVxRTYsXUk+ZooOCZLcoYgPZ/HL/D/N+uQPOtcp1me1WhBEaX02mhWg==}
    engines: {node: '>=12'}
    dependencies:
      iconv-lite: 0.6.3
    dev: true

  /whatwg-mimetype@3.0.0:
    resolution: {integrity: sha512-nt+N2dzIutVRxARx1nghPKGv1xHikU7HKdfafKkLNLindmPU/ch3U31NOCGGA/dmPcmb1VlofO0vnKAcsm0o/Q==}
    engines: {node: '>=12'}
    dev: true

  /whatwg-url@12.0.1:
    resolution: {integrity: sha512-Ed/LrqB8EPlGxjS+TrsXcpUond1mhccS3pchLhzSgPCnTimUCKj3IZE75pAs5m6heB2U2TMerKFUXheyHY+VDQ==}
    engines: {node: '>=14'}
    dependencies:
      tr46: 4.1.1
      webidl-conversions: 7.0.0
    dev: true

  /whatwg-url@5.0.0:
    resolution: {integrity: sha512-saE57nupxk6v3HY35+jzBwYa0rKSy0XR8JSxZPwgLr7ys0IBzhGviA1/TUGJLmSVqs8pb9AnvICXEuOHLprYTw==}
    dependencies:
      tr46: 0.0.3
      webidl-conversions: 3.0.1
    dev: true

  /which-boxed-primitive@1.0.2:
    resolution: {integrity: sha512-bwZdv0AKLpplFY2KZRX6TvyuN7ojjr7lwkg6ml0roIy9YeuSr7JS372qlNW18UQYzgYK9ziGcerWqZOmEn9VNg==}
    dependencies:
      is-bigint: 1.0.4
      is-boolean-object: 1.1.2
      is-number-object: 1.0.7
      is-string: 1.0.7
      is-symbol: 1.0.4
    dev: true

  /which-module@2.0.1:
    resolution: {integrity: sha512-iBdZ57RDvnOR9AGBhML2vFZf7h8vmBjhoaZqODJBFWHVtKkDmKuHai3cx5PgVMrX5YDNp27AofYbAwctSS+vhQ==}
    dev: true

  /which-pm-runs@1.1.0:
    resolution: {integrity: sha512-n1brCuqClxfFfq/Rb0ICg9giSZqCS+pLtccdag6C2HyufBrh3fBOiy9nb6ggRMvWOVH5GrdJskj5iGTZNxd7SA==}
    engines: {node: '>=4'}

  /which-pm@2.0.0:
    resolution: {integrity: sha512-Lhs9Pmyph0p5n5Z3mVnN0yWcbQYUAD7rbQUiMsQxOJ3T57k7RFe35SUwWMf7dsbDZks1uOmw4AecB/JMDj3v/w==}
    engines: {node: '>=8.15'}
    dependencies:
      load-yaml-file: 0.2.0
      path-exists: 4.0.0

  /which-typed-array@1.1.9:
    resolution: {integrity: sha512-w9c4xkx6mPidwp7180ckYWfMmvxpjlZuIudNtDf4N/tTAUB8VJbX25qZoAsrtGuYNnGw3pa0AXgbGKRB8/EceA==}
    engines: {node: '>= 0.4'}
    dependencies:
      available-typed-arrays: 1.0.5
      call-bind: 1.0.2
      for-each: 0.3.3
      gopd: 1.0.1
      has-tostringtag: 1.0.0
      is-typed-array: 1.1.10
    dev: true

  /which@1.3.1:
    resolution: {integrity: sha512-HxJdYWq1MTIQbJ3nw0cqssHoTNU267KlrDuGZ1WYlxDStUtKUhOaJmh112/TZmHxxUfuJqPXSOm7tDyas0OSIQ==}
    hasBin: true
    dependencies:
      isexe: 2.0.0
    dev: true

  /which@2.0.2:
    resolution: {integrity: sha512-BLI3Tl1TW3Pvl70l3yq3Y64i+awpwXqsGBYWkkqMtnbXgrMD+yj7rhW0kuEDxzJaYXGjEW5ogapKNMEKNMjibA==}
    engines: {node: '>= 8'}
    hasBin: true
    dependencies:
      isexe: 2.0.0

  /why-is-node-running@2.2.2:
    resolution: {integrity: sha512-6tSwToZxTOcotxHeA+qGCq1mVzKR3CwcJGmVcY+QE8SHy6TnpFnh8PAvPNHYr7EcuVeG0QSMxtYCuO1ta/G/oA==}
    engines: {node: '>=8'}
    hasBin: true
    dependencies:
      siginfo: 2.0.0
      stackback: 0.0.2
    dev: true

  /widest-line@4.0.1:
    resolution: {integrity: sha512-o0cyEG0e8GPzT4iGHphIOh0cJOV8fivsXxddQasHPHfoZf1ZexrfeA21w2NaEN1RHE+fXlfISmOE8R9N3u3Qig==}
    engines: {node: '>=12'}
    dependencies:
      string-width: 5.1.2

  /word-wrap@1.2.3:
    resolution: {integrity: sha512-Hz/mrNwitNRh/HUAtM/VT/5VH+ygD6DV7mYKZAtHOrbs8U7lvPS6xf7EJKMF0uW1KJCl0H701g3ZGus+muE5vQ==}
    engines: {node: '>=0.10.0'}
    dev: true

  /wrap-ansi@6.2.0:
    resolution: {integrity: sha512-r6lPcBGxZXlIcymEu7InxDMhdW0KDxpLgoFLcguasxCaJ/SOIZwINatK9KY/tf+ZrlywOKU0UDj3ATXUBfxJXA==}
    engines: {node: '>=8'}
    dependencies:
      ansi-styles: 4.3.0
      string-width: 4.2.3
      strip-ansi: 6.0.1
    dev: true

  /wrap-ansi@7.0.0:
    resolution: {integrity: sha512-YVGIj2kamLSTxw6NsZjoBxfSwsn0ycdesmc4p+Q21c5zPuZ1pl+NfxVdxPtdHvmNVOQ6XSYG4AUtyt/Fi7D16Q==}
    engines: {node: '>=10'}
    dependencies:
      ansi-styles: 4.3.0
      string-width: 4.2.3
      strip-ansi: 6.0.1
    dev: true

  /wrap-ansi@8.1.0:
    resolution: {integrity: sha512-si7QWI6zUMq56bESFvagtmzMdGOtoxfR+Sez11Mobfc7tm+VkUckk9bW2UeffTGVUbOksxmSw0AA2gs8g71NCQ==}
    engines: {node: '>=12'}
    dependencies:
      ansi-styles: 6.2.1
      string-width: 5.1.2
      strip-ansi: 7.0.1

  /wrappy@1.0.2:
    resolution: {integrity: sha512-l4Sp/DRseor9wL6EvV2+TuQn63dMkPjZ/sp9XkghTEbV9KlPS1xUsZ3u7/IQO4wxtcFB4bgpQPRcR3QCvezPcQ==}

  /ws@8.13.0:
    resolution: {integrity: sha512-x9vcZYTrFPC7aSIbj7sRCYo7L/Xb8Iy+pW0ng0wt2vCJv7M9HOMy0UoN3rr+IFC7hb7vXoqS+P9ktyLLLhO+LA==}
    engines: {node: '>=10.0.0'}
    peerDependencies:
      bufferutil: ^4.0.1
      utf-8-validate: '>=5.0.2'
    peerDependenciesMeta:
      bufferutil:
        optional: true
      utf-8-validate:
        optional: true
    dev: true

  /xml-name-validator@4.0.0:
    resolution: {integrity: sha512-ICP2e+jsHvAj2E2lIHxa5tjXRlKDJo4IdvPvCXbXQGdzSfmSpNVyIKMvoZHjDY9DP0zV17iI85o90vRFXNccRw==}
    engines: {node: '>=12'}
    dev: true

  /xmlchars@2.2.0:
    resolution: {integrity: sha512-JZnDKK8B0RCDw84FNdDAIpZK+JuJw+s7Lz8nksI7SIuU3UXJJslUthsi+uWBUYOwPFwW7W7PRLRfUKpxjtjFCw==}
    dev: true

  /y18n@4.0.3:
    resolution: {integrity: sha512-JKhqTOwSrqNA1NY5lSztJ1GrBiUodLMmIZuLiDaMRJ+itFd+ABVE8XBjOvIWL+rSqNDC74LCSFmlb/U4UZ4hJQ==}
    dev: true

  /y18n@5.0.8:
    resolution: {integrity: sha512-0pfFzegeDWJHJIAmTLRP2DwHjdF5s7jo9tuztdQxAhINCdvS+3nGINqPd00AphqJR/0LhANUS6/+7SCb98YOfA==}
    engines: {node: '>=10'}
    dev: true

  /yallist@2.1.2:
    resolution: {integrity: sha512-ncTzHV7NvsQZkYe1DW7cbDLm0YpzHmZF5r/iyP3ZnQtMiJ+pjzisCiMNI+Sj+xQF5pXhSHxSB3uDbsBTzY/c2A==}
    dev: true

  /yallist@3.1.1:
    resolution: {integrity: sha512-a4UGQaWPH59mOXUYnAG2ewncQS4i4F43Tv3JoAM+s2VDAmS9NsK8GpDMLrCHPksFT7h3K6TOoUNn2pb7RoXx4g==}

  /yallist@4.0.0:
    resolution: {integrity: sha512-3wdGidZyq5PB084XLES5TpOSRA3wjXAlIWMhum2kRcv/41Sn2emQ0dycQW4uZXLejwKvg6EsvbdlVL+FYEct7A==}

  /yaml@1.10.2:
    resolution: {integrity: sha512-r3vXyErRCYJ7wg28yvBY5VSoAF8ZvlcW9/BwUzEtUsjvX/DKs24dIkuwjtuprwJJHsbyUbLApepYTR1BN4uHrg==}
    engines: {node: '>= 6'}

  /yaml@2.2.2:
    resolution: {integrity: sha512-CBKFWExMn46Foo4cldiChEzn7S7SRV+wqiluAb6xmueD/fGyRHIhX8m14vVGgeFWjN540nKCNVj6P21eQjgTuA==}
    engines: {node: '>= 14'}

  /yargs-parser@18.1.3:
    resolution: {integrity: sha512-o50j0JeToy/4K6OZcaQmW6lyXXKhq7csREXcDwk2omFPJEwUNOVtJKvmDr9EI1fAJZUyZcRF7kxGBWmRXudrCQ==}
    engines: {node: '>=6'}
    dependencies:
      camelcase: 5.3.1
      decamelize: 1.2.0
    dev: true

  /yargs-parser@20.2.9:
    resolution: {integrity: sha512-y11nGElTIV+CT3Zv9t7VKl+Q3hTQoT9a1Qzezhhl6Rp21gJ/IVTW7Z3y9EWXhuUBC2Shnf+DX0antecpAwSP8w==}
    engines: {node: '>=10'}
    dev: true

  /yargs-parser@21.1.1:
    resolution: {integrity: sha512-tVpsJW7DdjecAiFpbIB1e3qxIQsE6NoPc5/eTdrbbIC4h0LVsWhnoa3g+m2HclBIujHzsxZ4VJVA+GUuc2/LBw==}
    engines: {node: '>=12'}

  /yargs@15.4.1:
    resolution: {integrity: sha512-aePbxDmcYW++PaqBsJ+HYUFwCdv4LVvdnhBy78E57PIor8/OVvhMrADFFEDh8DHDFRv/O9i3lPhsENjO7QX0+A==}
    engines: {node: '>=8'}
    dependencies:
      cliui: 6.0.0
      decamelize: 1.2.0
      find-up: 4.1.0
      get-caller-file: 2.0.5
      require-directory: 2.1.1
      require-main-filename: 2.0.0
      set-blocking: 2.0.0
      string-width: 4.2.3
      which-module: 2.0.1
      y18n: 4.0.3
      yargs-parser: 18.1.3
    dev: true

  /yargs@16.2.0:
    resolution: {integrity: sha512-D1mvvtDG0L5ft/jGWkLpG1+m0eQxOfaBvTNELraWj22wSVUMWxZUvYgJYcKh6jGGIkJFhH4IZPQhR4TKpc8mBw==}
    engines: {node: '>=10'}
    dependencies:
      cliui: 7.0.4
      escalade: 3.1.1
      get-caller-file: 2.0.5
      require-directory: 2.1.1
      string-width: 4.2.3
      y18n: 5.0.8
      yargs-parser: 20.2.9
    dev: true

  /yargs@17.7.2:
    resolution: {integrity: sha512-7dSzzRQ++CKnNI/krKnYRV7JKKPUXMEh61soaHKg9mrWEhzFWhFnxPxGl+69cD1Ou63C13NUPCnmIcrvqCuM6w==}
    engines: {node: '>=12'}
    dependencies:
      cliui: 8.0.1
      escalade: 3.1.1
      get-caller-file: 2.0.5
      require-directory: 2.1.1
      string-width: 4.2.3
      y18n: 5.0.8
      yargs-parser: 21.1.1
    dev: true

  /yocto-queue@0.1.0:
    resolution: {integrity: sha512-rVksvsnNCdJ/ohGc6xgPwyN8eheCxsiLM8mxuE/t/mOVqJewPuO1miLpTHQiRgTKCLexL4MeAFVagts7HmNZ2Q==}
    engines: {node: '>=10'}

  /yocto-queue@1.0.0:
    resolution: {integrity: sha512-9bnSc/HEW2uRy67wc+T8UwauLuPJVn28jb+GtJY16iiKWyvmYJRXVT4UamsAEGQfPohgr2q4Tq0sQbQlxTfi1g==}
    engines: {node: '>=12.20'}
    dev: true

  /z-schema@5.0.5:
    resolution: {integrity: sha512-D7eujBWkLa3p2sIpJA0d1pr7es+a7m0vFAnZLlCEKq/Ij2k0MLi9Br2UPxoxdYystm5K1yeBGzub0FlYUEWj2Q==}
    engines: {node: '>=8.0.0'}
    hasBin: true
    dependencies:
      lodash.get: 4.4.2
      lodash.isequal: 4.5.0
      validator: 13.9.0
    optionalDependencies:
      commander: 9.5.0
    dev: true

  /zod@3.21.4:
    resolution: {integrity: sha512-m46AKbrzKVzOzs/DZgVnG5H55N1sv1M8qZU3A8RIKbs3mrACDNeIOeilDymVb2HdmP8uwshOCF4uJ8uM9rCqJw==}

  /zwitch@2.0.4:
    resolution: {integrity: sha512-bXE4cR/kVZhKZX/RjPEflHaKVhUVl85noU3v6b8apfQEc1x4A+zBxjZ4lN8LqGd6WZ3dl98pY4o717VFmoPp+A==}<|MERGE_RESOLUTION|>--- conflicted
+++ resolved
@@ -3,7 +3,6 @@
 importers:
 
   .:
-<<<<<<< HEAD
     dependencies:
       '@astrojs/mdx':
         specifier: ^0.19.0
@@ -17,43 +16,6 @@
       astro-icon:
         specifier: ^0.8.0
         version: 0.8.0
-=======
-    specifiers:
-      '@astrojs/tailwind': ^3.1.0
-      '@changesets/cli': ^2.26.0
-      '@fontsource/palanquin': ^4.5.10
-      '@fontsource/raleway': ^4.5.12
-      '@nrwl/eslint-plugin-nx': 15.8.5
-      '@nrwl/js': 15.8.5
-      '@nrwl/linter': 15.8.5
-      '@nrwl/nx-cloud': ^15.2.1
-      '@nrwl/vite': 15.8.5
-      '@nrwl/workspace': 15.8.5
-      '@nxtensions/astro': ^3.3.1
-      '@typescript-eslint/eslint-plugin': ^5.54.1
-      '@typescript-eslint/parser': ^5.54.1
-      '@vitest/coverage-c8': ~0.29.2
-      '@vitest/ui': ^0.29.2
-      astro: ^2.1.2
-      astro-icon: ^0.8.0
-      eslint: ~8.35.0
-      eslint-config-prettier: 8.7.0
-      jsdom: ~21.1.0
-      nx: 15.8.5
-      prettier: ^2.8.4
-      tailwindcss: ^3.2.7
-      tslib: ^2.5.0
-      typescript: ~4.9.5
-      vite: ^4.1.4
-      vite-plugin-dts: ~2.1.0
-      vite-plugin-eslint: ^1.8.1
-      vite-tsconfig-paths: ^4.0.5
-      vitest: ^0.29.2
-    dependencies:
-      '@fontsource/palanquin': 4.5.10
-      '@fontsource/raleway': 4.5.12
-      astro-icon: 0.8.0
->>>>>>> 09998f31
     devDependencies:
       '@astrojs/tailwind':
         specifier: ^3.1.1
@@ -144,11 +106,6 @@
         version: 0.30.1(@vitest/ui@0.30.1)(jsdom@21.1.1)
 
   packages/flow:
-<<<<<<< HEAD
-=======
-    specifiers:
-      '@forastro/utilities': workspace:^2.2.2
->>>>>>> 09998f31
     dependencies:
       '@forastro/utilities':
         specifier: workspace:^2.4.0
@@ -266,12 +223,6 @@
         specifier: '>1.0.0'
         version: 2.1.2
 
-  packages/snippets:
-    specifiers: {}
-
-  packages/utilities:
-    specifiers: {}
-
 packages:
 
   /@alloc/quick-lru@5.2.0:
@@ -332,6 +283,7 @@
     peerDependencies:
       astro: ^2.1.0
     dependencies:
+      '@astrojs/prism': 2.1.1
       '@astrojs/prism': 2.1.1
       astro: 2.1.2
       github-slugger: 1.5.0
@@ -462,11 +414,7 @@
       - supports-color
     dev: false
 
-<<<<<<< HEAD
   /@astrojs/prism@2.1.1:
-=======
-  /@astrojs/prism/2.1.1:
->>>>>>> 09998f31
     resolution: {integrity: sha512-Gnwnlb1lGJzCQEg89r4/WqgfCGPNFC7Kuh2D/k289Cbdi/2PD7Lrdstz86y1itDvcb2ijiRqjqWnJ5rsfu/QOA==}
     engines: {node: '>=16.12.0'}
     dependencies:
@@ -2410,7 +2358,6 @@
     engines: {node: ^12.22.0 || ^14.17.0 || >=16.0.0}
     dev: true
 
-<<<<<<< HEAD
   /@fontsource/lato@4.5.10:
     resolution: {integrity: sha512-2hYR6r661Cq9B8zugtu6yxuOKqrVhAgfOSaPSq8XoxbC4ebsl0KOTy/vPoP+9U7JuQVLfrmikirW4a9Z0nDUug==}
 
@@ -2422,17 +2369,6 @@
     resolution: {integrity: sha512-uKs13d6NFWU4vf5LSDHK/cbaAw+UXkzz03fKjyvkKq8Nop+CeB6o8STEDkZD9/uOo3v3sgm59Wyw8uGWvxoCiA==}
 
   /@humanwhocodes/config-array@0.11.8:
-=======
-  /@fontsource/palanquin/4.5.10:
-    resolution: {integrity: sha512-0VeO5AJp0WpssIx4dWzfKwNYcgXcZQgvcDiT+pBF1m3CzI9EG74b/r3Tcub9eHkIaGkLbZnX7YbJX+AKVI7XuQ==}
-    dev: false
-
-  /@fontsource/raleway/4.5.12:
-    resolution: {integrity: sha512-uKs13d6NFWU4vf5LSDHK/cbaAw+UXkzz03fKjyvkKq8Nop+CeB6o8STEDkZD9/uOo3v3sgm59Wyw8uGWvxoCiA==}
-    dev: false
-
-  /@humanwhocodes/config-array/0.11.8:
->>>>>>> 09998f31
     resolution: {integrity: sha512-UybHIJzJnR5Qc/MsD9Kr+RpO2h+/P1GhOwdiLPXK5TWk5sgTdu88bTD9UP+CKbPPh5Rni1u0GjAdYQLemG8g+g==}
     engines: {node: '>=10.10.0'}
     dependencies:
@@ -3545,22 +3481,12 @@
     engines: {node: '>= 10'}
     dev: true
 
-<<<<<<< HEAD
   /@trysound/sax@0.2.0:
     resolution: {integrity: sha512-L7z9BgrNEcYyUYtF+HaEfiS5ebkh9jXqbszz7pC0hRBPaatV0XjSD3+eHrpqFemQfgwiFF0QPIarnIihIDn7OA==}
     engines: {node: '>=10.13.0'}
 
   /@ts-morph/common@0.19.0:
     resolution: {integrity: sha512-Unz/WHmd4pGax91rdIKWi51wnVUW11QttMEPpBiBgIewnc9UQIX7UDLxr5vRlqeByXCwhkF6VabSsI0raWcyAQ==}
-=======
-  /@trysound/sax/0.2.0:
-    resolution: {integrity: sha512-L7z9BgrNEcYyUYtF+HaEfiS5ebkh9jXqbszz7pC0hRBPaatV0XjSD3+eHrpqFemQfgwiFF0QPIarnIihIDn7OA==}
-    engines: {node: '>=10.13.0'}
-    dev: false
-
-  /@ts-morph/common/0.18.1:
-    resolution: {integrity: sha512-RVE+zSRICWRsfrkAw5qCAK+4ZH9kwEFv5h0+/YeHTLieWP7F4wWq4JsKFuNWG+fYh/KF+8rAtgdj5zb2mm+DVA==}
->>>>>>> 09998f31
     dependencies:
       fast-glob: 3.2.12
       minimatch: 7.4.6
@@ -4276,22 +4202,17 @@
     resolution: {integrity: sha512-jgsaNduz+ndvGyFt3uSuWqvy4lCnIJiovtouQN5JZHOKCS2QuhEdbcQHFhVksz2N2U9hXJo8odG7ETyWlEeuDw==}
     dev: true
 
-<<<<<<< HEAD
   /astring@1.8.4:
     resolution: {integrity: sha512-97a+l2LBU3Op3bBQEff79i/E4jMD2ZLFD8rHx9B6mXyB2uQwhJQYfiDqUwtfjF4QA1F2qs//N6Cw8LetMbQjcw==}
     hasBin: true
     dev: false
 
   /astro-icon@0.8.0:
-=======
-  /astro-icon/0.8.0:
->>>>>>> 09998f31
     resolution: {integrity: sha512-sCzhZcl46BIyLJVg89hq5J4uQABn2psmGvK4cUaxib+M/kBI3TrPy1w3g2O5h/WcrTHLVN9LyxjgkD4lEJJFpw==}
     dependencies:
       node-fetch: 3.3.1
       resolve-pkg: 2.0.0
       svgo: 2.8.0
-<<<<<<< HEAD
 
   /astro@2.1.2:
     resolution: {integrity: sha512-qxBIPHfFJhwNOxI2E96XrGrUM6lGkDRkDY8iqEJNFWPGP+t5yY5SWb8H+OdYUGopexy1GGjoY7SYQCzFBkt7iw==}
@@ -4514,12 +4435,6 @@
 
   /astro@2.3.2:
     resolution: {integrity: sha512-8nv7KG3LpKRh1/2fpOkfXvhvzgYKPYrwztnvjdASaUCT1E9j8Vdsagc11b8M+IbLkR8HwDAn/qDV4KvB3AW9nQ==}
-=======
-    dev: false
-
-  /astro/2.1.2:
-    resolution: {integrity: sha512-qxBIPHfFJhwNOxI2E96XrGrUM6lGkDRkDY8iqEJNFWPGP+t5yY5SWb8H+OdYUGopexy1GGjoY7SYQCzFBkt7iw==}
->>>>>>> 09998f31
     engines: {node: '>=16.12.0', npm: '>=6.14.0'}
     hasBin: true
     peerDependencies:
@@ -4758,18 +4673,10 @@
     resolution: {integrity: sha512-DRQrD6gJyy8FbiE4s+bDoXS9hiW3Vbx5uCdwvcCf3zLHL+Iv7LtGHLpr+GZV8rHG8tK766FGYBwRbu8pELTt+w==}
     dev: true
 
-<<<<<<< HEAD
   /boolbase@1.0.0:
     resolution: {integrity: sha512-JZOSA7Mo9sNGB8+UjSgzdLtokWAky1zbztM3WRLCbZ70/3cTANmQmOdR7y2g+J0e2WXywy1yS468tY+IruqEww==}
 
   /boxen@6.2.1:
-=======
-  /boolbase/1.0.0:
-    resolution: {integrity: sha512-JZOSA7Mo9sNGB8+UjSgzdLtokWAky1zbztM3WRLCbZ70/3cTANmQmOdR7y2g+J0e2WXywy1yS468tY+IruqEww==}
-    dev: false
-
-  /boxen/6.2.1:
->>>>>>> 09998f31
     resolution: {integrity: sha512-H4PEsJXfFI/Pt8sjDWbHlQPx4zL/bvSQjcilJmaulGt5mLDorHOHpmdXAJcBcmru7PhYSp/cDMWRko4ZUMFkSw==}
     engines: {node: ^12.20.0 || ^14.13.1 || >=16.0.0}
     dependencies:
@@ -5073,7 +4980,6 @@
   /comma-separated-tokens@2.0.3:
     resolution: {integrity: sha512-Fu4hJdvzeylCfQPp9SGWidpzrMs7tTrlu6Vb8XGaRGck8QSNZJJp538Wrb60Lax4fPwR64ViY468OIUTbRlGZg==}
 
-<<<<<<< HEAD
   /commander@4.1.1:
     resolution: {integrity: sha512-NOKm8xhkzAjzFx8B2v5OAHT+u5pRQc2UCa2Vq9jYL/31o2wi9mxBA7LIFs3sV5VSC49z6pEhfbMULvShKj26WA==}
     engines: {node: '>= 6'}
@@ -5083,14 +4989,6 @@
     engines: {node: '>= 10'}
 
   /commander@9.5.0:
-=======
-  /commander/7.2.0:
-    resolution: {integrity: sha512-QrWXB+ZQSVPmIWIhtEO9H+gwHaMGYiF5ChvoJ+K9ZGHG/sVsa6yiesAD1GC/x46sET00Xlwo1u49RVVVzvcSkw==}
-    engines: {node: '>= 10'}
-    dev: false
-
-  /commander/9.5.0:
->>>>>>> 09998f31
     resolution: {integrity: sha512-KRs7WVDKg86PWiuAqhDrAQnTXZKraVcCc6vFdL14qrZ/DcWwuRo7VoiYXalXO7S5GKpqYiVEwCbgFDfxNHKJBQ==}
     engines: {node: ^12.20.0 || >=14}
     requiresBuild: true
@@ -5161,11 +5059,7 @@
       shebang-command: 2.0.0
       which: 2.0.2
 
-<<<<<<< HEAD
   /css-select@4.3.0:
-=======
-  /css-select/4.3.0:
->>>>>>> 09998f31
     resolution: {integrity: sha512-wPpOYtnsVontu2mODhA19JrqWxNsfdatRKd64kmpRbQgh1KtItko5sTnEpPdpSaJszTOhEMlF/RPz28qj4HqhQ==}
     dependencies:
       boolbase: 1.0.0
@@ -5173,20 +5067,13 @@
       domhandler: 4.3.1
       domutils: 2.8.0
       nth-check: 2.1.1
-<<<<<<< HEAD
 
   /css-tree@1.1.3:
-=======
-    dev: false
-
-  /css-tree/1.1.3:
->>>>>>> 09998f31
     resolution: {integrity: sha512-tRpdppF7TRazZrjJ6v3stzv93qxRcSsFmW6cX0Zm2NVKpxE1WV1HblnghVv9TreireHkqI/VDEsfolRF1p6y7Q==}
     engines: {node: '>=8.0.0'}
     dependencies:
       mdn-data: 2.0.14
       source-map: 0.6.1
-<<<<<<< HEAD
 
   /css-what@6.1.0:
     resolution: {integrity: sha512-HTUrgRJ7r4dsZKU6GjmpfRK1O76h97Z8MfS1G0FozR+oF2kG6Vfe8JE6zwrkbxigziPHinCJ+gCPjA9EaBDtRw==}
@@ -5196,31 +5083,6 @@
     resolution: {integrity: sha512-/Tb/JcjK111nNScGob5MNtsntNM1aCNUDipB/TkwZFhyDrrE47SOx/18wF2bbjgc3ZzCSKW1T5nt5EbFoAz/Vg==}
     engines: {node: '>=4'}
     hasBin: true
-=======
-    dev: false
-
-  /css-what/6.1.0:
-    resolution: {integrity: sha512-HTUrgRJ7r4dsZKU6GjmpfRK1O76h97Z8MfS1G0FozR+oF2kG6Vfe8JE6zwrkbxigziPHinCJ+gCPjA9EaBDtRw==}
-    engines: {node: '>= 6'}
-    dev: false
-
-  /cssesc/3.0.0:
-    resolution: {integrity: sha512-/Tb/JcjK111nNScGob5MNtsntNM1aCNUDipB/TkwZFhyDrrE47SOx/18wF2bbjgc3ZzCSKW1T5nt5EbFoAz/Vg==}
-    engines: {node: '>=4'}
-    hasBin: true
-    dev: true
-
-  /csso/4.2.0:
-    resolution: {integrity: sha512-wvlcdIbf6pwKEk7vHj8/Bkc0B4ylXZruLvOgs9doS5eOsOpuodOV2zJChSpkp+pRpYQLQMeF04nr3Z68Sta9jA==}
-    engines: {node: '>=8.0.0'}
-    dependencies:
-      css-tree: 1.1.3
-    dev: false
-
-  /cssom/0.3.8:
-    resolution: {integrity: sha512-b0tGHbfegbhPJpxpiBPU2sCkigAqtM9O121le6bbOlgyV+NyGyCmVfJ6QW9eRjz8CpNfWEOYBIMIGRYkLwsIYg==}
-    dev: true
->>>>>>> 09998f31
 
   /csso@4.2.0:
     resolution: {integrity: sha512-wvlcdIbf6pwKEk7vHj8/Bkc0B4ylXZruLvOgs9doS5eOsOpuodOV2zJChSpkp+pRpYQLQMeF04nr3Z68Sta9jA==}
@@ -5260,7 +5122,6 @@
       stream-transform: 2.1.3
     dev: true
 
-<<<<<<< HEAD
   /data-uri-to-buffer@4.0.1:
     resolution: {integrity: sha512-0R9ikRb668HB7QDxT1vkpuUBtqc53YyAwMwGeUFKRojY/NWKvdZ+9UYtRfGmhqNbRkTSVpMbmyhXipFFv2cb/A==}
     engines: {node: '>= 12'}
@@ -5268,16 +5129,6 @@
   /data-urls@4.0.0:
     resolution: {integrity: sha512-/mMTei/JXPqvFqQtfyTowxmJVwr2PVAeCcDxyFf6LhoOu/09TX2OX3kb2wzi4DMXcfj4OItwDOnhl5oziPnT6g==}
     engines: {node: '>=14'}
-=======
-  /data-uri-to-buffer/4.0.1:
-    resolution: {integrity: sha512-0R9ikRb668HB7QDxT1vkpuUBtqc53YyAwMwGeUFKRojY/NWKvdZ+9UYtRfGmhqNbRkTSVpMbmyhXipFFv2cb/A==}
-    engines: {node: '>= 12'}
-    dev: false
-
-  /data-urls/3.0.2:
-    resolution: {integrity: sha512-Jy/tj3ldjZJo63sVAvg6LHt2mHvl4V6AgRAmNDtLdm7faqtsx+aJG42rsyCo9JCoRVKwPFzKlIPx3DIibwSIaQ==}
-    engines: {node: '>=12'}
->>>>>>> 09998f31
     dependencies:
       abab: 2.0.6
       whatwg-mimetype: 3.0.0
@@ -5415,67 +5266,37 @@
       esutils: 2.0.3
     dev: true
 
-<<<<<<< HEAD
   /dom-serializer@1.4.1:
-=======
-  /dom-serializer/1.4.1:
->>>>>>> 09998f31
     resolution: {integrity: sha512-VHwB3KfrcOOkelEG2ZOfxqLZdfkil8PtJi4P8N2MMXucZq2yLp75ClViUlOVwyoHEDjYU433Aq+5zWP61+RGag==}
     dependencies:
       domelementtype: 2.3.0
       domhandler: 4.3.1
       entities: 2.2.0
-<<<<<<< HEAD
 
   /domelementtype@2.3.0:
     resolution: {integrity: sha512-OLETBj6w0OsagBwdXnPdN0cnMfF9opN69co+7ZrbfPGrdpPVNBUj02spi6B1N7wChLQiPn4CSH/zJvXw56gmHw==}
 
   /domexception@4.0.0:
-=======
-    dev: false
-
-  /domelementtype/2.3.0:
-    resolution: {integrity: sha512-OLETBj6w0OsagBwdXnPdN0cnMfF9opN69co+7ZrbfPGrdpPVNBUj02spi6B1N7wChLQiPn4CSH/zJvXw56gmHw==}
-    dev: false
-
-  /domexception/4.0.0:
->>>>>>> 09998f31
     resolution: {integrity: sha512-A2is4PLG+eeSfoTMA95/s4pvAoSo2mKtiM5jlHkAVewmiO8ISFTFKZjH7UAM1Atli/OT/7JHOrJRJiMKUZKYBw==}
     engines: {node: '>=12'}
     dependencies:
       webidl-conversions: 7.0.0
     dev: true
 
-<<<<<<< HEAD
   /domhandler@4.3.1:
-=======
-  /domhandler/4.3.1:
->>>>>>> 09998f31
     resolution: {integrity: sha512-GrwoxYN+uWlzO8uhUXRl0P+kHE4GtVPfYzVLcUxPL7KNdHKj66vvlhiweIHqYYXWlw+T8iLMp42Lm67ghw4WMQ==}
     engines: {node: '>= 4'}
     dependencies:
       domelementtype: 2.3.0
-<<<<<<< HEAD
 
   /domutils@2.8.0:
-=======
-    dev: false
-
-  /domutils/2.8.0:
->>>>>>> 09998f31
     resolution: {integrity: sha512-w96Cjofp72M5IIhpjgobBimYEfoPjx1Vx0BSX9P30WBdZW2WIKU0T1Bd0kz2eNZ9ikjKgHbEyKx8BB6H1L3h3A==}
     dependencies:
       dom-serializer: 1.4.1
       domelementtype: 2.3.0
       domhandler: 4.3.1
-<<<<<<< HEAD
 
   /dotenv@10.0.0:
-=======
-    dev: false
-
-  /dotenv/10.0.0:
->>>>>>> 09998f31
     resolution: {integrity: sha512-rlBi9d8jpv9Sf1klPjNfFAuWDjKLwTIJJ/VxtoTwIR6hnZxcEOQCZg2oIL3MWBYw5GpUDKOEnND7LXTbIpQ03Q==}
     engines: {node: '>=10'}
     dev: true
@@ -5527,20 +5348,11 @@
       ansi-colors: 4.1.3
     dev: true
 
-<<<<<<< HEAD
   /entities@2.2.0:
     resolution: {integrity: sha512-p92if5Nz619I0w+akJrLZH0MX0Pb5DX39XOwQTtXSdQQOaYH03S1uIQp4mhOZtAXrxq4ViO67YTiLBo2638o9A==}
 
   /entities@4.5.0:
     resolution: {integrity: sha512-V0hjH4dGPh9Ao5p0MoRY6BVqtwCjhz6vI5LT8AJ55H+4g9/4vbHx1I54fS0XuclLhDHArPQCiMjDxjaL8fPxhw==}
-=======
-  /entities/2.2.0:
-    resolution: {integrity: sha512-p92if5Nz619I0w+akJrLZH0MX0Pb5DX39XOwQTtXSdQQOaYH03S1uIQp4mhOZtAXrxq4ViO67YTiLBo2638o9A==}
-    dev: false
-
-  /entities/4.4.0:
-    resolution: {integrity: sha512-oYp7156SP8LkeGD0GF85ad1X9Ai79WtRsZ2gxJqtBuzH+98YUV6jkHEKlZkMbcrjJjIVJNIDP/3WL9wQkoPbWA==}
->>>>>>> 09998f31
     engines: {node: '>=0.12'}
     dev: true
 
@@ -5957,19 +5769,7 @@
     resolution: {integrity: sha512-5u2V/CDW15QM1XbbgS+0DfPxVB+jUKhWEKuuFuHncbk3tEEqzmoXL+2KyOFuKGqOnmdIy0/davWF1CkuwtibCw==}
     dev: true
 
-<<<<<<< HEAD
   /figures@3.2.0:
-=======
-  /fetch-blob/3.2.0:
-    resolution: {integrity: sha512-7yAQpD2UMJzLi1Dqv7qFYnPbaPx7ZfFK6PiIxQ4PfkGPyNyl2Ugx+a/umUonmKqjhM4DnfbMvdX6otXq83soQQ==}
-    engines: {node: ^12.20 || >= 14.13}
-    dependencies:
-      node-domexception: 1.0.0
-      web-streams-polyfill: 3.2.1
-    dev: false
-
-  /figures/3.2.0:
->>>>>>> 09998f31
     resolution: {integrity: sha512-yaduQFRKLXYOGgEn6AZau90j3ggSOyiqXU0F9JZfeXYhNa+Jk4X+s45A2zg5jns87GAFa34BBm2kXw4XpNcbdg==}
     engines: {node: '>=8'}
     dependencies:
@@ -6080,28 +5880,18 @@
       mime-types: 2.1.35
     dev: true
 
-<<<<<<< HEAD
   /format@0.2.2:
     resolution: {integrity: sha512-wzsgA6WOq+09wrU1tsJ09udeR/YZRaeArL9e1wPbFg3GG2yDnC2ldKpxs4xunpFF9DgqCqOIra3bc1HWrJ37Ww==}
     engines: {node: '>=0.4.x'}
     dev: false
 
   /formdata-polyfill@4.0.10:
-=======
-  /formdata-polyfill/4.0.10:
->>>>>>> 09998f31
     resolution: {integrity: sha512-buewHzMvYL29jdeQTVILecSaZKnt/RJWjoZCF5OW60Z67/GmSLBkOFM7qh1PI3zFNtJbaZL5eQu1vLfazOwj4g==}
     engines: {node: '>=12.20.0'}
     dependencies:
       fetch-blob: 3.2.0
-<<<<<<< HEAD
 
   /fraction.js@4.2.0:
-=======
-    dev: false
-
-  /fraction.js/4.2.0:
->>>>>>> 09998f31
     resolution: {integrity: sha512-MhLuK+2gUcnZe8ZHlaaINnQLl0xRIGRfcGk2yl8xoQAfHrSsL3rYu6FCmBdkdbhc9EPlwyGHewaRsvwRMJtAlA==}
 
   /fs-constants@1.0.0:
@@ -7383,15 +7173,7 @@
   /mdn-data@2.0.14:
     resolution: {integrity: sha512-dn6wd0uw5GsdswPFfsgMp5NSB0/aDe6fK94YJV/AJDYXL6HVLWBsxeq7js7Ad+mU2K9LAlwpk6kN2D5mwCPVow==}
 
-<<<<<<< HEAD
   /meow@6.1.1:
-=======
-  /mdn-data/2.0.14:
-    resolution: {integrity: sha512-dn6wd0uw5GsdswPFfsgMp5NSB0/aDe6fK94YJV/AJDYXL6HVLWBsxeq7js7Ad+mU2K9LAlwpk6kN2D5mwCPVow==}
-    dev: false
-
-  /meow/6.1.1:
->>>>>>> 09998f31
     resolution: {integrity: sha512-3YffViIt2QWgTy6Pale5QpopX/IvU3LPL03jOTqp6pGj3VjesdO/U8CuHMKpnQr4shCNCM5fd5XFFvIIl6JBHg==}
     engines: {node: '>=8'}
     dependencies:
@@ -7906,20 +7688,11 @@
     resolution: {integrity: sha512-mmcei9JghVNDYydghQmeDX8KoAm0FAiYyIcUt/N4nhyAipB17pllZQDOJD2fotxABnt4Mdz+dKTO7eftLg4d0A==}
     dev: true
 
-<<<<<<< HEAD
   /node-domexception@1.0.0:
     resolution: {integrity: sha512-/jKZoMpw0F8GRwl4/eLROPA3cfcXtLApP0QzLmUT/HuPCZWyB7IY9ZrMeKw2O/nFIqPQB3PVM9aYm0F312AXDQ==}
     engines: {node: '>=10.5.0'}
 
   /node-fetch@2.6.9:
-=======
-  /node-domexception/1.0.0:
-    resolution: {integrity: sha512-/jKZoMpw0F8GRwl4/eLROPA3cfcXtLApP0QzLmUT/HuPCZWyB7IY9ZrMeKw2O/nFIqPQB3PVM9aYm0F312AXDQ==}
-    engines: {node: '>=10.5.0'}
-    dev: false
-
-  /node-fetch/2.6.9:
->>>>>>> 09998f31
     resolution: {integrity: sha512-DJm/CJkZkRjKKj4Zi4BsKVZh3ValV5IR5s7LVZnW+6YMh0W1BfNA8XSs6DLMGYlId5F3KnA70uu2qepcR08Qqg==}
     engines: {node: 4.x || >=6.0.0}
     peerDependencies:
@@ -7931,25 +7704,15 @@
       whatwg-url: 5.0.0
     dev: true
 
-<<<<<<< HEAD
   /node-fetch@3.3.1:
-=======
-  /node-fetch/3.3.1:
->>>>>>> 09998f31
     resolution: {integrity: sha512-cRVc/kyto/7E5shrWca1Wsea4y6tL9iYJE5FBCius3JQfb/4P4I295PfhgbJQBLTx6lATE4z+wK0rPM4VS2uow==}
     engines: {node: ^12.20.0 || ^14.13.1 || >=16.0.0}
     dependencies:
       data-uri-to-buffer: 4.0.1
       fetch-blob: 3.2.0
       formdata-polyfill: 4.0.10
-<<<<<<< HEAD
 
   /node-gyp-build@4.6.0:
-=======
-    dev: false
-
-  /node-gyp-build/4.6.0:
->>>>>>> 09998f31
     resolution: {integrity: sha512-NTZVKn9IylLwUzaKjkas1e4u2DLNcV4rdYagA4PWdPwW87Bi7z+BznyKSRwS/761tV/lzCGXplWsiaMjLqP2zQ==}
     hasBin: true
     dev: true
@@ -8079,7 +7842,6 @@
       - debug
     dev: true
 
-<<<<<<< HEAD
   /nx@15.9.3:
     resolution: {integrity: sha512-GLwbykfTABc7/UZjQEEnV1bQbTVC53W+Zj4xWY640/45I4iZf/TUqKMBCgtLZ9v89gEsKOM4zsx55CqHT3bekA==}
     hasBin: true
@@ -8140,16 +7902,6 @@
       '@nrwl/nx-win32-x64-msvc': 15.9.3
     transitivePeerDependencies:
       - debug
-=======
-  /nth-check/2.1.1:
-    resolution: {integrity: sha512-lqjrjmaOoAnWfMmBPL+XNnynZh2+swxiX3WUE0s4yEHI6m+AwrK2UZOimIRl3X/4QctVqS8AiZjFqyOGrMXb/w==}
-    dependencies:
-      boolbase: 1.0.0
-    dev: false
-
-  /nwsapi/2.2.2:
-    resolution: {integrity: sha512-90yv+6538zuvUMnN+zCr8LuV6bPFdq50304114vJYJ8RDyK8D5O9Phpbd6SZWgI7PwzmmfN1upeOJlvybDSgCw==}
->>>>>>> 09998f31
     dev: true
 
   /nx@16.0.1:
@@ -8965,16 +8717,6 @@
   /resolve-from@5.0.0:
     resolution: {integrity: sha512-qYg9KP24dD5qka9J47d0aVky0N+b4fTU89LN9iDnjB5waksiC49rvMB0PrUJQGoTmH50XPiqOvAjDfaijGxYZw==}
     engines: {node: '>=8'}
-<<<<<<< HEAD
-=======
-
-  /resolve-pkg/2.0.0:
-    resolution: {integrity: sha512-+1lzwXehGCXSeryaISr6WujZzowloigEofRB+dj75y9RRa/obVcYgbHJd53tdYw8pvZj8GojXaaENws8Ktw/hQ==}
-    engines: {node: '>=8'}
-    dependencies:
-      resolve-from: 5.0.0
-    dev: false
->>>>>>> 09998f31
 
   /resolve-pkg@2.0.0:
     resolution: {integrity: sha512-+1lzwXehGCXSeryaISr6WujZzowloigEofRB+dj75y9RRa/obVcYgbHJd53tdYw8pvZj8GojXaaENws8Ktw/hQ==}
@@ -9302,20 +9044,11 @@
   /sprintf-js@1.0.3:
     resolution: {integrity: sha512-D9cPgkvLlV3t3IzL0D0YLvGA9Ahk4PcvVwUbN0dSGr1aP0Nrt4AEnTUbuGvquEC0mA64Gqt1fzirlRs5ibXx8g==}
 
-<<<<<<< HEAD
   /stable@0.1.8:
     resolution: {integrity: sha512-ji9qxRnOVfcuLDySj9qzhGSEFVobyt1kIOSkj1qZzYLzq7Tos/oUUWvotUPQLlrsidqsK6tBH89Bc9kL5zHA6w==}
     deprecated: 'Modern JS already guarantees Array#sort() is a stable sort, so this library is deprecated. See the compatibility table on MDN: https://developer.mozilla.org/en-US/docs/Web/JavaScript/Reference/Global_Objects/Array/sort#browser_compatibility'
 
   /stackback@0.0.2:
-=======
-  /stable/0.1.8:
-    resolution: {integrity: sha512-ji9qxRnOVfcuLDySj9qzhGSEFVobyt1kIOSkj1qZzYLzq7Tos/oUUWvotUPQLlrsidqsK6tBH89Bc9kL5zHA6w==}
-    deprecated: 'Modern JS already guarantees Array#sort() is a stable sort, so this library is deprecated. See the compatibility table on MDN: https://developer.mozilla.org/en-US/docs/Web/JavaScript/Reference/Global_Objects/Array/sort#browser_compatibility'
-    dev: false
-
-  /stackback/0.0.2:
->>>>>>> 09998f31
     resolution: {integrity: sha512-1XMJE5fQo1jGH6Y/7ebnwPOBEkIEnT4QF32d5R1+VXdXveM0IBMJt8zfaxX1P3QhVwrYe+576+jkANtSS2mBbw==}
     dev: true
 
@@ -9506,11 +9239,7 @@
     resolution: {integrity: sha512-ovssysQTa+luh7A5Weu3Rta6FJlFBBbInjOh722LIt6klpU2/HtdUbszju/G4devcvk8PGt7FCLv5wftu3THUA==}
     dev: true
 
-<<<<<<< HEAD
   /svgo@2.8.0:
-=======
-  /svgo/2.8.0:
->>>>>>> 09998f31
     resolution: {integrity: sha512-+N/Q9kV1+F+UeWYoSiULYo4xYSDQlTgb+ayMobAXPwMnLvop7oxKMo9OzIrX5x3eS4L4f2UHhc9axXwY8DpChg==}
     engines: {node: '>=10.13.0'}
     hasBin: true
@@ -9522,14 +9251,8 @@
       csso: 4.2.0
       picocolors: 1.0.0
       stable: 0.1.8
-<<<<<<< HEAD
 
   /symbol-tree@3.2.4:
-=======
-    dev: false
-
-  /symbol-tree/3.2.4:
->>>>>>> 09998f31
     resolution: {integrity: sha512-9QNk5KwDF+Bvz+PyObkmSYjI5ksVUYtjW7AU22r2NKcfLJcXp96hkDWU3+XndOsUb+AQ9QhfzfCT2O+CNWT5Tw==}
     dev: true
 
@@ -10458,20 +10181,11 @@
   /web-namespaces@2.0.1:
     resolution: {integrity: sha512-bKr1DkiNa2krS7qxNtdrtHAmzuYGFQLiQ13TsorsdT6ULTkPLKuu5+GsFpDlg6JFjUTwX2DyhMPG2be8uPrqsQ==}
 
-<<<<<<< HEAD
   /web-streams-polyfill@3.2.1:
     resolution: {integrity: sha512-e0MO3wdXWKrLbL0DgGnUV7WHVuw9OUvL4hjgnPkIeEvESk74gAITi5G606JtZPp39cd8HA9VQzCIvA49LpPN5Q==}
     engines: {node: '>= 8'}
 
   /webidl-conversions@3.0.1:
-=======
-  /web-streams-polyfill/3.2.1:
-    resolution: {integrity: sha512-e0MO3wdXWKrLbL0DgGnUV7WHVuw9OUvL4hjgnPkIeEvESk74gAITi5G606JtZPp39cd8HA9VQzCIvA49LpPN5Q==}
-    engines: {node: '>= 8'}
-    dev: false
-
-  /webidl-conversions/3.0.1:
->>>>>>> 09998f31
     resolution: {integrity: sha512-2JAn3z8AR6rjK8Sm8orRC0h/bcl/DqL7tRPdGZ4I1CjdF+EaMLmYxBHyXuKL849eucPFhvBoxMsflfOb8kxaeQ==}
     dev: true
 
