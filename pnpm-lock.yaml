--- conflicted
+++ resolved
@@ -161,14 +161,10 @@
         version: 5.0.17
       '@fontsource/raleway':
         specifier: '*'
-<<<<<<< HEAD
         version: 5.0.15
       '@tailwindcss/typography':
         specifier: '*'
         version: 0.5.10
-=======
-        version: 5.0.5
->>>>>>> e59e3d06
       astro:
         specifier: '*'
         version: 3.3.3(@types/node@20.8.7)(typescript@5.2.2)
@@ -3423,7 +3419,6 @@
       defer-to-connect: 2.0.1
     dev: true
 
-<<<<<<< HEAD
   /@tailwindcss/typography@0.5.10:
     resolution: {integrity: sha512-Pe8BuPJQJd3FfRnm6H0ulKIGoMEQS+Vq01R6M5aCrFB/ccR/shT+0kXLjouGC1gFLm9hopTFN+DMP0pfwRWzPw==}
     peerDependencies:
@@ -3435,8 +3430,6 @@
       postcss-selector-parser: 6.0.10
     dev: true
 
-=======
->>>>>>> e59e3d06
   /@tootallnate/once@2.0.0:
     resolution: {integrity: sha512-XCuKFP5PS55gnMVu3dty8KPatLqUoy/ZYzDzAGCQ8JNFCkLXzmI7vNHCR+XpbZaMWQK/vQubr7PkYq8g470J/A==}
     engines: {node: '>= 10'}
@@ -9392,6 +9385,14 @@
       yaml: 2.3.3
     dev: true
 
+  /postcss-selector-parser@6.0.10:
+    resolution: {integrity: sha512-IQ7TZdoaqbT+LCpShg46jnZVlhWD2w6iQYAcYXfHARZ7X1t/UGhhceQDs5X0cGqKvYlHNOuv7Oa1xmb0oQuA3w==}
+    engines: {node: '>=4'}
+    dependencies:
+      cssesc: 3.0.0
+      util-deprecate: 1.0.2
+    dev: true
+
   /postcss@8.4.31:
     resolution: {integrity: sha512-PS08Iboia9mts/2ygV3eLpY5ghnUcfLV/EXTOW1E2qYxJKGGBUtNjN76FYHnMs36RmARn41bC0AZmn+rR0OVpQ==}
     engines: {node: ^10 || ^12 || >=14}
