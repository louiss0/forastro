--- conflicted
+++ resolved
@@ -26,11 +26,7 @@
     "@fontsource/raleway": "*",
     "astro": "*",
     "markdoc-html-tag-schemas": "*",
-<<<<<<< HEAD
-    "tailwindcss": "*"
-=======
     "tailwindcss": "*",
     "@tailwindcss/typography": "*"
->>>>>>> e24059b9
   }
 }