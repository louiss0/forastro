---
 title: First Post
 description: THis is the first post from me
---


<<<<<<< HEAD
{% a href="/fkokok/f" %}Back{% /a %}


{% dl .text-red-500 %}
    {% dt "word" /%}{% dd "a series of symbols put together to describe something" /%}
    {% dt "word" /%}{% dd "a series of symbols put together to describe something" /%}
    {% dt "word" /%}{% dd "a series of symbols put together to describe something" /%}
    {% dt "word" /%}{% dd "a series of symbols put together to describe something" /%}
    {% dt "word" /%}{% dd "a series of symbols put together to describe something" /%}
    {% dt "word" /%}{% dd "a series of symbols put together to describe something" /%}
    {% dt "word" /%}{% dd "a series of symbols put together to describe something" /%}
{% /dl %}

{% details  %}
    {% summary "This is the details and summary tag" /%}
{% /details %}

{% time "2202-3-12" /%}

I can do 3{% sup "5" /%} 4{% sub "6" /%}

> blockquote

> this is another one.

{% p .bg-red-500 %}Lorem ipsum dolor sit amet, consectetur adipiscing elit, sed do eiusmod tempor incididunt ut labore et dolore magna aliqua. Eu turpis egestas pretium aenean pharetra. Praesent semper feugiat nibh sed pulvinar. Sit amet justo donec enim diam vulputate ut pharetra sit. Dolor sit amet consectetur adipiscing elit duis tristique. Amet cursus sit amet dictum sit. Volutpat diam ut venenatis tellus. Massa sed elementum tempus egestas. Dignissim enim sit amet venenatis urna cursus eget. At urna condimentum mattis pellentesque id nibh tortor. Facilisis magna etiam tempor orci. Nunc sed id semper risus in hendrerit gravida rutrum quisque. Et netus et malesuada fames ac turpis egestas. Odio aenean sed adipiscing diam donec. Nisl nunc mi ipsum faucibus vitae aliquet nec ullamcorper. Ultricies lacus sed turpis tincidunt id aliquet risus feugiat in. Pretium nibh ipsum consequat nisl vel pretium lectus. Mattis aliquam faucibus purus in massa tempor. Eu tincidunt tortor aliquam nulla facilisi cras fermentum odio.{% /p %}

This is a list.

{% ul .bg-red-500  #foo %}
    {% li "Tags"  /%}
{% /ul %}


This is {% abbr "Hyper Text Markup Language" /%}  
=======

This is the first post from me. Hello my {% mark "name" /%} is . 

I like to do the following things
{% ul title="Favorite Activities" %}
   {% li "Watch Sports" /%}
   {% li "Drink Beer" /%}
   {% li "Fix cars" /%}
   {% li "Travel to Spain" /%}
   {% li "Go Bugie Jumping" /%}
{% /ul %}

I love creating websites with tailwind css I no longer have to think about
Soo many things like mathematical relationships or class names.

I have a design that is ready for me. I get too use intelligent colors.
What's not to like for a front-end developer.  
>>>>>>> e24059b9
<|MERGE_RESOLUTION|>--- conflicted
+++ resolved
@@ -4,43 +4,6 @@
 ---
 
 
-<<<<<<< HEAD
-{% a href="/fkokok/f" %}Back{% /a %}
-
-
-{% dl .text-red-500 %}
-    {% dt "word" /%}{% dd "a series of symbols put together to describe something" /%}
-    {% dt "word" /%}{% dd "a series of symbols put together to describe something" /%}
-    {% dt "word" /%}{% dd "a series of symbols put together to describe something" /%}
-    {% dt "word" /%}{% dd "a series of symbols put together to describe something" /%}
-    {% dt "word" /%}{% dd "a series of symbols put together to describe something" /%}
-    {% dt "word" /%}{% dd "a series of symbols put together to describe something" /%}
-    {% dt "word" /%}{% dd "a series of symbols put together to describe something" /%}
-{% /dl %}
-
-{% details  %}
-    {% summary "This is the details and summary tag" /%}
-{% /details %}
-
-{% time "2202-3-12" /%}
-
-I can do 3{% sup "5" /%} 4{% sub "6" /%}
-
-> blockquote
-
-> this is another one.
-
-{% p .bg-red-500 %}Lorem ipsum dolor sit amet, consectetur adipiscing elit, sed do eiusmod tempor incididunt ut labore et dolore magna aliqua. Eu turpis egestas pretium aenean pharetra. Praesent semper feugiat nibh sed pulvinar. Sit amet justo donec enim diam vulputate ut pharetra sit. Dolor sit amet consectetur adipiscing elit duis tristique. Amet cursus sit amet dictum sit. Volutpat diam ut venenatis tellus. Massa sed elementum tempus egestas. Dignissim enim sit amet venenatis urna cursus eget. At urna condimentum mattis pellentesque id nibh tortor. Facilisis magna etiam tempor orci. Nunc sed id semper risus in hendrerit gravida rutrum quisque. Et netus et malesuada fames ac turpis egestas. Odio aenean sed adipiscing diam donec. Nisl nunc mi ipsum faucibus vitae aliquet nec ullamcorper. Ultricies lacus sed turpis tincidunt id aliquet risus feugiat in. Pretium nibh ipsum consequat nisl vel pretium lectus. Mattis aliquam faucibus purus in massa tempor. Eu tincidunt tortor aliquam nulla facilisi cras fermentum odio.{% /p %}
-
-This is a list.
-
-{% ul .bg-red-500  #foo %}
-    {% li "Tags"  /%}
-{% /ul %}
-
-
-This is {% abbr "Hyper Text Markup Language" /%}  
-=======
 
 This is the first post from me. Hello my {% mark "name" /%} is . 
 
@@ -57,5 +20,4 @@
 Soo many things like mathematical relationships or class names.
 
 I have a design that is ready for me. I get too use intelligent colors.
-What's not to like for a front-end developer.  
->>>>>>> e24059b9
+What's not to like for a front-end developer.  