{
  "name": "@forastro/template_astro-mdx",
  "version": "1.0.0",
  "description": "This is the mdx template for astro",
  "scripts": {
    "dev": "astro dev",
    "start": "astro dev",
    "build": "astro build",
    "preview": "astro preview",
    "integrate": "astro add"
  },
  "repository": {
    "url": "https://github.com/louiss0/forastro.git",
    "type": "git",
    "directory": "/packages/astro-mdx"
  },
  "keywords": [],
  "author": "Shelton Louis",
  "license": "ISC",
  "devDependencies": {
    "@astrojs/mdx": "*",
    "@fontsource/lato": "*",
    "@fontsource/raleway": "*",
    "astro": "*",
    "unocss": "*"
  },
  "dependencies": {
<<<<<<< HEAD
    "@forastro/utilities": "*"
=======
    "@code-fixer-23/cn-efs": "*",
    "@forastro/utilities": "*",
    "astro-icon": "*"
>>>>>>> 4c22c40c
  }
}<|MERGE_RESOLUTION|>--- conflicted
+++ resolved
@@ -25,12 +25,8 @@
     "unocss": "*"
   },
   "dependencies": {
-<<<<<<< HEAD
-    "@forastro/utilities": "*"
-=======
     "@code-fixer-23/cn-efs": "*",
     "@forastro/utilities": "*",
     "astro-icon": "*"
->>>>>>> 4c22c40c
   }
 }