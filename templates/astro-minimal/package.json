{
  "name": "@forastro/template_astro-minimal",
  "type": "module",
  "version": "0.0.7",
  "private": true,
  "scripts": {
    "dev": "astro dev",
    "start": "astro dev",
    "build": "astro build",
    "preview": "astro preview",
    "astro": "astro"
  },
  "repository": {
    "url": "https://github.com/louiss0/forastro.git",
    "type": "git",
    "directory": "/packages/astro-minimal"
  },
  "dependencies": {
    "@code-fixer-23/cn-efs": "*",
<<<<<<< HEAD
    "@forastro/flow": "2.11.0",
=======
    "@forastro/flow": "2.5.4",
>>>>>>> 7baa49a4
    "@forastro/utilities": "*",
    "ts-pattern": "*",
    "astro-icon": "*"
  },
  "devDependencies": {
    "@fontsource/lato": "*",
    "@fontsource/raleway": "*",
    "astro": "*",
    "unocss": "*"
  }
}<|MERGE_RESOLUTION|>--- conflicted
+++ resolved
@@ -17,11 +17,7 @@
   },
   "dependencies": {
     "@code-fixer-23/cn-efs": "*",
-<<<<<<< HEAD
-    "@forastro/flow": "2.11.0",
-=======
     "@forastro/flow": "2.5.4",
->>>>>>> 7baa49a4
     "@forastro/utilities": "*",
     "ts-pattern": "*",
     "astro-icon": "*"
