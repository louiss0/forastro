--- conflicted
+++ resolved
@@ -17,13 +17,10 @@
   },
   "dependencies": {
     "@code-fixer-23/cn-efs": "*",
-<<<<<<< HEAD
     "@forastro/flow": "workspace:*",
-=======
->>>>>>> 6d683a4d
     "@forastro/utilities": "*",
-    "astro-icon": "*",
-    "ts-pattern": "*"
+    "ts-pattern": "*",
+    "astro-icon": "*"
   },
   "devDependencies": {
     "@fontsource/lato": "*",
